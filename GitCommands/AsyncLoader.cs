﻿using System;
using System.Threading;
using System.Threading.Tasks;

namespace GitCommands
{
    public class AsyncLoader
    {
        private readonly TaskScheduler _taskScheduler;
        private CancellationTokenSource _cancelledTokenSource;

        public AsyncLoader()
            : this(TaskScheduler.FromCurrentSynchronizationContext())
        {
        }

        public AsyncLoader(TaskScheduler taskScheduler)
        {
            _taskScheduler = taskScheduler;
        }

        public event EventHandler<AsyncErrorEventArgs> LoadingError = delegate { };

        /// <summary>
        /// Does something on threadpool, executes continuation on current sync context thread, executes onError if the async request fails.
        /// There does probably exist something like this in the .NET library, but I could not find it. //cocytus
        /// </summary>
        /// <typeparam name="T">Result to be passed from doMe to continueWith</typeparam>
        /// <param name="doMe">The stuff we want to do. Should return whatever continueWith expects.</param>
        /// <param name="continueWith">Do this on original sync context.</param>
        /// <param name="onError">Do this on original sync context if doMe barfs.</param>
        public static Task<T> DoAsync<T>(Func<T> doMe, Action<T> continueWith, Action<AsyncErrorEventArgs> onError)
        {
            AsyncLoader loader = new AsyncLoader();
            loader.LoadingError += (sender, e) => onError(e);
            return loader.Load(doMe, continueWith);
        }

        public static Task<T> DoAsync<T>(Func<T> doMe, Action<T> continueWith)
        {
            AsyncLoader loader = new AsyncLoader();
            return loader.Load(doMe, continueWith);
        }

        public static Task DoAsync(Action doMe, Action continueWith)
        {
            AsyncLoader loader = new AsyncLoader();
            return loader.Load(doMe, continueWith);
        }

        public Task Load(Action loadContent, Action onLoaded)
        { 
            return Load((token) => loadContent(), onLoaded);
        }

        public Task Load(Action<CancellationToken> loadContent, Action onLoaded)
        {
            Cancel();
            _cancelledTokenSource = new CancellationTokenSource();
            var token = _cancelledTokenSource.Token;
            var newTask = Task.Factory.StartNew(() => loadContent(token), token);
            newTask.ContinueWith((task) =>
            {
                if (task.IsFaulted)
                {
                    foreach (var e in task.Exception.InnerExceptions)
                        if (!OnLoadingError(e))
                            throw e;
                }
                try
                {
                    onLoaded();
                }
                catch (Exception exception)
                {
                    if (!OnLoadingError(exception))
                        throw;
                }
            }, CancellationToken.None, TaskContinuationOptions.NotOnCanceled, _taskScheduler);
            return newTask;
        }

        public Task<T> Load<T>(Func<T> loadContent, Action<T> onLoaded)
        {
<<<<<<< HEAD
            Load((state) => loadContent(), onLoaded);
=======
            return Load((token) => loadContent(), onLoaded);
>>>>>>> 6c1c400a
        }

        public Task<T> Load<T>(Func<CancellationToken, T> loadContent, Action<T> onLoaded)
        {
            Cancel();
            _cancelledTokenSource = new CancellationTokenSource();
            var token = _cancelledTokenSource.Token;
            var newTask = Task.Factory.StartNew(() => loadContent(token), token);
            newTask.ContinueWith((task) =>
            {
                if (task.IsFaulted)
                {
                    foreach (var e in task.Exception.InnerExceptions)
                        if (!OnLoadingError(e))
                            throw e;
                }
                try
                {
                    onLoaded(task.Result);
                }
                catch (Exception exception)
                {
                    if (!OnLoadingError(exception))
                        throw;
                }
            }, CancellationToken.None, TaskContinuationOptions.NotOnCanceled, _taskScheduler);
            return newTask;
        }

        public void Cancel()
        {
            if (_cancelledTokenSource != null)
                _cancelledTokenSource.Cancel();
        }

        private bool OnLoadingError(Exception exception)
        {
            var args = new AsyncErrorEventArgs(exception);
            LoadingError(this, args);
            return args.Handled;
        }
    }

    public class AsyncErrorEventArgs : EventArgs
    {
        public AsyncErrorEventArgs(Exception exception)
        {
            Exception = exception;
            Handled = true;
        }

        public Exception Exception { get; private set; }

        public bool Handled { get; set; }
    }
}<|MERGE_RESOLUTION|>--- conflicted
+++ resolved
@@ -82,11 +82,7 @@
 
         public Task<T> Load<T>(Func<T> loadContent, Action<T> onLoaded)
         {
-<<<<<<< HEAD
-            Load((state) => loadContent(), onLoaded);
-=======
             return Load((token) => loadContent(), onLoaded);
->>>>>>> 6c1c400a
         }
 
         public Task<T> Load<T>(Func<CancellationToken, T> loadContent, Action<T> onLoaded)
