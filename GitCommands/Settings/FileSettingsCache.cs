﻿using System;
using System.Collections.Generic;
using System.IO;
using System.Linq;
using System.Text;
using GitCommands.Utils;

namespace GitCommands.Settings
{
    public abstract class FileSettingsCache : SettingsCache
    {
        private const double SAVETIME = 2000;
        private DateTime? LastFileRead = null;
        private DateTime LastFileModificationDate = DateTime.MaxValue;
        private DateTime? LastModificationDate = null;
        private readonly FileSystemWatcher _fileWatcher = new FileSystemWatcher();
        private bool canEnableFileWatcher = false;

        private System.Timers.Timer SaveTimer = new System.Timers.Timer(SAVETIME);
        private bool _autoSave = true;

        public string SettingsFilePath { get; private set; }

        public FileSettingsCache(string aSettingsFilePath, bool autoSave = true)
        {
            SettingsFilePath = aSettingsFilePath;
            _autoSave = autoSave;

            SaveTimer.Enabled = false;
            SaveTimer.AutoReset = false;
            SaveTimer.Elapsed += new System.Timers.ElapsedEventHandler(OnSaveTimer);

            _fileWatcher.IncludeSubdirectories = false;
            _fileWatcher.EnableRaisingEvents = false;
            _fileWatcher.Changed += _fileWatcher_Changed;
            _fileWatcher.Renamed += _fileWatcher_Renamed;
            _fileWatcher.Created += _fileWatcher_Created;
<<<<<<< HEAD
            var dir = Path.GetDirectoryName (SettingsFilePath);
            if (Directory.Exists (dir)) 
            {
                _fileWatcher.Path = Path.GetDirectoryName(SettingsFilePath);
                _fileWatcher.Filter = Path.GetFileName(SettingsFilePath);
                _fileWatcher.EnableRaisingEvents = Directory.Exists(_fileWatcher.Path);            
=======
            var dir = Path.GetDirectoryName(SettingsFilePath);
            if (Directory.Exists(dir))
            {
                _fileWatcher.Path = dir;
                _fileWatcher.Filter = Path.GetFileName(SettingsFilePath);
                canEnableFileWatcher = true;
                _fileWatcher.EnableRaisingEvents = canEnableFileWatcher;
>>>>>>> 5cc0ed15
            }
            FileChanged();
        }

        void _fileWatcher_Created(object sender, FileSystemEventArgs e)
        {
            LastFileRead = null;
            FileChanged();
        }

        void _fileWatcher_Renamed(object sender, RenamedEventArgs e)
        {
            FileChanged();
        }

        [System.Diagnostics.CodeAnalysis.SuppressMessage("Microsoft.Usage", "CA2213:DisposableFieldsShouldBeDisposed", MessageId = "SaveTimer", Justification = "SaveTimer is disposed inside lambda but Code Analysis could not determine that")]
        [System.Diagnostics.CodeAnalysis.SuppressMessage("Microsoft.Usage", "CA2213:DisposableFieldsShouldBeDisposed", MessageId = "_fileWatcher", Justification = "_fileWtcher is disposed inside lambda but Code Analysis could not determine that")]
        protected override void Dispose(bool disposing)
        {
            if (disposing)
            {
                LockedAction(() =>
                {
                    if (SaveTimer != null)
                    {

                        SaveTimer.Dispose();
                        SaveTimer = null;
                        _fileWatcher.Changed -= _fileWatcher_Changed;
                        _fileWatcher.Renamed -= _fileWatcher_Renamed;
                        _fileWatcher.Created -= _fileWatcher_Created;

                        if (_autoSave)
                        {
                            Save();
                        }

                        _fileWatcher.Dispose();
                    }
                });
            }

            base.Dispose(disposing);
        }

        public static T FromCache<T>(string aSettingsFilePath, Lazy<T> createSettingsCache)
             where T : FileSettingsCache
        {
            return WeakRefCache.Default.Get(aSettingsFilePath + ":" + typeof(T).FullName, createSettingsCache);
        }

        private void _fileWatcher_Changed(object sender, FileSystemEventArgs e)
        {
            FileChanged();
        }

        private void FileChanged()
        {           
            LastFileModificationDate = GetLastFileModificationUTC();
        }

        private DateTime GetLastFileModificationUTC()
        {
            try
            {
                if (File.Exists(SettingsFilePath))
                    return File.GetLastWriteTimeUtc(SettingsFilePath);
                else
                    return DateTime.MaxValue;
            }
            catch (Exception)
            {
                return DateTime.MaxValue;
            }
        }

        protected abstract void WriteSettings(string fileName);
        protected abstract void ReadSettings(string fileName);

        protected override void SaveImpl()
        {
            try
            {
                var tmpFile = SettingsFilePath + ".tmp";

                if (!LastModificationDate.HasValue || (LastFileRead.HasValue
                        && LastModificationDate.Value < LastFileRead.Value))
                {
                    return;
                }

                WriteSettings(tmpFile);

                if (File.Exists(SettingsFilePath))
                {
                    File.Replace(tmpFile, SettingsFilePath, SettingsFilePath + ".backup", true);
                }
                else
                {
                    File.Move(tmpFile, SettingsFilePath);
                }

                LastFileModificationDate = GetLastFileModificationUTC();
                LastFileRead = DateTime.UtcNow;
                if (SaveTimer != null)
                    _fileWatcher.EnableRaisingEvents = canEnableFileWatcher;
            }

            catch (IOException e)
            {
                System.Diagnostics.Debug.WriteLine(e.Message);
                throw;
            }
        }

        protected override void LoadImpl()
        {
            if (File.Exists(SettingsFilePath))
            {
                try
                {
                    ReadSettings(SettingsFilePath);
                    LastFileRead = DateTime.UtcNow;
                    _fileWatcher.EnableRaisingEvents = canEnableFileWatcher;
                }
                catch (IOException e)
                {
                    System.Diagnostics.Debug.WriteLine(e.Message);
                    throw;
                }
            }
            else
            {
                LastFileRead = DateTime.UtcNow;
                LastFileModificationDate = LastFileRead.Value;
            }
        }

        protected override bool NeedRefresh()
        {
            return !LastFileRead.HasValue || LastFileModificationDate > LastFileRead.Value;
        }

        protected override void SettingsChanged()
        {
            base.SettingsChanged();

            LastModificationDate = DateTime.UtcNow;

            if (_autoSave)
                StartSaveTimer();
        }

        //Used to eliminate multiple settings file open and close to save multiple values.  Settings will be saved SAVETIME milliseconds after the last setvalue is called
        private void OnSaveTimer(object source, System.Timers.ElapsedEventArgs e)
        {
            System.Timers.Timer t = (System.Timers.Timer)source;
            t.Stop();
            Save();
        }

        private void StartSaveTimer()
        {
            //Resets timer so that the last call will let the timer event run and will cause the settings to be saved.
            SaveTimer.Stop();
            SaveTimer.AutoReset = true;
            SaveTimer.Interval = SAVETIME;
            SaveTimer.AutoReset = false;

            SaveTimer.Start();
        }
    }
}<|MERGE_RESOLUTION|>--- conflicted
+++ resolved
@@ -35,14 +35,6 @@
             _fileWatcher.Changed += _fileWatcher_Changed;
             _fileWatcher.Renamed += _fileWatcher_Renamed;
             _fileWatcher.Created += _fileWatcher_Created;
-<<<<<<< HEAD
-            var dir = Path.GetDirectoryName (SettingsFilePath);
-            if (Directory.Exists (dir)) 
-            {
-                _fileWatcher.Path = Path.GetDirectoryName(SettingsFilePath);
-                _fileWatcher.Filter = Path.GetFileName(SettingsFilePath);
-                _fileWatcher.EnableRaisingEvents = Directory.Exists(_fileWatcher.Path);            
-=======
             var dir = Path.GetDirectoryName(SettingsFilePath);
             if (Directory.Exists(dir))
             {
@@ -50,7 +42,6 @@
                 _fileWatcher.Filter = Path.GetFileName(SettingsFilePath);
                 canEnableFileWatcher = true;
                 _fileWatcher.EnableRaisingEvents = canEnableFileWatcher;
->>>>>>> 5cc0ed15
             }
             FileChanged();
         }
