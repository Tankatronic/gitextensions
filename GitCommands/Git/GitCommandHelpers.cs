--- conflicted
+++ resolved
@@ -849,10 +849,7 @@
             using (StringReader reader = new StringReader(text))
             {
                 string line = reader.ReadLine();
-<<<<<<< HEAD
-=======
-
->>>>>>> 9bd659c7
+
                 if (line != null)
                 {
                     var match = Regex.Match(line, @"diff --git a/(\S+) b/(\S+)");
