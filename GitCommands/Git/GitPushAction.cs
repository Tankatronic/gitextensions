--- conflicted
+++ resolved
@@ -1,154 +1,113 @@
-﻿using System;
-using System.Collections.Generic;
-using System.Linq;
-
-namespace GitCommands
-{
-<<<<<<< HEAD
-    /// <summary>Creates a 'git push' command.
-    /// Push a local branch to a remote branch.
-    /// Update remote refs along with associated objects.</summary>
-    public class GitPush
-    {
-        /// <summary>Gets the name or URL of the remote repo to push to.</summary>
-        public string Remote { get; private set; }
-        /// <summary>Gets the set of LocalBranch:RemoteBranch actions.</summary>
-        public IEnumerable<GitPushAction> PushActions { get; private set; }
-        /// <summary>Indicates whether to report progress during the push operation.</summary>
-        public bool ReportProgress { get; set; }
-
-        /// <summary>Works like 'git push {remote}', where {remote} is the current branch’s remote.
-        ///  (or 'origin', if no remote is configured for the current branch).</summary>
-        public GitPush()
-            : this(null) { }
-
-        /// <summary>Works like 'git push {remote} :', where branches matching the refspec are pushed.</summary>
-        public GitPush(string remote)
-            : this(remote, (string)null) { }
-
-        /// <summary>'git push {remote} {source}' : Push to a matching ref in the remote,
-        ///  or if non-existing, create one with the same name.</summary>
-        public GitPush(string remote, string source)
-            : this(remote, source, null) { }
-
-        /// <summary>Push a local branch to a remote branch.</summary>
-        /// <param name="remote">Name or URL of the remote repository.</param>
-        /// <param name="source">Name of the branch to push.</param>
-        /// <param name="destination">Ref on the remote side to be updated.</param>
-        /// <param name="force">Indicates whether to update the <paramref name="destination"/> 
-        /// ref even when the update is not a fast-forward.</param>
-        public GitPush(string remote, string source, string destination, bool force = false)
-            : this(remote, new GitPushAction(source, destination, force)) { }
-
-        /// <summary>Push sets of local branches to a remote branches.</summary>
-        /// <param name="remote">Name or URL of the remote repository.</param>
-        /// <param name="pushActions">Sets of LocalBranch:RemoteBranch.</param>
-        public GitPush(string remote, params GitPushAction[] pushActions)
-            : this(remote, pushActions.AsEnumerable()) { }
-
-        /// <summary>Push sets of local branches to remote branches.</summary>
-        /// <param name="remote">Name or URL of the remote repository.</param>
-        /// <param name="pushActions">Sets of LocalBranch:RemoteBranch.</param>
-        public GitPush(string remote, IEnumerable<GitPushAction> pushActions)
-        {
-            Remote = remote;
-            PushActions = pushActions;
-        }
-
-        /// <summary>Creates the 'push' command string. <example>"push --progress origin master:master"</example></summary>
-        public override string ToString()
-        {
-            var combined = string.Join(" ", PushActions);
-
-            return string.Format("push {0} \"{1}\" {2}",
-                        ReportProgress ? "--progress " : "",
-                        Remote,
-                        combined)
-                .Trim();
-
-        }
-    }
-
-    /// <summary>Part of a 'git push', which specifies the local and/or remote branch.</summary>
-    public class GitPushAction
-    {
-        string _localBranch;
-        string _remoteBranch;
-        bool _force;
-
-        /// <summary>
-        /// Push a local branch to a remote one, optionally forcing a non-fast-forward commit.
-        /// </summary>
-        /// <param name="source">Name of the branch to push.</param>
-        /// <param name="destination">Ref on the remote side to be updated.</param>
-        /// <param name="force">Indicates whether to update the <paramref name="destination"/> 
-        /// ref even when the update is not a fast-forward.</param>
-        public GitPushAction(string source, string destination, bool force = false)
-        {
-            _localBranch = source;
-            _remoteBranch = destination;
-            _force = force;
-        }
-
-        /// <summary>Delete a remote branch.</summary>
-        /// <param name="branch">Remote branch to delete.</param>
-        public static GitPushAction DeleteRemoteBranch(string branch)
-        {
-            return new GitPushAction(null, branch);
-        }
-
-        /// <summary>Creates the push action command part.</summary>
-        public override string ToString()
-        {
-            if (_localBranch.IsNullOrWhiteSpace())
-            {
-                return string.Format(":{0}", _remoteBranch);
-            }
-
-            return string.Format("{0}{1}:{2}",
-                (_force ? "+" : ""),
-                _localBranch,
-                _remoteBranch);
-        }
-    }
-=======
-	public class GitPushAction
-	{
-		private string _localBranch;
-		private string _remoteBranch;
-		private bool _force;
-		private bool _delete;
-
-		/// <summary>
-		/// Push a local branch to a remote one, optionally forcing a non-fast-forward commit.
-		/// </summary>
-		/// <param name="fromBranch"></param>
-		/// <param name="toBranch"></param>
-		/// <param name="force"></param>
-		public GitPushAction(string fromBranch, string toBranch, bool force)
-		{
-            _localBranch = GitCommandHelpers.GetFullBranchName(fromBranch);
-            _remoteBranch = GitCommandHelpers.GetFullBranchName(toBranch);
-			_force = force;
-		}
-
-		/// <summary>
-		/// Push a delete of a remote branch.
-		/// </summary>
-		/// <param name="deleteBranch"></param>
-		public GitPushAction(string deleteBranch)
-		{
-            _remoteBranch = GitCommandHelpers.GetFullBranchName(deleteBranch);
-			_delete = true;
-		}
-
-		public string Format()
-		{
-			if (_delete)
-				return ":" + _remoteBranch;
-
-			return (_force ? "+" : "") + _localBranch + ":" + _remoteBranch;
-		}
-	}
->>>>>>> 680e9a91
-}
+﻿using System;
+using System.Collections.Generic;
+using System.Linq;
+
+namespace GitCommands
+{
+    /// <summary>Creates a 'git push' command.
+    /// Push a local branch to a remote branch.
+    /// Update remote refs along with associated objects.</summary>
+    public class GitPush
+    {
+        /// <summary>Gets the name or URL of the remote repo to push to.</summary>
+        public string Remote { get; private set; }
+        /// <summary>Gets the set of LocalBranch:RemoteBranch actions.</summary>
+        public IEnumerable<GitPushAction> PushActions { get; private set; }
+        /// <summary>Indicates whether to report progress during the push operation.</summary>
+        public bool ReportProgress { get; set; }
+
+        /// <summary>Works like 'git push {remote}', where {remote} is the current branch’s remote.
+        ///  (or 'origin', if no remote is configured for the current branch).</summary>
+        public GitPush()
+            : this(null) { }
+
+        /// <summary>Works like 'git push {remote} :', where branches matching the refspec are pushed.</summary>
+        public GitPush(string remote)
+            : this(remote, (string)null) { }
+
+        /// <summary>'git push {remote} {source}' : Push to a matching ref in the remote,
+        ///  or if non-existing, create one with the same name.</summary>
+        public GitPush(string remote, string source)
+            : this(remote, source, null) { }
+
+        /// <summary>Push a local branch to a remote branch.</summary>
+        /// <param name="remote">Name or URL of the remote repository.</param>
+        /// <param name="source">Name of the branch to push.</param>
+        /// <param name="destination">Ref on the remote side to be updated.</param>
+        /// <param name="force">Indicates whether to update the <paramref name="destination"/> 
+        /// ref even when the update is not a fast-forward.</param>
+        public GitPush(string remote, string source, string destination, bool force = false)
+            : this(remote, new GitPushAction(source, destination, force)) { }
+
+        /// <summary>Push sets of local branches to a remote branches.</summary>
+        /// <param name="remote">Name or URL of the remote repository.</param>
+        /// <param name="pushActions">Sets of LocalBranch:RemoteBranch.</param>
+        public GitPush(string remote, params GitPushAction[] pushActions)
+            : this(remote, pushActions.AsEnumerable()) { }
+
+        /// <summary>Push sets of local branches to remote branches.</summary>
+        /// <param name="remote">Name or URL of the remote repository.</param>
+        /// <param name="pushActions">Sets of LocalBranch:RemoteBranch.</param>
+        public GitPush(string remote, IEnumerable<GitPushAction> pushActions)
+        {
+            Remote = remote;
+            PushActions = pushActions;
+        }
+
+        /// <summary>Creates the 'push' command string. <example>"push --progress origin master:master"</example></summary>
+        public override string ToString()
+        {
+            var combined = string.Join(" ", PushActions);
+
+            return string.Format("push {0} \"{1}\" {2}",
+                        ReportProgress ? "--progress " : "",
+                        Remote,
+                        combined)
+                .Trim();
+
+        }
+    }
+
+    /// <summary>Part of a 'git push', which specifies the local and/or remote branch.</summary>
+    public class GitPushAction
+    {
+        string _localBranch;
+        string _remoteBranch;
+        bool _force;
+
+        /// <summary>
+        /// Push a local branch to a remote one, optionally forcing a non-fast-forward commit.
+        /// </summary>
+        /// <param name="source">Name of the branch to push.</param>
+        /// <param name="destination">Ref on the remote side to be updated.</param>
+        /// <param name="force">Indicates whether to update the <paramref name="destination"/> 
+        /// ref even when the update is not a fast-forward.</param>
+        public GitPushAction(string source, string destination, bool force = false)
+        {
+            _localBranch = GitCommandHelpers.GetFullBranchName(source);
+            _remoteBranch = GitCommandHelpers.GetFullBranchName(destination);
+            _force = force;
+        }
+
+        /// <summary>Delete a remote branch.</summary>
+        /// <param name="branch">Remote branch to delete.</param>
+        public static GitPushAction DeleteRemoteBranch(string branch)
+        {
+            branch = GitCommandHelpers.GetFullBranchName(branch);
+            return new GitPushAction(null, branch);        }
+
+        /// <summary>Creates the push action command part.</summary>
+        public override string ToString()
+        {
+            if (_localBranch.IsNullOrWhiteSpace())
+            {
+                return string.Format(":{0}", _remoteBranch);
+            }
+
+            return string.Format("{0}{1}:{2}",
+                (_force ? "+" : ""),
+                _localBranch,
+                _remoteBranch);
+        }
+    }
+}