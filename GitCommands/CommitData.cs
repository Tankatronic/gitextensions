--- conflicted
+++ resolved
@@ -129,17 +129,10 @@
             CommitData commitInformation = CreateFromFormatedData(info);
 
             return commitInformation;
-<<<<<<< HEAD
-        }
-
-        public const string LogFormat = "%H%n%T%n%P%n%aN <%aE>%n%at%n%cN <%cE>%n%ct%n%e%n%B%nNotes:%n%-N";
-
-=======
-        }
-
-        public const string LogFormat = "%H%n%T%n%P%n%aN <%aE>%n%at%n%cN <%cE>%n%ct%n%e%n%B%nNotes:%n%-N";
-
->>>>>>> 263bbc92
+        }
+
+        public const string LogFormat = "%H%n%T%n%P%n%aN <%aE>%n%at%n%cN <%cE>%n%ct%n%e%n%B%nNotes:%n%-N"; 
+
         /// <summary>
         /// Creates a CommitData object from formated commit info data from git.  The string passed in should be
         /// exact output of a log or show command using --format=LogFormat.
