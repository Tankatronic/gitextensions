﻿using System;
using System.IO;
using System.Net;
using System.Text;
using System.Text.RegularExpressions;
using System.Windows.Forms;
using GitUIPluginInterfaces;
using ICSharpCode.SharpZipLib.Zip;

namespace Gource
{
    public class Gource : IGitPluginForRepository
    {
        #region IGitPlugin Members

        public string Description
        {
            get { return "gource"; }
        }

        //Store settings to use later
        public IGitPluginSettingsContainer Settings { get; set; }

        public void Register(IGitUICommands gitUiCommands)
        {
            //Register settings
            Settings.AddSetting("Path to \"gource\"", "");
            Settings.AddSetting("Arguments", "--hide filenames --user-image-dir \"$(AVATARS)\"");
        }

        public bool Execute(GitUIBaseEventArgs gitUiCommands)
        {
            var ownerForm = gitUiCommands.OwnerForm as IWin32Window;
            if (!gitUiCommands.IsValidGitWorkingDir(gitUiCommands.GitWorkingDir))
            {
                MessageBox.Show(ownerForm, "The current directory is not a valid git repository." + Environment.NewLine +
                                Environment.NewLine + "Gource can be only be started from a valid git repository.");
                return false;
            }

            var pathToGource = Settings.GetSetting("Path to \"gource\"");

            if (!string.IsNullOrEmpty(pathToGource))
            {
                if (!File.Exists(pathToGource))
                {
                    if (MessageBox.Show(gitUiCommands.OwnerForm as IWin32Window,
                            "Cannot find \"gource\" in the configured path: " + pathToGource +
                            ".\n\n.Do you want to reset the configured path?", "Gource", MessageBoxButtons.YesNo) ==
                        DialogResult.Yes)
                    {
                        Settings.SetSetting("Path to \"gource\"", "");
                        pathToGource = Settings.GetSetting("Path to \"gource\"");
                    }
                }
            }

            if (string.IsNullOrEmpty(pathToGource))
            {
                if (MessageBox.Show(ownerForm,
                        "There is no path to \"gource\" configured.\n\nDo you want to automaticly download \"gource\"?",
                        "Download", MessageBoxButtons.YesNo) == DialogResult.Yes)
                {
                    var gourceUrl = SearchForGourceUrl();

                    if (string.IsNullOrEmpty(gourceUrl))
                    {
                        MessageBox.Show(ownerForm,
                            "Cannot find \"gource\".\nPlease download \"gource\" and set the path in the plugins settings dialog.");
                        return false;
                    }
                    var downloadDir = Path.GetTempPath();
                    var fileName = downloadDir + "\\gource.zip";
                    var downloadSize = DownloadFile(gourceUrl, fileName);
                    if (downloadSize > 0)
                    {
                        MessageBox.Show(downloadSize + " bytes downloaded.");
                        Directory.CreateDirectory(downloadDir + "\\gource");
                        UnZipFiles(fileName, downloadDir + "\\gource", true);

                        var newGourcePath = downloadDir + "\\gource\\gource.exe";
                        if (File.Exists(newGourcePath))
                        {
                            Settings.SetSetting("Path to \"gource\"", newGourcePath);
                            MessageBox.Show(ownerForm, "\"gource\" has been downloaded and unzipped.");
                            pathToGource = newGourcePath;
                        }
                    }
                    else
                    {
                        MessageBox.Show(ownerForm,
                            "Downloading failed.\nPlease download \"gource\" and set the path in the plugins settings dialog.");
                    }
                }
            }

<<<<<<< HEAD
            using (var gourceStart = new GourceStart(pathToGource, gitUiCommands.GitWorkingDir,
                                              Settings.GetSetting("Arguments")))
            {
                gourceStart.ShowDialog(ownerForm);
=======
            var gourceStart = new GourceStart(pathToGource, gitUiCommands, Settings.GetSetting("Arguments"));
            gourceStart.ShowDialog(ownerForm);
>>>>>>> 5cfe64a5

                Settings.SetSetting("Arguments", gourceStart.GourceArguments);
                Settings.SetSetting("Path to \"gource\"", gourceStart.PathToGource);
            }
            return false;
        }

        #endregion

        public static void UnZipFiles(string zipPathAndFile, string outputFolder, bool deleteZipFile)
        {
            try
            {
                var s = new ZipInputStream(File.OpenRead(zipPathAndFile));

                ZipEntry theEntry;
                while ((theEntry = s.GetNextEntry()) != null)
                {
                    var directoryName = outputFolder;
                    var fileName = Path.GetFileName(theEntry.Name);
                    // create directory 
                    if (directoryName != "")
                    {
                        Directory.CreateDirectory(directoryName);
                    }
                    if (fileName == String.Empty || theEntry.Name.IndexOf(".ini") >= 0)
                        continue;

                    var fullPath = directoryName + "\\" + theEntry.Name;
                    fullPath = fullPath.Replace("\\ ", "\\");
                    var fullDirPath = Path.GetDirectoryName(fullPath);
                    if (fullDirPath != null && !Directory.Exists(fullDirPath))
                        Directory.CreateDirectory(fullDirPath);
                    var streamWriter = File.Create(fullPath);
                    var data = new byte[2048];
                    while (true)
                    {
                        var size = s.Read(data, 0, data.Length);
                        if (size > 0)
                        {
                            streamWriter.Write(data, 0, size);
                        }
                        else
                        {
                            break;
                        }
                    }
                    streamWriter.Close();
                }
                s.Close();
                if (deleteZipFile)
                    File.Delete(zipPathAndFile);
            }
            catch (Exception e)
            {
                MessageBox.Show(e.Message);
            }
        }


        public int DownloadFile(String remoteFilename, String localFilename)
        {
            // Function will return the number of bytes processed
            // to the caller. Initialize to 0 here.
            var bytesProcessed = 0;

            // Assign values to these objects here so that they can
            // be referenced in the finally block
            Stream localStream = null;

            // Use a try/catch/finally block as both the WebRequest and Stream
            // classes throw exceptions upon error
            try
            {
                var webClient = new WebClient {Proxy = WebRequest.DefaultWebProxy};
                webClient.Proxy.Credentials = CredentialCache.DefaultCredentials;

                // Once the WebResponse object has been retrieved,
                // get the stream object associated with the response's data
                var remoteStream = webClient.OpenRead(remoteFilename);

                // Create the local file
                localStream = File.Create(localFilename);

                // Allocate a 1k buffer
                var buffer = new byte[1024];
                int bytesRead;

                // Simple do/while loop to read from stream until
                // no bytes are returned
                do
                {
                    // Read data (up to 1k) from the stream
                    bytesRead = remoteStream.Read(buffer, 0, buffer.Length);

                    // Write the data to the local file
                    localStream.Write(buffer, 0, bytesRead);

                    // Increment total bytes processed
                    bytesProcessed += bytesRead;
                } while (bytesRead > 0);
            }
            catch (Exception e)
            {
                MessageBox.Show(e.Message);
            }
            finally
            {
                // Close the response and streams objects here 
                // to make sure they're closed even if an exception
                // is thrown at some point
                if (localStream != null) localStream.Close();
            }

            // Return total bytes processed to caller.
            return bytesProcessed;
        }


        private static string SearchForGourceUrl()
        {
            try
            {
                var webClient = new WebClient {Proxy = WebRequest.DefaultWebProxy};
                webClient.Proxy.Credentials = CredentialCache.DefaultCredentials;
                webClient.Encoding = Encoding.UTF8;

                var response = webClient.DownloadString(@"http://code.google.com/p/gource/");

                //find http://gource.googlecode.com/files/gource-0.26b.win32.zip
                //find http://gource.googlecode.com/files/gource-0.34-rc2.win32.zip
                var regEx = new Regex(@"gource-.{3,15}win32\.zip");


                var matches = regEx.Matches(response);

                foreach (Match match in matches)
                {
                    return "http://gource.googlecode.com/files/" + match.Value;
                }

                return string.Empty;
            }
            catch (Exception ex)
            {
                MessageBox.Show(ex.Message, "Exception");
                return string.Empty;
            }
        }
    }
}<|MERGE_RESOLUTION|>--- conflicted
+++ resolved
@@ -1,256 +1,251 @@
-﻿using System;
-using System.IO;
-using System.Net;
-using System.Text;
-using System.Text.RegularExpressions;
-using System.Windows.Forms;
-using GitUIPluginInterfaces;
-using ICSharpCode.SharpZipLib.Zip;
-
-namespace Gource
-{
-    public class Gource : IGitPluginForRepository
-    {
-        #region IGitPlugin Members
-
-        public string Description
-        {
-            get { return "gource"; }
-        }
-
-        //Store settings to use later
-        public IGitPluginSettingsContainer Settings { get; set; }
-
-        public void Register(IGitUICommands gitUiCommands)
-        {
-            //Register settings
-            Settings.AddSetting("Path to \"gource\"", "");
-            Settings.AddSetting("Arguments", "--hide filenames --user-image-dir \"$(AVATARS)\"");
-        }
-
-        public bool Execute(GitUIBaseEventArgs gitUiCommands)
-        {
-            var ownerForm = gitUiCommands.OwnerForm as IWin32Window;
-            if (!gitUiCommands.IsValidGitWorkingDir(gitUiCommands.GitWorkingDir))
-            {
-                MessageBox.Show(ownerForm, "The current directory is not a valid git repository." + Environment.NewLine +
-                                Environment.NewLine + "Gource can be only be started from a valid git repository.");
-                return false;
-            }
-
-            var pathToGource = Settings.GetSetting("Path to \"gource\"");
-
-            if (!string.IsNullOrEmpty(pathToGource))
-            {
-                if (!File.Exists(pathToGource))
-                {
-                    if (MessageBox.Show(gitUiCommands.OwnerForm as IWin32Window,
-                            "Cannot find \"gource\" in the configured path: " + pathToGource +
-                            ".\n\n.Do you want to reset the configured path?", "Gource", MessageBoxButtons.YesNo) ==
-                        DialogResult.Yes)
-                    {
-                        Settings.SetSetting("Path to \"gource\"", "");
-                        pathToGource = Settings.GetSetting("Path to \"gource\"");
-                    }
-                }
-            }
-
-            if (string.IsNullOrEmpty(pathToGource))
-            {
-                if (MessageBox.Show(ownerForm,
-                        "There is no path to \"gource\" configured.\n\nDo you want to automaticly download \"gource\"?",
-                        "Download", MessageBoxButtons.YesNo) == DialogResult.Yes)
-                {
-                    var gourceUrl = SearchForGourceUrl();
-
-                    if (string.IsNullOrEmpty(gourceUrl))
-                    {
-                        MessageBox.Show(ownerForm,
-                            "Cannot find \"gource\".\nPlease download \"gource\" and set the path in the plugins settings dialog.");
-                        return false;
-                    }
-                    var downloadDir = Path.GetTempPath();
-                    var fileName = downloadDir + "\\gource.zip";
-                    var downloadSize = DownloadFile(gourceUrl, fileName);
-                    if (downloadSize > 0)
-                    {
-                        MessageBox.Show(downloadSize + " bytes downloaded.");
-                        Directory.CreateDirectory(downloadDir + "\\gource");
-                        UnZipFiles(fileName, downloadDir + "\\gource", true);
-
-                        var newGourcePath = downloadDir + "\\gource\\gource.exe";
-                        if (File.Exists(newGourcePath))
-                        {
-                            Settings.SetSetting("Path to \"gource\"", newGourcePath);
-                            MessageBox.Show(ownerForm, "\"gource\" has been downloaded and unzipped.");
-                            pathToGource = newGourcePath;
-                        }
-                    }
-                    else
-                    {
-                        MessageBox.Show(ownerForm,
-                            "Downloading failed.\nPlease download \"gource\" and set the path in the plugins settings dialog.");
-                    }
-                }
-            }
-
-<<<<<<< HEAD
-            using (var gourceStart = new GourceStart(pathToGource, gitUiCommands.GitWorkingDir,
-                                              Settings.GetSetting("Arguments")))
-            {
-                gourceStart.ShowDialog(ownerForm);
-=======
-            var gourceStart = new GourceStart(pathToGource, gitUiCommands, Settings.GetSetting("Arguments"));
-            gourceStart.ShowDialog(ownerForm);
->>>>>>> 5cfe64a5
-
-                Settings.SetSetting("Arguments", gourceStart.GourceArguments);
-                Settings.SetSetting("Path to \"gource\"", gourceStart.PathToGource);
-            }
-            return false;
-        }
-
-        #endregion
-
-        public static void UnZipFiles(string zipPathAndFile, string outputFolder, bool deleteZipFile)
-        {
-            try
-            {
-                var s = new ZipInputStream(File.OpenRead(zipPathAndFile));
-
-                ZipEntry theEntry;
-                while ((theEntry = s.GetNextEntry()) != null)
-                {
-                    var directoryName = outputFolder;
-                    var fileName = Path.GetFileName(theEntry.Name);
-                    // create directory 
-                    if (directoryName != "")
-                    {
-                        Directory.CreateDirectory(directoryName);
-                    }
-                    if (fileName == String.Empty || theEntry.Name.IndexOf(".ini") >= 0)
-                        continue;
-
-                    var fullPath = directoryName + "\\" + theEntry.Name;
-                    fullPath = fullPath.Replace("\\ ", "\\");
-                    var fullDirPath = Path.GetDirectoryName(fullPath);
-                    if (fullDirPath != null && !Directory.Exists(fullDirPath))
-                        Directory.CreateDirectory(fullDirPath);
-                    var streamWriter = File.Create(fullPath);
-                    var data = new byte[2048];
-                    while (true)
-                    {
-                        var size = s.Read(data, 0, data.Length);
-                        if (size > 0)
-                        {
-                            streamWriter.Write(data, 0, size);
-                        }
-                        else
-                        {
-                            break;
-                        }
-                    }
-                    streamWriter.Close();
-                }
-                s.Close();
-                if (deleteZipFile)
-                    File.Delete(zipPathAndFile);
-            }
-            catch (Exception e)
-            {
-                MessageBox.Show(e.Message);
-            }
-        }
-
-
-        public int DownloadFile(String remoteFilename, String localFilename)
-        {
-            // Function will return the number of bytes processed
-            // to the caller. Initialize to 0 here.
-            var bytesProcessed = 0;
-
-            // Assign values to these objects here so that they can
-            // be referenced in the finally block
-            Stream localStream = null;
-
-            // Use a try/catch/finally block as both the WebRequest and Stream
-            // classes throw exceptions upon error
-            try
-            {
-                var webClient = new WebClient {Proxy = WebRequest.DefaultWebProxy};
-                webClient.Proxy.Credentials = CredentialCache.DefaultCredentials;
-
-                // Once the WebResponse object has been retrieved,
-                // get the stream object associated with the response's data
-                var remoteStream = webClient.OpenRead(remoteFilename);
-
-                // Create the local file
-                localStream = File.Create(localFilename);
-
-                // Allocate a 1k buffer
-                var buffer = new byte[1024];
-                int bytesRead;
-
-                // Simple do/while loop to read from stream until
-                // no bytes are returned
-                do
-                {
-                    // Read data (up to 1k) from the stream
-                    bytesRead = remoteStream.Read(buffer, 0, buffer.Length);
-
-                    // Write the data to the local file
-                    localStream.Write(buffer, 0, bytesRead);
-
-                    // Increment total bytes processed
-                    bytesProcessed += bytesRead;
-                } while (bytesRead > 0);
-            }
-            catch (Exception e)
-            {
-                MessageBox.Show(e.Message);
-            }
-            finally
-            {
-                // Close the response and streams objects here 
-                // to make sure they're closed even if an exception
-                // is thrown at some point
-                if (localStream != null) localStream.Close();
-            }
-
-            // Return total bytes processed to caller.
-            return bytesProcessed;
-        }
-
-
-        private static string SearchForGourceUrl()
-        {
-            try
-            {
-                var webClient = new WebClient {Proxy = WebRequest.DefaultWebProxy};
-                webClient.Proxy.Credentials = CredentialCache.DefaultCredentials;
-                webClient.Encoding = Encoding.UTF8;
-
-                var response = webClient.DownloadString(@"http://code.google.com/p/gource/");
-
-                //find http://gource.googlecode.com/files/gource-0.26b.win32.zip
-                //find http://gource.googlecode.com/files/gource-0.34-rc2.win32.zip
-                var regEx = new Regex(@"gource-.{3,15}win32\.zip");
-
-
-                var matches = regEx.Matches(response);
-
-                foreach (Match match in matches)
-                {
-                    return "http://gource.googlecode.com/files/" + match.Value;
-                }
-
-                return string.Empty;
-            }
-            catch (Exception ex)
-            {
-                MessageBox.Show(ex.Message, "Exception");
-                return string.Empty;
-            }
-        }
-    }
+﻿using System;
+using System.IO;
+using System.Net;
+using System.Text;
+using System.Text.RegularExpressions;
+using System.Windows.Forms;
+using GitUIPluginInterfaces;
+using ICSharpCode.SharpZipLib.Zip;
+
+namespace Gource
+{
+    public class Gource : IGitPluginForRepository
+    {
+        #region IGitPlugin Members
+
+        public string Description
+        {
+            get { return "gource"; }
+        }
+
+        //Store settings to use later
+        public IGitPluginSettingsContainer Settings { get; set; }
+
+        public void Register(IGitUICommands gitUiCommands)
+        {
+            //Register settings
+            Settings.AddSetting("Path to \"gource\"", "");
+            Settings.AddSetting("Arguments", "--hide filenames --user-image-dir \"$(AVATARS)\"");
+        }
+
+        public bool Execute(GitUIBaseEventArgs gitUiCommands)
+        {
+            var ownerForm = gitUiCommands.OwnerForm as IWin32Window;
+            if (!gitUiCommands.IsValidGitWorkingDir(gitUiCommands.GitWorkingDir))
+            {
+                MessageBox.Show(ownerForm, "The current directory is not a valid git repository." + Environment.NewLine +
+                                Environment.NewLine + "Gource can be only be started from a valid git repository.");
+                return false;
+            }
+
+            var pathToGource = Settings.GetSetting("Path to \"gource\"");
+
+            if (!string.IsNullOrEmpty(pathToGource))
+            {
+                if (!File.Exists(pathToGource))
+                {
+                    if (MessageBox.Show(gitUiCommands.OwnerForm as IWin32Window,
+                            "Cannot find \"gource\" in the configured path: " + pathToGource +
+                            ".\n\n.Do you want to reset the configured path?", "Gource", MessageBoxButtons.YesNo) ==
+                        DialogResult.Yes)
+                    {
+                        Settings.SetSetting("Path to \"gource\"", "");
+                        pathToGource = Settings.GetSetting("Path to \"gource\"");
+                    }
+                }
+            }
+
+            if (string.IsNullOrEmpty(pathToGource))
+            {
+                if (MessageBox.Show(ownerForm,
+                        "There is no path to \"gource\" configured.\n\nDo you want to automaticly download \"gource\"?",
+                        "Download", MessageBoxButtons.YesNo) == DialogResult.Yes)
+                {
+                    var gourceUrl = SearchForGourceUrl();
+
+                    if (string.IsNullOrEmpty(gourceUrl))
+                    {
+                        MessageBox.Show(ownerForm,
+                            "Cannot find \"gource\".\nPlease download \"gource\" and set the path in the plugins settings dialog.");
+                        return false;
+                    }
+                    var downloadDir = Path.GetTempPath();
+                    var fileName = downloadDir + "\\gource.zip";
+                    var downloadSize = DownloadFile(gourceUrl, fileName);
+                    if (downloadSize > 0)
+                    {
+                        MessageBox.Show(downloadSize + " bytes downloaded.");
+                        Directory.CreateDirectory(downloadDir + "\\gource");
+                        UnZipFiles(fileName, downloadDir + "\\gource", true);
+
+                        var newGourcePath = downloadDir + "\\gource\\gource.exe";
+                        if (File.Exists(newGourcePath))
+                        {
+                            Settings.SetSetting("Path to \"gource\"", newGourcePath);
+                            MessageBox.Show(ownerForm, "\"gource\" has been downloaded and unzipped.");
+                            pathToGource = newGourcePath;
+                        }
+                    }
+                    else
+                    {
+                        MessageBox.Show(ownerForm,
+                            "Downloading failed.\nPlease download \"gource\" and set the path in the plugins settings dialog.");
+                    }
+                }
+            }
+            
+            using (var gourceStart = new GourceStart(pathToGource, gitUiCommands,
+                                              Settings.GetSetting("Arguments")))
+            {
+                gourceStart.ShowDialog(ownerForm);
+
+                Settings.SetSetting("Arguments", gourceStart.GourceArguments);
+                Settings.SetSetting("Path to \"gource\"", gourceStart.PathToGource);
+            }
+            return false;
+        }
+
+        #endregion
+
+        public static void UnZipFiles(string zipPathAndFile, string outputFolder, bool deleteZipFile)
+        {
+            try
+            {
+                var s = new ZipInputStream(File.OpenRead(zipPathAndFile));
+
+                ZipEntry theEntry;
+                while ((theEntry = s.GetNextEntry()) != null)
+                {
+                    var directoryName = outputFolder;
+                    var fileName = Path.GetFileName(theEntry.Name);
+                    // create directory 
+                    if (directoryName != "")
+                    {
+                        Directory.CreateDirectory(directoryName);
+                    }
+                    if (fileName == String.Empty || theEntry.Name.IndexOf(".ini") >= 0)
+                        continue;
+
+                    var fullPath = directoryName + "\\" + theEntry.Name;
+                    fullPath = fullPath.Replace("\\ ", "\\");
+                    var fullDirPath = Path.GetDirectoryName(fullPath);
+                    if (fullDirPath != null && !Directory.Exists(fullDirPath))
+                        Directory.CreateDirectory(fullDirPath);
+                    var streamWriter = File.Create(fullPath);
+                    var data = new byte[2048];
+                    while (true)
+                    {
+                        var size = s.Read(data, 0, data.Length);
+                        if (size > 0)
+                        {
+                            streamWriter.Write(data, 0, size);
+                        }
+                        else
+                        {
+                            break;
+                        }
+                    }
+                    streamWriter.Close();
+                }
+                s.Close();
+                if (deleteZipFile)
+                    File.Delete(zipPathAndFile);
+            }
+            catch (Exception e)
+            {
+                MessageBox.Show(e.Message);
+            }
+        }
+
+
+        public int DownloadFile(String remoteFilename, String localFilename)
+        {
+            // Function will return the number of bytes processed
+            // to the caller. Initialize to 0 here.
+            var bytesProcessed = 0;
+
+            // Assign values to these objects here so that they can
+            // be referenced in the finally block
+            Stream localStream = null;
+
+            // Use a try/catch/finally block as both the WebRequest and Stream
+            // classes throw exceptions upon error
+            try
+            {
+                var webClient = new WebClient {Proxy = WebRequest.DefaultWebProxy};
+                webClient.Proxy.Credentials = CredentialCache.DefaultCredentials;
+
+                // Once the WebResponse object has been retrieved,
+                // get the stream object associated with the response's data
+                var remoteStream = webClient.OpenRead(remoteFilename);
+
+                // Create the local file
+                localStream = File.Create(localFilename);
+
+                // Allocate a 1k buffer
+                var buffer = new byte[1024];
+                int bytesRead;
+
+                // Simple do/while loop to read from stream until
+                // no bytes are returned
+                do
+                {
+                    // Read data (up to 1k) from the stream
+                    bytesRead = remoteStream.Read(buffer, 0, buffer.Length);
+
+                    // Write the data to the local file
+                    localStream.Write(buffer, 0, bytesRead);
+
+                    // Increment total bytes processed
+                    bytesProcessed += bytesRead;
+                } while (bytesRead > 0);
+            }
+            catch (Exception e)
+            {
+                MessageBox.Show(e.Message);
+            }
+            finally
+            {
+                // Close the response and streams objects here 
+                // to make sure they're closed even if an exception
+                // is thrown at some point
+                if (localStream != null) localStream.Close();
+            }
+
+            // Return total bytes processed to caller.
+            return bytesProcessed;
+        }
+
+
+        private static string SearchForGourceUrl()
+        {
+            try
+            {
+                var webClient = new WebClient {Proxy = WebRequest.DefaultWebProxy};
+                webClient.Proxy.Credentials = CredentialCache.DefaultCredentials;
+                webClient.Encoding = Encoding.UTF8;
+
+                var response = webClient.DownloadString(@"http://code.google.com/p/gource/");
+
+                //find http://gource.googlecode.com/files/gource-0.26b.win32.zip
+                //find http://gource.googlecode.com/files/gource-0.34-rc2.win32.zip
+                var regEx = new Regex(@"gource-.{3,15}win32\.zip");
+
+
+                var matches = regEx.Matches(response);
+
+                foreach (Match match in matches)
+                {
+                    return "http://gource.googlecode.com/files/" + match.Value;
+                }
+
+                return string.Empty;
+            }
+            catch (Exception ex)
+            {
+                MessageBox.Show(ex.Message, "Exception");
+                return string.Empty;
+            }
+        }
+    }
 }