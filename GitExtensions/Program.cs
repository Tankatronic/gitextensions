﻿using System;
using System.IO;
using System.Threading;
using System.Windows.Forms;
using GitCommands;
using GitCommands.Utils;
using GitUI;
using GitUI.CommandsDialogs.SettingsDialog;
using GitUI.CommandsDialogs.SettingsDialog.Pages;

namespace GitExtensions
{
    internal static class Program
    {
        /// <summary>
        /// The main entry point for the application.
        /// </summary>
        [STAThread]
        private static void Main()
        {
            Application.EnableVisualStyles();
            Application.SetCompatibleTextRenderingDefault(false);

            if (!EnvUtils.IsMonoRuntime())
            {
                NBug.Settings.UIMode = NBug.Enums.UIMode.Full;

                // Uncomment the following after testing to see that NBug is working as configured
                NBug.Settings.ReleaseMode = true;
                NBug.Settings.ExitApplicationImmediately = false;
                NBug.Settings.WriteLogToDisk = false;
                NBug.Settings.MaxQueuedReports = 10;
                NBug.Settings.StopReportingAfter = 90;
                NBug.Settings.SleepBeforeSend = 30;
                NBug.Settings.StoragePath = NBug.Enums.StoragePath.WindowsTemp;
                
                AppDomain.CurrentDomain.UnhandledException += NBug.Handler.UnhandledException;
                Application.ThreadException += NBug.Handler.ThreadException;
            }

            string[] args = Environment.GetCommandLineArgs();
            FormSplash.ShowSplash();
            //Store here SynchronizationContext.Current, because later sometimes it can be null
            //see http://stackoverflow.com/questions/11621372/synchronizationcontext-current-is-null-in-continuation-on-the-main-ui-thread
            GitUIExtensions.UISynchronizationContext = SynchronizationContext.Current;
            Application.DoEvents();

            AppSettings.LoadSettings();
            if (EnvUtils.RunningOnWindows())
            {
                //Quick HOME check:
                FormSplash.SetAction("Checking home path...");
                Application.DoEvents();

                FormFixHome.CheckHomePath();
            }
            //Register plugins
            FormSplash.SetAction("Loading plugins...");
            Application.DoEvents();

            if (string.IsNullOrEmpty(AppSettings.Translation))
            {
                using (var formChoose = new FormChooseTranslation())
                {
                    formChoose.ShowDialog();
                }
            }

            try
            {
<<<<<<< HEAD
                if (AppSettings.GetBool("checksettings", true) ||
                    string.IsNullOrEmpty(AppSettings.GitCommand))
=======
                if (Settings.CheckSettings || string.IsNullOrEmpty(Settings.GitCommand))
>>>>>>> 76a791e7
                {
                    FormSplash.SetAction("Checking settings...");
                    Application.DoEvents();

                    GitUICommands uiCommands = new GitUICommands(string.Empty);
                    var commonLogic = new CommonLogic(uiCommands.Module);
                    var checkSettingsLogic = new CheckSettingsLogic(commonLogic);
                    ISettingsPageHost fakePageHost = new SettingsPageHostMock(checkSettingsLogic);
                    using (var checklistSettingsPage = SettingsPageBase.Create<ChecklistSettingsPage>(fakePageHost))
                    {
                        if (!checklistSettingsPage.CheckSettings())
                        {
                            checkSettingsLogic.AutoSolveAllSettings();
                            uiCommands.StartSettingsDialog();
                        }
                    }
                }
            }
            catch
            {
                // TODO: remove catch-all
            }

            FormSplash.HideSplash();

            if (EnvUtils.RunningOnWindows())
                MouseWheelRedirector.Active = true;

            GitUICommands uCommands = new GitUICommands(GetWorkingDir(args));

            if (args.Length <= 1)
            {
                uCommands.StartBrowseDialog();
            }
            else  // if we are here args.Length > 1
            {
                uCommands.RunCommand(args);
            }

            AppSettings.SaveSettings();
        }

        private static string GetWorkingDir(string[] args)
        {
            string workingDir = string.Empty;
            if (args.Length >= 3)
            {
                if (Directory.Exists(args[2]))
                    workingDir = GitModule.FindGitWorkingDir(args[2]);
                else
                {
                    workingDir = Path.GetDirectoryName(args[2]);
                    workingDir = GitModule.FindGitWorkingDir(workingDir);
                }

                //Do not add this working dir to the recent repositories. It is a nice feature, but it
                //also increases the startup time
                //if (Module.ValidWorkingDir())
                //    Repositories.RepositoryHistory.AddMostRecentRepository(Module.WorkingDir);
            }

            if (args.Length <= 1 && string.IsNullOrEmpty(workingDir) && AppSettings.StartWithRecentWorkingDir)
            {
                if (GitModule.IsValidGitWorkingDir(AppSettings.RecentWorkingDir))
                    workingDir = AppSettings.RecentWorkingDir;
            }

            if (string.IsNullOrEmpty(workingDir))
            {
                string findWorkingDir = GitModule.FindGitWorkingDir(Directory.GetCurrentDirectory());
                if (GitModule.IsValidGitWorkingDir(findWorkingDir))
                    workingDir = findWorkingDir;
            }

            return workingDir;
        }
    }
}<|MERGE_RESOLUTION|>--- conflicted
+++ resolved
@@ -68,12 +68,7 @@
 
             try
             {
-<<<<<<< HEAD
-                if (AppSettings.GetBool("checksettings", true) ||
-                    string.IsNullOrEmpty(AppSettings.GitCommand))
-=======
-                if (Settings.CheckSettings || string.IsNullOrEmpty(Settings.GitCommand))
->>>>>>> 76a791e7
+                if (AppSettings.CheckSettings || string.IsNullOrEmpty(AppSettings.GitCommand))
                 {
                     FormSplash.SetAction("Checking settings...");
                     Application.DoEvents();
