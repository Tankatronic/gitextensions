﻿<?xml version="1.0" encoding="utf-8"?>
<Project ToolsVersion="4.0" DefaultTargets="Build" xmlns="http://schemas.microsoft.com/developer/msbuild/2003">
  <Import Project="..\FxCop.targets" />
  <PropertyGroup>
    <Configuration Condition=" '$(Configuration)' == '' ">Debug</Configuration>
    <Platform Condition=" '$(Platform)' == '' ">AnyCPU</Platform>
    <ProductVersion>9.0.30729</ProductVersion>
    <SchemaVersion>2.0</SchemaVersion>
    <ProjectGuid>{F15A69AF-7EBD-4F69-A026-5071FA3EC61B}</ProjectGuid>
    <OutputType>WinExe</OutputType>
    <AppDesignerFolder>Properties</AppDesignerFolder>
    <RootNamespace>GitExtensions</RootNamespace>
    <AssemblyName>GitExtensions</AssemblyName>
    <TargetFrameworkVersion>v4.0</TargetFrameworkVersion>
    <FileAlignment>512</FileAlignment>
    <IsWebBootstrapper>false</IsWebBootstrapper>
    <NoWin32Manifest>true</NoWin32Manifest>
    <ApplicationIcon>..\Bin\Logo\git-extensions-logo-final_mixed-256.ico</ApplicationIcon>
    <FileUpgradeFlags>
    </FileUpgradeFlags>
    <OldToolsVersion>3.5</OldToolsVersion>
    <UpgradeBackupLocation />
    <PublishUrl>publish\</PublishUrl>
    <Install>true</Install>
    <InstallFrom>Disk</InstallFrom>
    <UpdateEnabled>false</UpdateEnabled>
    <UpdateMode>Foreground</UpdateMode>
    <UpdateInterval>7</UpdateInterval>
    <UpdateIntervalUnits>Days</UpdateIntervalUnits>
    <UpdatePeriodically>false</UpdatePeriodically>
    <UpdateRequired>false</UpdateRequired>
    <MapFileExtensions>true</MapFileExtensions>
    <ApplicationRevision>0</ApplicationRevision>
    <ApplicationVersion>1.0.0.%2a</ApplicationVersion>
    <UseApplicationTrust>false</UseApplicationTrust>
    <BootstrapperEnabled>true</BootstrapperEnabled>
    <TargetFrameworkProfile>Client</TargetFrameworkProfile>
    <SolutionDir Condition="$(SolutionDir) == '' Or $(SolutionDir) == '*Undefined*'">..\</SolutionDir>
    <RestorePackages>true</RestorePackages>
  </PropertyGroup>
  <PropertyGroup Condition=" '$(Configuration)|$(Platform)' == 'Debug|AnyCPU' ">
    <DebugSymbols>true</DebugSymbols>
    <DebugType>full</DebugType>
    <Optimize>false</Optimize>
    <OutputPath>bin\Debug\</OutputPath>
    <DefineConstants>DEBUG;TRACE</DefineConstants>
    <ErrorReport>prompt</ErrorReport>
    <WarningLevel>4</WarningLevel>
  </PropertyGroup>
  <PropertyGroup Condition=" '$(Configuration)|$(Platform)' == 'Release|AnyCPU' ">
    <DebugType>pdbonly</DebugType>
    <Optimize>true</Optimize>
    <OutputPath>bin\Release\</OutputPath>
    <DefineConstants>TRACE</DefineConstants>
    <ErrorReport>prompt</ErrorReport>
    <WarningLevel>4</WarningLevel>
  </PropertyGroup>
  <ItemGroup>
    <Reference Include="NBug, Version=1.1.0.0, Culture=neutral, PublicKeyToken=a4292a325f69b123, processorArchitecture=MSIL">
      <SpecificVersion>False</SpecificVersion>
      <HintPath>..\packages\NBug.1.1.1\lib\net40-client\NBug.dll</HintPath>
    </Reference>
    <Reference Include="System" />
    <Reference Include="System.Core">
      <RequiredTargetFramework>3.5</RequiredTargetFramework>
    </Reference>
    <Reference Include="System.Windows.Forms" />
  </ItemGroup>
  <ItemGroup>
    <Compile Include="..\CommonAssemblyInfo.cs">
      <Link>Properties\CommonAssemblyInfo.cs</Link>
    </Compile>
    <Compile Include="Program.cs" />
    <EmbeddedResource Include="Properties\Resources.resx">
      <Generator>ResXFileCodeGenerator</Generator>
      <LastGenOutput>Resources.Designer.cs</LastGenOutput>
      <SubType>Designer</SubType>
    </EmbeddedResource>
    <Compile Include="Properties\AssemblyInfo.cs" />
    <Compile Include="Properties\Resources.Designer.cs">
      <AutoGen>True</AutoGen>
      <DependentUpon>Resources.resx</DependentUpon>
      <DesignTime>True</DesignTime>
    </Compile>
    <None Include="app.config" />
    <None Include="packages.config" />
    <None Include="Properties\Settings.settings">
      <Generator>SettingsSingleFileGenerator</Generator>
      <LastGenOutput>Settings.Designer.cs</LastGenOutput>
    </None>
    <Compile Include="Properties\Settings.Designer.cs">
      <AutoGen>True</AutoGen>
      <DependentUpon>Settings.settings</DependentUpon>
      <DesignTimeSharedInput>True</DesignTimeSharedInput>
    </Compile>
  </ItemGroup>
  <ItemGroup>
    <ProjectReference Include="..\GitUI\GitUI.csproj">
      <Project>{CF5B22E7-230F-4E50-BE88-C4F7023CED2C}</Project>
      <Name>GitUI</Name>
    </ProjectReference>
<<<<<<< HEAD
    <ProjectReference Include="..\libgit2sharp\LibGit2Sharp\LibGit2Sharp.csproj">
      <Project>{ee6ed99f-cb12-4683-b055-d28fc7357a34}</Project>
      <Name>LibGit2Sharp</Name>
    </ProjectReference>
    <ProjectReference Include="..\Plugins\AutoCheckForUpdates\AutoCheckForUpdates.csproj">
      <Project>{330F1115-B3DE-47F1-8A7E-D181E59E96E0}</Project>
      <Name>AutoCheckForUpdates</Name>
      <Private>False</Private>
    </ProjectReference>
=======
>>>>>>> 504dac23
    <ProjectReference Include="..\Plugins\AutoCompileSubmodules\AutoCompileSubmodules.csproj">
      <Project>{7e5433f4-dd13-4d8e-95b2-59b4ffe7d636}</Project>
      <Name>AutoCompileSubmodules</Name>
      <Private>False</Private>
    </ProjectReference>
    <ProjectReference Include="..\Plugins\BackgroundFetch\BackgroundFetch.csproj">
      <Project>{F261BCD1-F5F7-4664-A230-E52032E6E9FD}</Project>
      <Name>BackgroundFetch</Name>
      <Private>False</Private>
    </ProjectReference>
    <ProjectReference Include="..\Plugins\CreateLocalBranches\CreateLocalBranches.csproj">
      <Project>{31D96116-16A6-45C2-9A6D-6DD5A1FC5F20}</Project>
      <Name>CreateLocalBranches</Name>
      <Private>False</Private>
    </ProjectReference>
    <ProjectReference Include="..\Plugins\DeleteUnusedBranches\DeleteUnusedBranches.csproj">
      <Project>{921F0443-C3A1-4A09-82E8-C4AFB9654943}</Project>
      <Name>DeleteUnusedBranches</Name>
      <Private>False</Private>
    </ProjectReference>
    <ProjectReference Include="..\Plugins\FindLargeFiles\FindLargeFiles.csproj">
      <Project>{F261BCD1-F5F7-4664-A229-E52032E6E9FD}</Project>
      <Name>FindLargeFiles</Name>
      <Private>False</Private>
    </ProjectReference>
    <ProjectReference Include="..\Plugins\Gerrit\Gerrit.csproj">
      <Project>{ec6988f6-0e8e-42d2-8e41-e562c5fb65bc}</Project>
      <Name>Gerrit</Name>
      <Private>False</Private>
    </ProjectReference>
    <ProjectReference Include="..\Plugins\Github3\Github3.csproj">
      <Project>{B1B0C273-AB3F-48BF-92C7-DE0BE90D5870}</Project>
      <Name>Github3</Name>
      <Private>False</Private>
    </ProjectReference>
    <ProjectReference Include="..\Plugins\GitUIPluginInterfaces\GitUIPluginInterfaces.csproj">
      <Project>{27559302-F35E-4B62-A6EC-11FF21A5FA6F}</Project>
      <Name>GitUIPluginInterfaces</Name>
    </ProjectReference>
    <ProjectReference Include="..\Plugins\Gource\Gource.csproj">
      <Project>{687A73BB-12A0-4AF7-B420-4A9C47DB75CB}</Project>
      <Name>Gource</Name>
      <Private>False</Private>
    </ProjectReference>
    <ProjectReference Include="..\Plugins\ProxySwitcher\ProxySwitcher.csproj">
      <Project>{274F449F-7472-4248-9A57-8CA665A75B5D}</Project>
      <Name>ProxySwitcher</Name>
      <Private>False</Private>
    </ProjectReference>
    <ProjectReference Include="..\Plugins\ReleaseNotesGenerator\ReleaseNotesGenerator.csproj">
      <Project>{8B3778F2-6049-4D4C-B94F-D5FF3A5DC7F8}</Project>
      <Name>ReleaseNotesGenerator</Name>
      <Private>False</Private>
    </ProjectReference>
    <ProjectReference Include="..\Plugins\Statistics\GitImpact\GitImpact.csproj">
      <Project>{0B131F9D-BB10-4C3E-9656-5AB858158DE5}</Project>
      <Name>GitImpact</Name>
      <Private>False</Private>
    </ProjectReference>
    <ProjectReference Include="..\Plugins\Statistics\GitStatistics\GitStatistics.csproj">
      <Project>{92B57383-233E-46AE-8A86-6E98BF349A72}</Project>
      <Name>GitStatistics</Name>
      <Private>False</Private>
    </ProjectReference>
    <ProjectReference Include="..\GitCommands\GitCommands.csproj">
      <Project>{BD6AA2A2-997D-4AFF-ACC7-B64F6E51D181}</Project>
      <Name>GitCommands</Name>
    </ProjectReference>
    <ProjectReference Include="..\ResourceManager\ResourceManager.csproj">
      <Project>{D3440FD7-AFC5-4351-8741-6CDBF15CE944}</Project>
      <Name>ResourceManager</Name>
    </ProjectReference>
  </ItemGroup>
  <ItemGroup>
    <BootstrapperPackage Include="Microsoft.Net.Client.3.5">
      <Visible>False</Visible>
      <ProductName>.NET Framework 3.5 SP1 Client Profile</ProductName>
      <Install>false</Install>
    </BootstrapperPackage>
    <BootstrapperPackage Include="Microsoft.Net.Framework.2.0">
      <Visible>False</Visible>
      <ProductName>.NET Framework 2.0 %28x86%29</ProductName>
      <Install>true</Install>
    </BootstrapperPackage>
    <BootstrapperPackage Include="Microsoft.Net.Framework.3.0">
      <Visible>False</Visible>
      <ProductName>.NET Framework 3.0 %28x86%29</ProductName>
      <Install>false</Install>
    </BootstrapperPackage>
    <BootstrapperPackage Include="Microsoft.Net.Framework.3.5">
      <Visible>False</Visible>
      <ProductName>.NET Framework 3.5</ProductName>
      <Install>false</Install>
    </BootstrapperPackage>
    <BootstrapperPackage Include="Microsoft.Net.Framework.3.5.SP1">
      <Visible>False</Visible>
      <ProductName>.NET Framework 3.5 SP1</ProductName>
      <Install>false</Install>
    </BootstrapperPackage>
  </ItemGroup>
  <ItemGroup>
    <Content Include="..\Bin\Logo\cow-head-256.ico">
      <Link>Resources\cow-head-256.ico</Link>
    </Content>
    <Content Include="..\Bin\Logo\git-extensions-logo-final-256.ico">
      <Link>Resources\git-extensions-logo-final-256.ico</Link>
    </Content>
    <Content Include="..\Bin\Logo\git-extensions-logo-final_mixed-256.ico">
      <Link>Resources\git-extensions-logo-final_mixed-256.ico</Link>
    </Content>
  </ItemGroup>
  <Import Project="$(MSBuildToolsPath)\Microsoft.CSharp.targets" />
  <Import Project="$(SolutionDir)\.nuget\nuget.targets" />
  <PropertyGroup>
    <PostBuildEvent>$(ProjectDir)copy_plugins.cmd $(ConfigurationName)</PostBuildEvent>
    <PostBuildEvent>call $(ProjectDir)copy_plugins.cmd $(ConfigurationName)
xcopy "$(ProjectDir)..\libgit2sharp\Lib\NativeBinaries\*" "$(TargetDir)NativeBinaries\" /E /D /Y</PostBuildEvent>
  </PropertyGroup>
  <!-- To modify your build process, add your task inside one of the targets below and uncomment it. 
       Other similar extension points exist, see Microsoft.Common.targets.
  <Target Name="BeforeBuild">
  </Target>
  -->
  <Target Name="AfterBuild">
    <CreateItem Include="$(MSBuildProjectDirectory)\..\libgit2sharp\Lib\NativeBinaries\**\*.*">
      <Output TaskParameter="Include" ItemName="NativeBinaries" />
    </CreateItem>
    <Copy SourceFiles="@(NativeBinaries)" DestinationFiles="@(NativeBinaries->'$(OutputPath)NativeBinaries\%(RecursiveDir)%(Filename)%(Extension)')" SkipUnchangedFiles="true" />
  </Target>
</Project><|MERGE_RESOLUTION|>--- conflicted
+++ resolved
@@ -99,18 +99,10 @@
       <Project>{CF5B22E7-230F-4E50-BE88-C4F7023CED2C}</Project>
       <Name>GitUI</Name>
     </ProjectReference>
-<<<<<<< HEAD
     <ProjectReference Include="..\libgit2sharp\LibGit2Sharp\LibGit2Sharp.csproj">
       <Project>{ee6ed99f-cb12-4683-b055-d28fc7357a34}</Project>
       <Name>LibGit2Sharp</Name>
     </ProjectReference>
-    <ProjectReference Include="..\Plugins\AutoCheckForUpdates\AutoCheckForUpdates.csproj">
-      <Project>{330F1115-B3DE-47F1-8A7E-D181E59E96E0}</Project>
-      <Name>AutoCheckForUpdates</Name>
-      <Private>False</Private>
-    </ProjectReference>
-=======
->>>>>>> 504dac23
     <ProjectReference Include="..\Plugins\AutoCompileSubmodules\AutoCompileSubmodules.csproj">
       <Project>{7e5433f4-dd13-4d8e-95b2-59b4ffe7d636}</Project>
       <Name>AutoCompileSubmodules</Name>
