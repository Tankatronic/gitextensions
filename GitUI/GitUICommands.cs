﻿using System;
using System.Collections.Generic;
using System.Diagnostics;
using System.IO;
using System.Linq;
using System.Windows.Forms;
using GitCommands;
using GitUI.Blame;
using GitUI.Plugin;
using GitUI.Properties;
using GitUI.RepoHosting;
using GitUI.Tag;
using GitUIPluginInterfaces;
using GitUIPluginInterfaces.RepositoryHosts;
using PatchApply;
using Settings = GitCommands.Settings;
using Gravatar;

namespace GitUI
{
    public sealed class GitUICommands : IGitUICommands
    {
        private static GitUICommands instance;

        public static GitUICommands Instance
        {
            [DebuggerStepThrough]
            get { return instance ?? (instance = new GitUICommands()); }
        }

        #region IGitUICommands Members

        public event GitUIEventHandler PreBrowse;
        public event GitUIEventHandler PostBrowse;

        public event GitUIEventHandler PreDeleteBranch;
        public event GitUIEventHandler PostDeleteBranch;

        public event GitUIEventHandler PreCheckoutRevision;
        public event GitUIEventHandler PostCheckoutRevision;

        public event GitUIEventHandler PreCheckoutBranch;
        public event GitUIEventHandler PostCheckoutBranch;

        public event GitUIEventHandler PreFileHistory;
        public event GitUIEventHandler PostFileHistory;

        public event GitUIEventHandler PreCompareRevisions;
        public event GitUIEventHandler PostCompareRevisions;

        public event GitUIEventHandler PreAddFiles;
        public event GitUIEventHandler PostAddFiles;

        public event GitUIEventHandler PreCreateBranch;
        public event GitUIEventHandler PostCreateBranch;

        public event GitUIEventHandler PreClone;
        public event GitUIEventHandler PostClone;

        public event GitUIEventHandler PreSvnClone;
        public event GitUIEventHandler PostSvnClone;

        public event GitUIEventHandler PreCommit;
        public event GitUIEventHandler PostCommit;

        public event GitUIEventHandler PreSvnDcommit;
        public event GitUIEventHandler PostSvnDcommit;

        public event GitUIEventHandler PreSvnRebase;
        public event GitUIEventHandler PostSvnRebase;

        public event GitUIEventHandler PreSvnFetch;
        public event GitUIEventHandler PostSvnFetch;

        public event GitUIEventHandler PreInitialize;
        public event GitUIEventHandler PostInitialize;

        public event GitUIEventHandler PrePush;
        public event GitUIEventHandler PostPush;

        public event GitUIEventHandler PrePull;
        public event GitUIEventHandler PostPull;

        public event GitUIEventHandler PreViewPatch;
        public event GitUIEventHandler PostViewPatch;

        public event GitUIEventHandler PreApplyPatch;
        public event GitUIEventHandler PostApplyPatch;

        public event GitUIEventHandler PreFormatPatch;
        public event GitUIEventHandler PostFormatPatch;

        public event GitUIEventHandler PreStash;
        public event GitUIEventHandler PostStash;

        public event GitUIEventHandler PreResolveConflicts;
        public event GitUIEventHandler PostResolveConflicts;

        public event GitUIEventHandler PreCherryPick;
        public event GitUIEventHandler PostCherryPick;

        public event GitUIEventHandler PreMergeBranch;
        public event GitUIEventHandler PostMergeBranch;

        public event GitUIEventHandler PreCreateTag;
        public event GitUIEventHandler PostCreateTag;

        public event GitUIEventHandler PreDeleteTag;
        public event GitUIEventHandler PostDeleteTag;

        public event GitUIEventHandler PreEditGitIgnore;
        public event GitUIEventHandler PostEditGitIgnore;

        public event GitUIEventHandler PreSettings;
        public event GitUIEventHandler PostSettings;

        public event GitUIEventHandler PreArchive;
        public event GitUIEventHandler PostArchive;

        public event GitUIEventHandler PreMailMap;
        public event GitUIEventHandler PostMailMap;

        public event GitUIEventHandler PreVerifyDatabase;
        public event GitUIEventHandler PostVerifyDatabase;

        public event GitUIEventHandler PreRemotes;
        public event GitUIEventHandler PostRemotes;

        public event GitUIEventHandler PreRebase;
        public event GitUIEventHandler PostRebase;

        public event GitUIEventHandler PreRename;
        public event GitUIEventHandler PostRename;

        public event GitUIEventHandler PreSubmodulesEdit;
        public event GitUIEventHandler PostSubmodulesEdit;

        public event GitUIEventHandler PreUpdateSubmodules;
        public event GitUIEventHandler PostUpdateSubmodules;

        public event GitUIEventHandler PreSyncSubmodules;
        public event GitUIEventHandler PostSyncSubmodules;

        public event GitUIEventHandler PreBlame;
        public event GitUIEventHandler PostBlame;

        public event GitUIEventHandler PreEditGitAttributes;
        public event GitUIEventHandler PostEditGitAttributes;

        public event GitUIEventHandler PreBrowseInitialize;
        public event GitUIEventHandler PostBrowseInitialize;
        public event GitUIEventHandler BrowseInitialize;

        #endregion

        public string GitCommand(string arguments)
        {
            return Settings.Module.RunGitCmd(arguments);
        }

        public string CommandLineCommand(string cmd, string arguments)
        {
            return Settings.Module.RunCmd(cmd, arguments);
        }

        private bool RequiresValidWorkingDir(object owner)
        {
            if (!Settings.Module.ValidWorkingDir())
            {
                MessageBoxes.NotValidGitDirectory(owner as IWin32Window);
                return false;
            }

            return true;
        }

        private bool RequiredValidGitSvnWorikingDir(object owner)
        {
            if (!RequiresValidWorkingDir(owner))
                return false;

            if (!GitSvnCommandHelpers.ValidSvnWorkingDir())
            {
                MessageBoxes.NotValidGitSVNDirectory(owner as IWin32Window);
                return false;
            }

            if (!GitSvnCommandHelpers.CheckRefsRemoteSvn())
            {
                MessageBoxes.UnableGetSVNInformation(owner as IWin32Window);
                return false;
            }

            return true;
        }

        public void CacheAvatar(string email)
        {
            FallBackService gravatarFallBack = FallBackService.Identicon;
            try
            {
                gravatarFallBack =
                    (FallBackService)Enum.Parse(typeof(FallBackService), Settings.GravatarFallbackService);
            }
            catch
            {
                Settings.GravatarFallbackService = gravatarFallBack.ToString();
            }
            GravatarService.CacheImage(email + ".png", email, Settings.AuthorImageSize,
                gravatarFallBack);
        }

        public bool StartBatchFileProcessDialog(object owner, string batchFile)
        {
            string tempFileName = Path.ChangeExtension(Path.GetTempFileName(), ".cmd");
            using (var writer = new StreamWriter(tempFileName))
            {
                writer.WriteLine("@prompt $G");
                writer.Write(batchFile);
            }
            FormProcess.ShowDialog(owner as IWin32Window, "cmd.exe", "/C \"" + tempFileName + "\"");
            File.Delete(tempFileName);
            return true;
        }

        public bool StartBatchFileProcessDialog(string batchFile)
        {
            return StartBatchFileProcessDialog(null, batchFile);
        }

        public bool StartCommandLineProcessDialog(GitCommand cmd, Form parentForm)
        {
            if (cmd.AccessesRemote())
                return FormRemoteProcess.ShowDialog(parentForm, cmd.ToLine());
            else
                return FormProcess.ShowDialog(parentForm, cmd.ToLine());
        }

        public bool StartCommandLineProcessDialog(object owner, string command, string arguments)
        {
            FormProcess.ShowDialog(owner as IWin32Window, command, arguments);
            return true;
        }

        public bool StartCommandLineProcessDialog(string command, string arguments)
        {
            return StartCommandLineProcessDialog(null, command, arguments);
        }

        public bool StartGitCommandProcessDialog(IWin32Window owner, string arguments)
        {
            FormProcess.ShowDialog(owner, arguments);
            return true;
        }

        public bool StartGitCommandProcessDialog(string arguments)
        {
            return StartGitCommandProcessDialog(null, arguments);
        }

        public bool StartBrowseDialog()
        {
            return StartBrowseDialog("");
        }

        public bool StartDeleteBranchDialog(IWin32Window owner, string branch)
        {
            if (!RequiresValidWorkingDir(owner))
                return false;

            if (!InvokeEvent(owner, PreDeleteBranch))
                return false;

            using (var form = new FormDeleteBranch(branch))
                form.ShowDialog(owner);

            InvokeEvent(owner, PostDeleteBranch);

            return true;
        }

        public bool StartDeleteBranchDialog(string branch)
        {
            return StartDeleteBranchDialog(null, branch);
        }

        public bool StartCheckoutRevisionDialog(IWin32Window owner)
        {
            if (!RequiresValidWorkingDir(owner))
                return false;

            if (!InvokeEvent(owner, PreCheckoutRevision))
                return false;

            using (var form = new FormCheckout())
                form.ShowDialog(owner);

            InvokeEvent(owner, PostCheckoutRevision);

            return true;
        }

        public bool StartCheckoutRevisionDialog()
        {
            return StartCheckoutRevisionDialog(null);
        }

        public void Stash(IWin32Window owner)
        {
            var arguments = GitCommandHelpers.StashSaveCmd(Settings.IncludeUntrackedFilesInAutoStash);
            FormProcess.ShowDialog(owner, arguments);
        }

        public bool StartCheckoutBranchDialog(IWin32Window owner, string branch, bool remote, string containRevison, bool showOptions)
        {
            if (!RequiresValidWorkingDir(owner))
                return false;

            if (!InvokeEvent(owner, PreCheckoutBranch))
                return false;

<<<<<<< HEAD
            using (var form = new FormCheckoutBranch(branch, remote, containRevison))
=======
            using (var form = new FormCheckoutBranch(branch, remote, containRevison, showOptions))
>>>>>>> 16c3312f
            {
                if (form.ShowDialog(owner) == DialogResult.Cancel)
                    return false;
            }

            InvokeEvent(owner, PostCheckoutBranch);

            return true;
        }

        public bool StartCheckoutBranchDialog(IWin32Window owner, string branch, bool remote, string containRevison)
        {
            return StartCheckoutBranchDialog(owner, branch, remote, containRevison, false);
        }

        public bool StartCheckoutBranchDialog(IWin32Window owner, string branch, bool remote)
        {
            return StartCheckoutBranchDialog(null, branch, remote, null, false);
        }

        public bool StartCheckoutBranchDialog(IWin32Window owner, string branch, bool remote, bool showOptions)
        {
            return StartCheckoutBranchDialog(null, branch, remote, null, showOptions);
        }

        public bool StartCheckoutBranchDialog(string branch, bool remote)
        {
            return StartCheckoutBranchDialog(null, branch, remote, null, false);
        }

        public bool StartCheckoutBranchDialog(string containRevison)
        {
            return StartCheckoutBranchDialog(null, "", false, containRevison, false);
        }

        public bool StartCheckoutBranchDialog(IWin32Window owner)
        {
            return StartCheckoutBranchDialog(owner, "", false, null, false);
        }

        public bool StartCheckoutBranchDialog()
        {
            return StartCheckoutBranchDialog(null, "", false, null, false);
        }

        public bool StartCheckoutRemoteBranchDialog(IWin32Window owner, string branch)
        {
            if (!RequiresValidWorkingDir(owner))
                return false;

            if (!InvokeEvent(owner, PreCheckoutBranch))
                return false;

            using (var form = new FormCheckoutRemoteBranch(branch))
            {
                if (form.ShowDialog(owner) == DialogResult.Cancel)
                    return false;
            }

            InvokeEvent(owner, PostCheckoutBranch);

            return true;
        }

        public bool StartCompareRevisionsDialog(IWin32Window owner)
        {
            if (!RequiresValidWorkingDir(owner))
                return false;

            if (!InvokeEvent(owner, PreCompareRevisions))
                return false;

            using (var form = new FormDiff())
                form.ShowDialog(owner);

            InvokeEvent(owner, PostCompareRevisions);

            return false;
        }

        public bool StartCompareRevisionsDialog()
        {
            return StartCompareRevisionsDialog(null);
        }

        public bool StartAddFilesDialog(IWin32Window owner)
        {
            if (!RequiresValidWorkingDir(owner))
                return false;

            if (!InvokeEvent(owner, PreAddFiles))
                return false;

            using (var form = new FormAddFiles())
                form.ShowDialog(owner);

            InvokeEvent(owner, PostAddFiles);

            return false;
        }

        public bool StartAddFilesDialog()
        {
            return StartAddFilesDialog(null);
        }

        public bool StartCreateBranchDialog(IWin32Window owner)
        {
            if (!RequiresValidWorkingDir(owner))
                return false;

            if (!InvokeEvent(owner, PreCreateBranch))
                return false;

            using (var form = new FormBranch())
                form.ShowDialog(owner);

            InvokeEvent(owner, PostCreateBranch);

            return true;
        }

        public bool StartCreateBranchDialog()
        {
            return StartCreateBranchDialog(null);
        }

        public bool StartCloneDialog(IWin32Window owner, string url, bool openedFromProtocolHandler)
        {
            if (!InvokeEvent(owner, PreClone))
                return false;

            using (var form = new FormClone(url, openedFromProtocolHandler))
                form.ShowDialog(owner);

            InvokeEvent(owner, PostClone);

            return true;
        }

        public bool StartCloneDialog(IWin32Window owner, string url)
        {
            return StartCloneDialog(owner, url, false);
        }

        public bool StartCloneDialog(IWin32Window owner)
        {
            return StartCloneDialog(owner, null);
        }

        public bool StartCloneDialog(string url)
        {
            return StartCloneDialog(null, url);
        }

        public bool StartCloneDialog()
        {
            return StartCloneDialog(null, null);
        }

        public bool StartSvnCloneDialog(IWin32Window owner)
        {
            if (!InvokeEvent(owner, PreSvnClone))
                return false;

            using (var form = new FormSvnClone())
                form.ShowDialog(owner);

            InvokeEvent(owner, PostSvnClone);

            return true;
        }

        public bool StartSvnCloneDialog()
        {
            return StartSvnCloneDialog(null);
        }

        public bool StartCommitDialog(IWin32Window owner, bool showWhenNoChanges)
        {
            if (!RequiresValidWorkingDir(owner))
                return false;

            if (!InvokeEvent(owner, PreCommit))
                return true;

            using (var form = new FormCommit())
            {
                if (showWhenNoChanges)
                    form.ShowDialogWhenChanges(owner);
                else
                    form.ShowDialog(owner);

                InvokeEvent(owner, PostCommit);

                if (!form.NeedRefresh)
                    return false;
            }

            return true;
        }

        public bool StartCommitDialog(IWin32Window owner)
        {
            return StartCommitDialog(owner, false);
        }

        public bool StartCommitDialog(bool showWhenNoChanges)
        {
            return StartCommitDialog(null, showWhenNoChanges);
        }

        public bool StartCommitDialog()
        {
            return StartCommitDialog(null, false);
        }

        public bool StartSvnDcommitDialog(IWin32Window owner)
        {
            if (!RequiredValidGitSvnWorikingDir(owner))
                return false;

            if (!InvokeEvent(owner, PreSvnDcommit))
                return true;

            FormProcess.ShowDialog(owner, Settings.GitCommand, GitSvnCommandHelpers.DcommitCmd());

            InvokeEvent(owner, PostSvnDcommit);

            return true;
        }

        public bool StartSvnDcommitDialog()
        {
            return StartSvnDcommitDialog(null);
        }

        public bool StartSvnRebaseDialog(IWin32Window owner)
        {
            if (!RequiredValidGitSvnWorikingDir(owner))
                return false;

            if (!InvokeEvent(owner, PreSvnRebase))
                return true;

            FormProcess.ShowDialog(owner, Settings.GitCommand, GitSvnCommandHelpers.RebaseCmd());

            InvokeEvent(owner, PostSvnRebase);

            return true;
        }

        public bool StartSvnRebaseDialog()
        {
            return StartSvnRebaseDialog(null);
        }

        public bool StartSvnFetchDialog(IWin32Window owner)
        {
            if (!RequiredValidGitSvnWorikingDir(owner))
                return false;

            if (!InvokeEvent(owner, PreSvnFetch))
                return true;

            FormProcess.ShowDialog(owner, Settings.GitCommand, GitSvnCommandHelpers.FetchCmd());

            InvokeEvent(owner, PostSvnFetch);

            return true;
        }

        public bool StartSvnFetchDialog()
        {
            return StartSvnFetchDialog(null);
        }

        public bool StartInitializeDialog(IWin32Window owner)
        {
            if (!InvokeEvent(owner, PreInitialize))
                return true;

            using (var frm = new FormInit()) frm.ShowDialog(owner);

            InvokeEvent(owner, PostInitialize);

            return true;
        }

        public bool StartInitializeDialog()
        {
            return StartInitializeDialog((IWin32Window)null);
        }

        public bool StartInitializeDialog(IWin32Window owner, string dir)
        {
            if (!InvokeEvent(owner, PreInitialize))
                return true;

            using (var frm = new FormInit(dir)) frm.ShowDialog(owner);

            InvokeEvent(owner, PostInitialize);

            return true;
        }

        public bool StartInitializeDialog(string dir)
        {
            return StartInitializeDialog(null, dir);
        }

        public bool StartPushDialog()
        {
            return StartPushDialog(false);
        }

        /// <summary>
        /// Starts pull dialog
        /// </summary>
        /// <param name="owner">An implementation of IWin32Window that will own the modal dialog box.</param>
        /// <param name="pullOnShow"></param>
        /// <param name="pullCompleted">true if pull completed with no errors</param>
        /// <returns>if revision grid should be refreshed</returns>
        public bool StartPullDialog(IWin32Window owner, bool pullOnShow, out bool pullCompleted, ConfigureFormPull configProc)
        {
            pullCompleted = false;

            if (!RequiresValidWorkingDir(owner))
                return false;

            if (!InvokeEvent(owner, PrePull))
                return true;

            using (FormPull formPull = new FormPull())
            {
                if (configProc != null)
                    configProc(formPull);

                DialogResult dlgResult;
                if (pullOnShow)
                    dlgResult = formPull.PullAndShowDialogWhenFailed(owner);
                else
                    dlgResult = formPull.ShowDialog(owner);

                if (dlgResult == DialogResult.OK)
                {
                    InvokeEvent(owner, PostPull);
                    pullCompleted = !formPull.ErrorOccurred;
                }
            }

            return true;//maybe InvokeEvent should have 'needRefresh' out parameter?
        }

        public bool StartPullDialog(IWin32Window owner, bool pullOnShow, out bool pullCompleted)
        {
            return StartPullDialog(owner, pullOnShow, out pullCompleted, null);
        }

        public bool StartPullDialog(IWin32Window owner, bool pullOnShow)
        {
            bool errorOccurred;
            return StartPullDialog(owner, pullOnShow, out errorOccurred, null);
        }

        public bool StartPullDialog(bool pullOnShow, out bool pullCompleted)
        {
            return StartPullDialog(null, pullOnShow, out pullCompleted, null);
        }

        public bool StartPullDialog(bool pullOnShow)
        {
            bool errorOccurred;
            return StartPullDialog(pullOnShow, out errorOccurred);
        }

        public bool StartPullDialog(IWin32Window owner)
        {
            bool errorOccurred;
            return StartPullDialog(owner, false, out errorOccurred, null);
        }

        public bool StartPullDialog()
        {
            return StartPullDialog(false);
        }

        public bool StartViewPatchDialog(IWin32Window owner)
        {
            if (!InvokeEvent(owner, PreViewPatch))
                return true;

            using (var applyPatch = new ViewPatch())
                applyPatch.ShowDialog(owner);

            InvokeEvent(owner, PostViewPatch);

            return true;
        }

        public bool StartViewPatchDialog()
        {
            return StartViewPatchDialog(null);
        }

        public bool StartFormatPatchDialog(IWin32Window owner)
        {
            if (!RequiresValidWorkingDir(owner))
                return false;

            if (!InvokeEvent(owner, PreFormatPatch))
                return true;

            using (var form = new FormFormatPatch())
                form.ShowDialog(owner);

            InvokeEvent(owner, PostFormatPatch);

            return false;
        }

        public bool StartFormatPatchDialog()
        {
            return StartFormatPatchDialog(null);
        }

        public bool StartStashDialog(IWin32Window owner)
        {
            if (!RequiresValidWorkingDir(owner))
                return false;

            if (!InvokeEvent(owner, PreStash))
                return true;

            using (var form = new FormStash())
                form.ShowDialog(owner);

            InvokeEvent(owner, PostStash);

            return true;
        }

        public bool StartStashDialog()
        {
            return StartStashDialog(null);
        }

        public bool StartResolveConflictsDialog(IWin32Window owner, bool offerCommit)
        {
            if (!RequiresValidWorkingDir(owner))
                return false;

            if (!InvokeEvent(owner, PreResolveConflicts))
                return true;

            using (var form = new FormResolveConflicts(offerCommit))
                form.ShowDialog(owner);

            InvokeEvent(owner, PostResolveConflicts);

            return true;
        }

        public bool StartResolveConflictsDialog(IWin32Window owner)
        {
            return StartResolveConflictsDialog(owner, true);
        }

        public bool StartResolveConflictsDialog(bool offerCommit)
        {
            return StartResolveConflictsDialog(null, offerCommit);
        }

        public bool StartResolveConflictsDialog()
        {
            return StartResolveConflictsDialog(null, true);
        }

        public bool StartCherryPickDialog(IWin32Window owner)
        {
            if (!RequiresValidWorkingDir(owner))
                return false;

            if (!InvokeEvent(owner, PreCherryPick))
                return true;

            using (var form = new FormCherryPick())
                form.ShowDialog(owner);

            InvokeEvent(owner, PostCherryPick);

            return true;
        }

        public bool StartCherryPickDialog()
        {
            return StartCherryPickDialog(null);
        }

        public bool StartMergeBranchDialog(IWin32Window owner, string branch)
        {
            if (!RequiresValidWorkingDir(owner))
                return false;

            if (!InvokeEvent(owner, PreMergeBranch))
                return true;

            using (var form = new FormMergeBranch(branch))
                form.ShowDialog(owner);

            InvokeEvent(owner, PostMergeBranch);

            return true;
        }

        public bool StartMergeBranchDialog(string branch)
        {
            return StartMergeBranchDialog(null, branch);
        }

        public bool StartCreateTagDialog(IWin32Window owner)
        {
            if (!RequiresValidWorkingDir(owner))
                return false;

            if (!InvokeEvent(owner, PreCreateTag))
                return true;

            using (var form = new FormTag())
                form.ShowDialog(owner);

            InvokeEvent(owner, PostCreateTag);

            return true;
        }

        public bool StartCreateTagDialog()
        {
            return StartCreateTagDialog(null);
        }

        public bool StartDeleteTagDialog(IWin32Window owner)
        {
            if (!RequiresValidWorkingDir(owner))
                return false;

            if (!InvokeEvent(owner, PreDeleteTag))
                return true;

            using (var form = new FormDeleteTag())
                form.ShowDialog(owner);

            InvokeEvent(owner, PostDeleteTag);

            return true;
        }

        public bool StartDeleteTagDialog()
        {
            return StartDeleteTagDialog(null);
        }

        public bool StartEditGitIgnoreDialog(IWin32Window owner)
        {
            if (!RequiresValidWorkingDir(owner))
                return false;

            if (!InvokeEvent(owner, PreEditGitIgnore))
                return true;

            using (var form = new FormGitIgnore())
                form.ShowDialog(owner);

            InvokeEvent(owner, PostEditGitIgnore);

            return false;
        }

        public bool StartEditGitIgnoreDialog()
        {
            return StartEditGitIgnoreDialog(null);
        }

        public bool StartAddToGitIgnoreDialog(IWin32Window owner, string filePattern)
        {
            if (!RequiresValidWorkingDir(this))
                return false;

            try
            {
                if (!InvokeEvent(owner, PreEditGitIgnore))
                    return false;

                using (var frm = new FormAddToGitIgnore(filePattern))
                    frm.ShowDialog(owner);
            }
            finally
            {
                InvokeEvent(owner, PostEditGitIgnore);
            }

            return false;
        }

        public bool StartSettingsDialog(IWin32Window owner)
        {
            if (!InvokeEvent(owner, PreSettings))
                return true;

            using (var form = new FormSettings())
                form.ShowDialog(owner);

            InvokeEvent(owner, PostSettings);

            return true;
        }

        public bool StartSettingsDialog()
        {
            return StartSettingsDialog(null);
        }

        public bool StartArchiveDialog(IWin32Window owner)
        {
            if (!RequiresValidWorkingDir(owner))
                return false;

            if (!InvokeEvent(owner, PreArchive))
                return true;

            using (var form = new FormArchive())
                form.ShowDialog(owner);

            InvokeEvent(owner, PostArchive);

            return false;
        }

        public bool StartArchiveDialog()
        {
            return StartArchiveDialog(null);
        }

        public bool StartMailMapDialog(IWin32Window owner)
        {
            if (!RequiresValidWorkingDir(owner))
                return false;

            if (!InvokeEvent(owner, PreMailMap))
                return true;

            using (var form = new FormMailMap())
                form.ShowDialog(owner);

            InvokeEvent(owner, PostMailMap);

            return true;
        }

        public bool StartMailMapDialog()
        {
            return StartMailMapDialog(null);
        }

        public bool StartVerifyDatabaseDialog(IWin32Window owner)
        {
            if (!RequiresValidWorkingDir(owner))
                return false;

            if (!InvokeEvent(owner, PreVerifyDatabase))
                return true;

            using (var form = new FormVerify())
                form.ShowDialog(owner);

            InvokeEvent(owner, PostVerifyDatabase);

            return true;
        }

        public bool StartVerifyDatabaseDialog()
        {
            return StartVerifyDatabaseDialog(null);
        }

        public bool StartRemotesDialog(IWin32Window owner)
        {
            if (!RequiresValidWorkingDir(owner))
                return false;

            if (!InvokeEvent(owner, PreRemotes))
                return true;

            using (var form = new FormRemotes())
                form.ShowDialog(owner);

            InvokeEvent(owner, PostRemotes);

            return true;
        }

        public bool StartRemotesDialog()
        {
            return StartRemotesDialog(null);
        }

        public bool StartRebaseDialog(IWin32Window owner, string branch)
        {
            if (!RequiresValidWorkingDir(owner))
                return false;

            if (!InvokeEvent(owner, PreRebase))
                return true;

            using (var form = new FormRebase(branch))
                form.ShowDialog(owner);

            InvokeEvent(owner, PostRebase);

            return true;
        }

        public bool StartRenameDialog(string branch)
        {
            return StartRenameDialog(null, branch);
        }

        public bool StartRenameDialog(IWin32Window owner, string branch)
        {
            if (!RequiresValidWorkingDir(owner))
                return false;

            if (!InvokeEvent(owner, PreRename))
                return true;

            using (var form = new FormRenameBranch(branch))
            {

                if (form.ShowDialog(owner) != DialogResult.OK)
                    return false;
            }

            InvokeEvent(owner, PostRename);

            return true;
        }

        public bool StartRebaseDialog(string branch)
        {
            return StartRebaseDialog(null, branch);
        }

        public bool StartSubmodulesDialog(IWin32Window owner)
        {
            if (!RequiresValidWorkingDir(owner))
                return false;

            if (!InvokeEvent(owner, PreSubmodulesEdit))
                return true;

            using (var form = new FormSubmodules())
                form.ShowDialog(owner);

            InvokeEvent(owner, PostSubmodulesEdit);

            return true;
        }

        public bool StartSubmodulesDialog()
        {
            return StartSubmodulesDialog(null);
        }

        public bool StartUpdateSubmodulesDialog(IWin32Window owner)
        {
            if (!RequiresValidWorkingDir(owner))
                return false;

            if (!InvokeEvent(owner, PreUpdateSubmodules))
                return true;

            FormProcess.ShowDialog(owner, GitCommandHelpers.SubmoduleUpdateCmd(""));

            InvokeEvent(owner, PostUpdateSubmodules);

            return true;
        }

        public bool StartUpdateSubmodulesDialog()
        {
            return StartUpdateSubmodulesDialog(null);
        }

        public bool StartSyncSubmodulesDialog(IWin32Window owner)
        {
            if (!RequiresValidWorkingDir(owner))
                return false;

            if (!InvokeEvent(owner, PreSyncSubmodules))
                return true;

            FormProcess.ShowDialog(owner, GitCommandHelpers.SubmoduleSyncCmd(""));

            InvokeEvent(owner, PostSyncSubmodules);

            return true;
        }

        public bool StartSyncSubmodulesDialog()
        {
            return StartSyncSubmodulesDialog(null);
        }

        public bool StartPluginSettingsDialog(IWin32Window owner)
        {
            using (var frm = new FormPluginSettings()) frm.ShowDialog(owner);
            return true;
        }

        public bool StartPluginSettingsDialog()
        {
            return StartPluginSettingsDialog(null);
        }

        public bool StartBrowseDialog(IWin32Window owner, string filter)
        {
            if (!InvokeEvent(owner, PreBrowse))
                return false;

            using (var form = new FormBrowse(filter))
                form.ShowDialog(owner);

            InvokeEvent(owner, PostBrowse);

            return true;
        }

        public bool StartBrowseDialog(string filter)
        {
            return StartBrowseDialog(null, filter);
        }

        public bool StartFileHistoryDialog(IWin32Window owner, string fileName, GitRevision revision, bool filterByRevision, bool showBlame)
        {
            if (!RequiresValidWorkingDir(owner))
                return false;

            if (!InvokeEvent(owner, PreFileHistory))
                return false;

            using (var form = new FormFileHistory(fileName, revision, filterByRevision))
            {
                if (showBlame)
                    form.SelectBlameTab();
                form.ShowDialog(owner);
            }

            InvokeEvent(owner, PostFileHistory);

            return false;
        }

        public bool StartFileHistoryDialog(IWin32Window owner, string fileName, GitRevision revision, bool filterByRevision)
        {
            return StartFileHistoryDialog(owner, fileName, revision, filterByRevision, false);
        }

        public bool StartFileHistoryDialog(IWin32Window owner, string fileName, GitRevision revision)
        {
            return StartFileHistoryDialog(owner, fileName, revision, false);
        }

        public bool StartFileHistoryDialog(IWin32Window owner, string fileName)
        {
            return StartFileHistoryDialog(owner, fileName, null, false);
        }

        public bool StartFileHistoryDialog(string fileName, GitRevision revision)
        {
            return StartFileHistoryDialog(null, fileName, revision, false);
        }

        public bool StartFileHistoryDialog(string fileName)
        {
            return StartFileHistoryDialog(fileName, null);
        }

        public bool StartPushDialog(IWin32Window owner, bool pushOnShow)
        {
            if (!RequiresValidWorkingDir(owner))
                return false;

            if (!InvokeEvent(owner, PrePush))
                return true;

            using (var form = new FormPush())
            {
                if (pushOnShow)
                    form.PushAndShowDialogWhenFailed(owner);
                else
                    form.ShowDialog(owner);
            }

            InvokeEvent(owner, PostPush);

            return true;
        }

        public bool StartPushDialog(bool pushOnShow)
        {
            return StartPushDialog(null, pushOnShow);
        }

        public bool StartApplyPatchDialog(IWin32Window owner, string patchFile)
        {
            if (!RequiresValidWorkingDir(owner))
                return false;

            if (!InvokeEvent(owner, PreApplyPatch))
                return true;

            using (var form = new FormApplyPatch())
            {
                form.SetPatchFile(patchFile);
                form.ShowDialog(owner);
            }

            InvokeEvent(owner, PostApplyPatch);

            return true;
        }

        public bool StartApplyPatchDialog(string patchFile)
        {
            return StartApplyPatchDialog(null, patchFile);
        }

        public bool StartApplyPatchDialog(IWin32Window owner)
        {
            return StartApplyPatchDialog(owner, null);
        }

        public bool StartApplyPatchDialog()
        {
            return StartApplyPatchDialog(null, null);
        }

        public bool StartEditGitAttributesDialog(IWin32Window owner)
        {
            if (!RequiresValidWorkingDir(owner))
                return false;

            if (!InvokeEvent(owner, PreEditGitAttributes))
                return true;

            using (var form = new FormGitAttributes())
            {
                form.ShowDialog(owner);
            }

            InvokeEvent(owner, PostEditGitAttributes);

            return false;
        }

        public bool StartEditGitAttributesDialog()
        {
            return StartEditGitAttributesDialog(null);
        }

        private bool InvokeEvent(IWin32Window ownerForm, GitUIEventHandler gitUIEventHandler)
        {
            return InvokeEvent(this, ownerForm, gitUIEventHandler);
        }

        internal static bool InvokeEvent(object sender, IWin32Window ownerForm, GitUIEventHandler gitUIEventHandler)
        {
            try
            {
                var e = new GitUIEventArgs(ownerForm, Instance);
                if (gitUIEventHandler != null)
                    gitUIEventHandler(sender, e);

                return !e.Cancel;
            }
            catch (Exception ex)
            {
                MessageBox.Show(ex.Message, "Exception");
            }
            return true;
        }

        public bool StartBlameDialog(IWin32Window owner, string fileName)
        {
            return StartBlameDialog(owner, fileName, null);
        }

        private bool StartBlameDialog(IWin32Window owner, string fileName, GitRevision revision)
        {
            if (!RequiresValidWorkingDir(owner))
                return false;

            if (!InvokeEvent(owner, PreBlame))
                return false;

            using (var frm = new FormBlame(fileName, revision)) frm.ShowDialog(owner);

            InvokeEvent(owner, PostBlame);

            return false;
        }

        public bool StartBlameDialog(string fileName)
        {
            return StartBlameDialog(null, fileName, null);
        }

        private bool StartBlameDialog(string fileName, GitRevision revision)
        {
            return StartBlameDialog(null, fileName, revision);
        }

        private static void WrapRepoHostingCall(string name, IRepositoryHostPlugin gitHoster,
                                                Action<IRepositoryHostPlugin> call)
        {
            if (!gitHoster.ConfigurationOk)
            {
                var eventArgs = new GitUIEventArgs(null, Instance);
                gitHoster.Execute(eventArgs);
            }

            if (gitHoster.ConfigurationOk)
            {
                try
                {
                    call(gitHoster);
                }
                catch (Exception ex)
                {
                    MessageBox.Show(
                        string.Format("ERROR: {0} failed. Message: {1}\r\n\r\n{2}", name, ex.Message, ex.StackTrace),
                        "Error! :(");
                }
            }
        }

        public void StartCloneForkFromHoster(IWin32Window owner, IRepositoryHostPlugin gitHoster)
        {
            WrapRepoHostingCall("View pull requests", gitHoster, gh =>
            {
                using (var frm = new ForkAndCloneForm(gitHoster)) frm.ShowDialog(owner);
            });
        }

        public void StartCloneForkFromHoster(IRepositoryHostPlugin gitHoster)
        {
            StartCloneForkFromHoster(null, gitHoster);
        }

        internal void StartPullRequestsDialog(IWin32Window owner, IRepositoryHostPlugin gitHoster)
        {
            WrapRepoHostingCall("View pull requests", gitHoster,
                                gh =>
                                {
                                    using (var frm = new ViewPullRequestsForm(gitHoster)) frm.ShowDialog(owner);
                                });
        }

        internal void StartPullRequestsDialog(IRepositoryHostPlugin gitHoster)
        {
            StartPullRequestsDialog(null, gitHoster);
        }

        public void StartCreatePullRequest(IWin32Window owner)
        {
            List<IRepositoryHostPlugin> relevantHosts =
                (from gh in RepoHosts.GitHosters where gh.CurrentWorkingDirRepoIsRelevantToMe select gh).ToList();
            if (relevantHosts.Count == 0)
                MessageBox.Show(owner, "Could not find any repo hosts for current working directory");
            else if (relevantHosts.Count == 1)
                StartCreatePullRequest(owner, relevantHosts.First());
            else
                MessageBox.Show("StartCreatePullRequest:Selection not implemented!");
        }

        public void StartCreatePullRequest()
        {
            StartCreatePullRequest((IRepositoryHostPlugin)null);
        }

        public void StartCreatePullRequest(IWin32Window owner, IRepositoryHostPlugin gitHoster)
        {
            StartCreatePullRequest(owner, gitHoster, null, null);
        }

        public void StartCreatePullRequest(IRepositoryHostPlugin gitHoster)
        {
            StartCreatePullRequest(null, gitHoster, null, null);
        }

        public void StartCreatePullRequest(IRepositoryHostPlugin gitHoster, string chooseRemote, string chooseBranch)
        {
            StartCreatePullRequest(null, gitHoster, chooseRemote, chooseBranch);
        }

        public void StartCreatePullRequest(IWin32Window owner, IRepositoryHostPlugin gitHoster, string chooseRemote, string chooseBranch)
        {
            WrapRepoHostingCall("Create pull request", gitHoster,
                                gh =>
                                {
                                    using (var frm = new CreatePullRequestForm(gitHoster, chooseRemote, chooseBranch)) frm.ShowDialog(owner);
                                });
        }

        internal void RaisePreBrowseInitialize(IWin32Window owner)
        {
            InvokeEvent(owner, PreBrowseInitialize);
        }

        internal void RaisePostBrowseInitialize(IWin32Window owner)
        {
            InvokeEvent(owner, PostBrowseInitialize);
        }

        public void RaiseBrowseInitialize()
        {
            InvokeEvent(null, BrowseInitialize);
        }

        public IGitRemoteCommand CreateRemoteCommand()
        {
            return new GitRemoteCommand();
        }

        private class GitRemoteCommand : IGitRemoteCommand
        {
            public object OwnerForm { get; set; }

            public string Remote { get; set; }

            public string Title { get; set; }

            public string CommandText { get; set; }

            public bool ErrorOccurred { get; private set; }

            public string CommandOutput { get; private set; }

            public event GitRemoteCommandCompletedEventHandler Completed;

            public void Execute()
            {
                if (CommandText == null)
                    throw new InvalidOperationException("CommandText is required");

                using (var form = new FormRemoteProcess(CommandText))
                {
                    if (Title != null)
                        form.Text = Title;
                    if (Remote != null)
                        form.Remote = Remote;

                    form.HandleOnExitCallback = HandleOnExit;

                    form.ShowDialog(OwnerForm as IWin32Window);

                    ErrorOccurred = form.ErrorOccurred();
                    CommandOutput = form.OutputString.ToString();
                }
            }

            private bool HandleOnExit(ref bool isError, FormProcess form)
            {
                CommandOutput = form.OutputString.ToString();

                var e = new GitRemoteCommandCompletedEventArgs(this, isError, false);

                if (Completed != null)
                    Completed(form, e);

                isError = e.IsError;

                return e.Handled;
            }
        }
    }
}<|MERGE_RESOLUTION|>--- conflicted
+++ resolved
@@ -1,1513 +1,1509 @@
-﻿using System;
-using System.Collections.Generic;
-using System.Diagnostics;
-using System.IO;
-using System.Linq;
-using System.Windows.Forms;
-using GitCommands;
-using GitUI.Blame;
-using GitUI.Plugin;
-using GitUI.Properties;
-using GitUI.RepoHosting;
-using GitUI.Tag;
-using GitUIPluginInterfaces;
-using GitUIPluginInterfaces.RepositoryHosts;
-using PatchApply;
-using Settings = GitCommands.Settings;
-using Gravatar;
-
-namespace GitUI
-{
-    public sealed class GitUICommands : IGitUICommands
-    {
-        private static GitUICommands instance;
-
-        public static GitUICommands Instance
-        {
-            [DebuggerStepThrough]
-            get { return instance ?? (instance = new GitUICommands()); }
-        }
-
-        #region IGitUICommands Members
-
-        public event GitUIEventHandler PreBrowse;
-        public event GitUIEventHandler PostBrowse;
-
-        public event GitUIEventHandler PreDeleteBranch;
-        public event GitUIEventHandler PostDeleteBranch;
-
-        public event GitUIEventHandler PreCheckoutRevision;
-        public event GitUIEventHandler PostCheckoutRevision;
-
-        public event GitUIEventHandler PreCheckoutBranch;
-        public event GitUIEventHandler PostCheckoutBranch;
-
-        public event GitUIEventHandler PreFileHistory;
-        public event GitUIEventHandler PostFileHistory;
-
-        public event GitUIEventHandler PreCompareRevisions;
-        public event GitUIEventHandler PostCompareRevisions;
-
-        public event GitUIEventHandler PreAddFiles;
-        public event GitUIEventHandler PostAddFiles;
-
-        public event GitUIEventHandler PreCreateBranch;
-        public event GitUIEventHandler PostCreateBranch;
-
-        public event GitUIEventHandler PreClone;
-        public event GitUIEventHandler PostClone;
-
-        public event GitUIEventHandler PreSvnClone;
-        public event GitUIEventHandler PostSvnClone;
-
-        public event GitUIEventHandler PreCommit;
-        public event GitUIEventHandler PostCommit;
-
-        public event GitUIEventHandler PreSvnDcommit;
-        public event GitUIEventHandler PostSvnDcommit;
-
-        public event GitUIEventHandler PreSvnRebase;
-        public event GitUIEventHandler PostSvnRebase;
-
-        public event GitUIEventHandler PreSvnFetch;
-        public event GitUIEventHandler PostSvnFetch;
-
-        public event GitUIEventHandler PreInitialize;
-        public event GitUIEventHandler PostInitialize;
-
-        public event GitUIEventHandler PrePush;
-        public event GitUIEventHandler PostPush;
-
-        public event GitUIEventHandler PrePull;
-        public event GitUIEventHandler PostPull;
-
-        public event GitUIEventHandler PreViewPatch;
-        public event GitUIEventHandler PostViewPatch;
-
-        public event GitUIEventHandler PreApplyPatch;
-        public event GitUIEventHandler PostApplyPatch;
-
-        public event GitUIEventHandler PreFormatPatch;
-        public event GitUIEventHandler PostFormatPatch;
-
-        public event GitUIEventHandler PreStash;
-        public event GitUIEventHandler PostStash;
-
-        public event GitUIEventHandler PreResolveConflicts;
-        public event GitUIEventHandler PostResolveConflicts;
-
-        public event GitUIEventHandler PreCherryPick;
-        public event GitUIEventHandler PostCherryPick;
-
-        public event GitUIEventHandler PreMergeBranch;
-        public event GitUIEventHandler PostMergeBranch;
-
-        public event GitUIEventHandler PreCreateTag;
-        public event GitUIEventHandler PostCreateTag;
-
-        public event GitUIEventHandler PreDeleteTag;
-        public event GitUIEventHandler PostDeleteTag;
-
-        public event GitUIEventHandler PreEditGitIgnore;
-        public event GitUIEventHandler PostEditGitIgnore;
-
-        public event GitUIEventHandler PreSettings;
-        public event GitUIEventHandler PostSettings;
-
-        public event GitUIEventHandler PreArchive;
-        public event GitUIEventHandler PostArchive;
-
-        public event GitUIEventHandler PreMailMap;
-        public event GitUIEventHandler PostMailMap;
-
-        public event GitUIEventHandler PreVerifyDatabase;
-        public event GitUIEventHandler PostVerifyDatabase;
-
-        public event GitUIEventHandler PreRemotes;
-        public event GitUIEventHandler PostRemotes;
-
-        public event GitUIEventHandler PreRebase;
-        public event GitUIEventHandler PostRebase;
-
-        public event GitUIEventHandler PreRename;
-        public event GitUIEventHandler PostRename;
-
-        public event GitUIEventHandler PreSubmodulesEdit;
-        public event GitUIEventHandler PostSubmodulesEdit;
-
-        public event GitUIEventHandler PreUpdateSubmodules;
-        public event GitUIEventHandler PostUpdateSubmodules;
-
-        public event GitUIEventHandler PreSyncSubmodules;
-        public event GitUIEventHandler PostSyncSubmodules;
-
-        public event GitUIEventHandler PreBlame;
-        public event GitUIEventHandler PostBlame;
-
-        public event GitUIEventHandler PreEditGitAttributes;
-        public event GitUIEventHandler PostEditGitAttributes;
-
-        public event GitUIEventHandler PreBrowseInitialize;
-        public event GitUIEventHandler PostBrowseInitialize;
-        public event GitUIEventHandler BrowseInitialize;
-
-        #endregion
-
-        public string GitCommand(string arguments)
-        {
-            return Settings.Module.RunGitCmd(arguments);
-        }
-
-        public string CommandLineCommand(string cmd, string arguments)
-        {
-            return Settings.Module.RunCmd(cmd, arguments);
-        }
-
-        private bool RequiresValidWorkingDir(object owner)
-        {
-            if (!Settings.Module.ValidWorkingDir())
-            {
-                MessageBoxes.NotValidGitDirectory(owner as IWin32Window);
-                return false;
-            }
-
-            return true;
-        }
-
-        private bool RequiredValidGitSvnWorikingDir(object owner)
-        {
-            if (!RequiresValidWorkingDir(owner))
-                return false;
-
-            if (!GitSvnCommandHelpers.ValidSvnWorkingDir())
-            {
-                MessageBoxes.NotValidGitSVNDirectory(owner as IWin32Window);
-                return false;
-            }
-
-            if (!GitSvnCommandHelpers.CheckRefsRemoteSvn())
-            {
-                MessageBoxes.UnableGetSVNInformation(owner as IWin32Window);
-                return false;
-            }
-
-            return true;
-        }
-
-        public void CacheAvatar(string email)
-        {
-            FallBackService gravatarFallBack = FallBackService.Identicon;
-            try
-            {
-                gravatarFallBack =
-                    (FallBackService)Enum.Parse(typeof(FallBackService), Settings.GravatarFallbackService);
-            }
-            catch
-            {
-                Settings.GravatarFallbackService = gravatarFallBack.ToString();
-            }
-            GravatarService.CacheImage(email + ".png", email, Settings.AuthorImageSize,
-                gravatarFallBack);
-        }
-
-        public bool StartBatchFileProcessDialog(object owner, string batchFile)
-        {
-            string tempFileName = Path.ChangeExtension(Path.GetTempFileName(), ".cmd");
-            using (var writer = new StreamWriter(tempFileName))
-            {
-                writer.WriteLine("@prompt $G");
-                writer.Write(batchFile);
-            }
-            FormProcess.ShowDialog(owner as IWin32Window, "cmd.exe", "/C \"" + tempFileName + "\"");
-            File.Delete(tempFileName);
-            return true;
-        }
-
-        public bool StartBatchFileProcessDialog(string batchFile)
-        {
-            return StartBatchFileProcessDialog(null, batchFile);
-        }
-
-        public bool StartCommandLineProcessDialog(GitCommand cmd, Form parentForm)
-        {
-            if (cmd.AccessesRemote())
-                return FormRemoteProcess.ShowDialog(parentForm, cmd.ToLine());
-            else
-                return FormProcess.ShowDialog(parentForm, cmd.ToLine());
-        }
-
-        public bool StartCommandLineProcessDialog(object owner, string command, string arguments)
-        {
-            FormProcess.ShowDialog(owner as IWin32Window, command, arguments);
-            return true;
-        }
-
-        public bool StartCommandLineProcessDialog(string command, string arguments)
-        {
-            return StartCommandLineProcessDialog(null, command, arguments);
-        }
-
-        public bool StartGitCommandProcessDialog(IWin32Window owner, string arguments)
-        {
-            FormProcess.ShowDialog(owner, arguments);
-            return true;
-        }
-
-        public bool StartGitCommandProcessDialog(string arguments)
-        {
-            return StartGitCommandProcessDialog(null, arguments);
-        }
-
-        public bool StartBrowseDialog()
-        {
-            return StartBrowseDialog("");
-        }
-
-        public bool StartDeleteBranchDialog(IWin32Window owner, string branch)
-        {
-            if (!RequiresValidWorkingDir(owner))
-                return false;
-
-            if (!InvokeEvent(owner, PreDeleteBranch))
-                return false;
-
-            using (var form = new FormDeleteBranch(branch))
-                form.ShowDialog(owner);
-
-            InvokeEvent(owner, PostDeleteBranch);
-
-            return true;
-        }
-
-        public bool StartDeleteBranchDialog(string branch)
-        {
-            return StartDeleteBranchDialog(null, branch);
-        }
-
-        public bool StartCheckoutRevisionDialog(IWin32Window owner)
-        {
-            if (!RequiresValidWorkingDir(owner))
-                return false;
-
-            if (!InvokeEvent(owner, PreCheckoutRevision))
-                return false;
-
-            using (var form = new FormCheckout())
-                form.ShowDialog(owner);
-
-            InvokeEvent(owner, PostCheckoutRevision);
-
-            return true;
-        }
-
-        public bool StartCheckoutRevisionDialog()
-        {
-            return StartCheckoutRevisionDialog(null);
-        }
-
-        public void Stash(IWin32Window owner)
-        {
-            var arguments = GitCommandHelpers.StashSaveCmd(Settings.IncludeUntrackedFilesInAutoStash);
-            FormProcess.ShowDialog(owner, arguments);
-        }
-
-        public bool StartCheckoutBranchDialog(IWin32Window owner, string branch, bool remote, string containRevison, bool showOptions)
-        {
-            if (!RequiresValidWorkingDir(owner))
-                return false;
-
-            if (!InvokeEvent(owner, PreCheckoutBranch))
-                return false;
-
-<<<<<<< HEAD
-            using (var form = new FormCheckoutBranch(branch, remote, containRevison))
-=======
-            using (var form = new FormCheckoutBranch(branch, remote, containRevison, showOptions))
->>>>>>> 16c3312f
-            {
-                if (form.ShowDialog(owner) == DialogResult.Cancel)
-                    return false;
-            }
-
-            InvokeEvent(owner, PostCheckoutBranch);
-
-            return true;
-        }
-
-        public bool StartCheckoutBranchDialog(IWin32Window owner, string branch, bool remote, string containRevison)
-        {
-            return StartCheckoutBranchDialog(owner, branch, remote, containRevison, false);
-        }
-
-        public bool StartCheckoutBranchDialog(IWin32Window owner, string branch, bool remote)
-        {
-            return StartCheckoutBranchDialog(null, branch, remote, null, false);
-        }
-
-        public bool StartCheckoutBranchDialog(IWin32Window owner, string branch, bool remote, bool showOptions)
-        {
-            return StartCheckoutBranchDialog(null, branch, remote, null, showOptions);
-        }
-
-        public bool StartCheckoutBranchDialog(string branch, bool remote)
-        {
-            return StartCheckoutBranchDialog(null, branch, remote, null, false);
-        }
-
-        public bool StartCheckoutBranchDialog(string containRevison)
-        {
-            return StartCheckoutBranchDialog(null, "", false, containRevison, false);
-        }
-
-        public bool StartCheckoutBranchDialog(IWin32Window owner)
-        {
-            return StartCheckoutBranchDialog(owner, "", false, null, false);
-        }
-
-        public bool StartCheckoutBranchDialog()
-        {
-            return StartCheckoutBranchDialog(null, "", false, null, false);
-        }
-
-        public bool StartCheckoutRemoteBranchDialog(IWin32Window owner, string branch)
-        {
-            if (!RequiresValidWorkingDir(owner))
-                return false;
-
-            if (!InvokeEvent(owner, PreCheckoutBranch))
-                return false;
-
-            using (var form = new FormCheckoutRemoteBranch(branch))
-            {
-                if (form.ShowDialog(owner) == DialogResult.Cancel)
-                    return false;
-            }
-
-            InvokeEvent(owner, PostCheckoutBranch);
-
-            return true;
-        }
-
-        public bool StartCompareRevisionsDialog(IWin32Window owner)
-        {
-            if (!RequiresValidWorkingDir(owner))
-                return false;
-
-            if (!InvokeEvent(owner, PreCompareRevisions))
-                return false;
-
-            using (var form = new FormDiff())
-                form.ShowDialog(owner);
-
-            InvokeEvent(owner, PostCompareRevisions);
-
-            return false;
-        }
-
-        public bool StartCompareRevisionsDialog()
-        {
-            return StartCompareRevisionsDialog(null);
-        }
-
-        public bool StartAddFilesDialog(IWin32Window owner)
-        {
-            if (!RequiresValidWorkingDir(owner))
-                return false;
-
-            if (!InvokeEvent(owner, PreAddFiles))
-                return false;
-
-            using (var form = new FormAddFiles())
-                form.ShowDialog(owner);
-
-            InvokeEvent(owner, PostAddFiles);
-
-            return false;
-        }
-
-        public bool StartAddFilesDialog()
-        {
-            return StartAddFilesDialog(null);
-        }
-
-        public bool StartCreateBranchDialog(IWin32Window owner)
-        {
-            if (!RequiresValidWorkingDir(owner))
-                return false;
-
-            if (!InvokeEvent(owner, PreCreateBranch))
-                return false;
-
-            using (var form = new FormBranch())
-                form.ShowDialog(owner);
-
-            InvokeEvent(owner, PostCreateBranch);
-
-            return true;
-        }
-
-        public bool StartCreateBranchDialog()
-        {
-            return StartCreateBranchDialog(null);
-        }
-
-        public bool StartCloneDialog(IWin32Window owner, string url, bool openedFromProtocolHandler)
-        {
-            if (!InvokeEvent(owner, PreClone))
-                return false;
-
-            using (var form = new FormClone(url, openedFromProtocolHandler))
-                form.ShowDialog(owner);
-
-            InvokeEvent(owner, PostClone);
-
-            return true;
-        }
-
-        public bool StartCloneDialog(IWin32Window owner, string url)
-        {
-            return StartCloneDialog(owner, url, false);
-        }
-
-        public bool StartCloneDialog(IWin32Window owner)
-        {
-            return StartCloneDialog(owner, null);
-        }
-
-        public bool StartCloneDialog(string url)
-        {
-            return StartCloneDialog(null, url);
-        }
-
-        public bool StartCloneDialog()
-        {
-            return StartCloneDialog(null, null);
-        }
-
-        public bool StartSvnCloneDialog(IWin32Window owner)
-        {
-            if (!InvokeEvent(owner, PreSvnClone))
-                return false;
-
-            using (var form = new FormSvnClone())
-                form.ShowDialog(owner);
-
-            InvokeEvent(owner, PostSvnClone);
-
-            return true;
-        }
-
-        public bool StartSvnCloneDialog()
-        {
-            return StartSvnCloneDialog(null);
-        }
-
-        public bool StartCommitDialog(IWin32Window owner, bool showWhenNoChanges)
-        {
-            if (!RequiresValidWorkingDir(owner))
-                return false;
-
-            if (!InvokeEvent(owner, PreCommit))
-                return true;
-
-            using (var form = new FormCommit())
-            {
-                if (showWhenNoChanges)
-                    form.ShowDialogWhenChanges(owner);
-                else
-                    form.ShowDialog(owner);
-
-                InvokeEvent(owner, PostCommit);
-
-                if (!form.NeedRefresh)
-                    return false;
-            }
-
-            return true;
-        }
-
-        public bool StartCommitDialog(IWin32Window owner)
-        {
-            return StartCommitDialog(owner, false);
-        }
-
-        public bool StartCommitDialog(bool showWhenNoChanges)
-        {
-            return StartCommitDialog(null, showWhenNoChanges);
-        }
-
-        public bool StartCommitDialog()
-        {
-            return StartCommitDialog(null, false);
-        }
-
-        public bool StartSvnDcommitDialog(IWin32Window owner)
-        {
-            if (!RequiredValidGitSvnWorikingDir(owner))
-                return false;
-
-            if (!InvokeEvent(owner, PreSvnDcommit))
-                return true;
-
-            FormProcess.ShowDialog(owner, Settings.GitCommand, GitSvnCommandHelpers.DcommitCmd());
-
-            InvokeEvent(owner, PostSvnDcommit);
-
-            return true;
-        }
-
-        public bool StartSvnDcommitDialog()
-        {
-            return StartSvnDcommitDialog(null);
-        }
-
-        public bool StartSvnRebaseDialog(IWin32Window owner)
-        {
-            if (!RequiredValidGitSvnWorikingDir(owner))
-                return false;
-
-            if (!InvokeEvent(owner, PreSvnRebase))
-                return true;
-
-            FormProcess.ShowDialog(owner, Settings.GitCommand, GitSvnCommandHelpers.RebaseCmd());
-
-            InvokeEvent(owner, PostSvnRebase);
-
-            return true;
-        }
-
-        public bool StartSvnRebaseDialog()
-        {
-            return StartSvnRebaseDialog(null);
-        }
-
-        public bool StartSvnFetchDialog(IWin32Window owner)
-        {
-            if (!RequiredValidGitSvnWorikingDir(owner))
-                return false;
-
-            if (!InvokeEvent(owner, PreSvnFetch))
-                return true;
-
-            FormProcess.ShowDialog(owner, Settings.GitCommand, GitSvnCommandHelpers.FetchCmd());
-
-            InvokeEvent(owner, PostSvnFetch);
-
-            return true;
-        }
-
-        public bool StartSvnFetchDialog()
-        {
-            return StartSvnFetchDialog(null);
-        }
-
-        public bool StartInitializeDialog(IWin32Window owner)
-        {
-            if (!InvokeEvent(owner, PreInitialize))
-                return true;
-
-            using (var frm = new FormInit()) frm.ShowDialog(owner);
-
-            InvokeEvent(owner, PostInitialize);
-
-            return true;
-        }
-
-        public bool StartInitializeDialog()
-        {
-            return StartInitializeDialog((IWin32Window)null);
-        }
-
-        public bool StartInitializeDialog(IWin32Window owner, string dir)
-        {
-            if (!InvokeEvent(owner, PreInitialize))
-                return true;
-
-            using (var frm = new FormInit(dir)) frm.ShowDialog(owner);
-
-            InvokeEvent(owner, PostInitialize);
-
-            return true;
-        }
-
-        public bool StartInitializeDialog(string dir)
-        {
-            return StartInitializeDialog(null, dir);
-        }
-
-        public bool StartPushDialog()
-        {
-            return StartPushDialog(false);
-        }
-
-        /// <summary>
-        /// Starts pull dialog
-        /// </summary>
-        /// <param name="owner">An implementation of IWin32Window that will own the modal dialog box.</param>
-        /// <param name="pullOnShow"></param>
-        /// <param name="pullCompleted">true if pull completed with no errors</param>
-        /// <returns>if revision grid should be refreshed</returns>
-        public bool StartPullDialog(IWin32Window owner, bool pullOnShow, out bool pullCompleted, ConfigureFormPull configProc)
-        {
-            pullCompleted = false;
-
-            if (!RequiresValidWorkingDir(owner))
-                return false;
-
-            if (!InvokeEvent(owner, PrePull))
-                return true;
-
-            using (FormPull formPull = new FormPull())
-            {
-                if (configProc != null)
-                    configProc(formPull);
-
-                DialogResult dlgResult;
-                if (pullOnShow)
-                    dlgResult = formPull.PullAndShowDialogWhenFailed(owner);
-                else
-                    dlgResult = formPull.ShowDialog(owner);
-
-                if (dlgResult == DialogResult.OK)
-                {
-                    InvokeEvent(owner, PostPull);
-                    pullCompleted = !formPull.ErrorOccurred;
-                }
-            }
-
-            return true;//maybe InvokeEvent should have 'needRefresh' out parameter?
-        }
-
-        public bool StartPullDialog(IWin32Window owner, bool pullOnShow, out bool pullCompleted)
-        {
-            return StartPullDialog(owner, pullOnShow, out pullCompleted, null);
-        }
-
-        public bool StartPullDialog(IWin32Window owner, bool pullOnShow)
-        {
-            bool errorOccurred;
-            return StartPullDialog(owner, pullOnShow, out errorOccurred, null);
-        }
-
-        public bool StartPullDialog(bool pullOnShow, out bool pullCompleted)
-        {
-            return StartPullDialog(null, pullOnShow, out pullCompleted, null);
-        }
-
-        public bool StartPullDialog(bool pullOnShow)
-        {
-            bool errorOccurred;
-            return StartPullDialog(pullOnShow, out errorOccurred);
-        }
-
-        public bool StartPullDialog(IWin32Window owner)
-        {
-            bool errorOccurred;
-            return StartPullDialog(owner, false, out errorOccurred, null);
-        }
-
-        public bool StartPullDialog()
-        {
-            return StartPullDialog(false);
-        }
-
-        public bool StartViewPatchDialog(IWin32Window owner)
-        {
-            if (!InvokeEvent(owner, PreViewPatch))
-                return true;
-
-            using (var applyPatch = new ViewPatch())
-                applyPatch.ShowDialog(owner);
-
-            InvokeEvent(owner, PostViewPatch);
-
-            return true;
-        }
-
-        public bool StartViewPatchDialog()
-        {
-            return StartViewPatchDialog(null);
-        }
-
-        public bool StartFormatPatchDialog(IWin32Window owner)
-        {
-            if (!RequiresValidWorkingDir(owner))
-                return false;
-
-            if (!InvokeEvent(owner, PreFormatPatch))
-                return true;
-
-            using (var form = new FormFormatPatch())
-                form.ShowDialog(owner);
-
-            InvokeEvent(owner, PostFormatPatch);
-
-            return false;
-        }
-
-        public bool StartFormatPatchDialog()
-        {
-            return StartFormatPatchDialog(null);
-        }
-
-        public bool StartStashDialog(IWin32Window owner)
-        {
-            if (!RequiresValidWorkingDir(owner))
-                return false;
-
-            if (!InvokeEvent(owner, PreStash))
-                return true;
-
-            using (var form = new FormStash())
-                form.ShowDialog(owner);
-
-            InvokeEvent(owner, PostStash);
-
-            return true;
-        }
-
-        public bool StartStashDialog()
-        {
-            return StartStashDialog(null);
-        }
-
-        public bool StartResolveConflictsDialog(IWin32Window owner, bool offerCommit)
-        {
-            if (!RequiresValidWorkingDir(owner))
-                return false;
-
-            if (!InvokeEvent(owner, PreResolveConflicts))
-                return true;
-
-            using (var form = new FormResolveConflicts(offerCommit))
-                form.ShowDialog(owner);
-
-            InvokeEvent(owner, PostResolveConflicts);
-
-            return true;
-        }
-
-        public bool StartResolveConflictsDialog(IWin32Window owner)
-        {
-            return StartResolveConflictsDialog(owner, true);
-        }
-
-        public bool StartResolveConflictsDialog(bool offerCommit)
-        {
-            return StartResolveConflictsDialog(null, offerCommit);
-        }
-
-        public bool StartResolveConflictsDialog()
-        {
-            return StartResolveConflictsDialog(null, true);
-        }
-
-        public bool StartCherryPickDialog(IWin32Window owner)
-        {
-            if (!RequiresValidWorkingDir(owner))
-                return false;
-
-            if (!InvokeEvent(owner, PreCherryPick))
-                return true;
-
-            using (var form = new FormCherryPick())
-                form.ShowDialog(owner);
-
-            InvokeEvent(owner, PostCherryPick);
-
-            return true;
-        }
-
-        public bool StartCherryPickDialog()
-        {
-            return StartCherryPickDialog(null);
-        }
-
-        public bool StartMergeBranchDialog(IWin32Window owner, string branch)
-        {
-            if (!RequiresValidWorkingDir(owner))
-                return false;
-
-            if (!InvokeEvent(owner, PreMergeBranch))
-                return true;
-
-            using (var form = new FormMergeBranch(branch))
-                form.ShowDialog(owner);
-
-            InvokeEvent(owner, PostMergeBranch);
-
-            return true;
-        }
-
-        public bool StartMergeBranchDialog(string branch)
-        {
-            return StartMergeBranchDialog(null, branch);
-        }
-
-        public bool StartCreateTagDialog(IWin32Window owner)
-        {
-            if (!RequiresValidWorkingDir(owner))
-                return false;
-
-            if (!InvokeEvent(owner, PreCreateTag))
-                return true;
-
-            using (var form = new FormTag())
-                form.ShowDialog(owner);
-
-            InvokeEvent(owner, PostCreateTag);
-
-            return true;
-        }
-
-        public bool StartCreateTagDialog()
-        {
-            return StartCreateTagDialog(null);
-        }
-
-        public bool StartDeleteTagDialog(IWin32Window owner)
-        {
-            if (!RequiresValidWorkingDir(owner))
-                return false;
-
-            if (!InvokeEvent(owner, PreDeleteTag))
-                return true;
-
-            using (var form = new FormDeleteTag())
-                form.ShowDialog(owner);
-
-            InvokeEvent(owner, PostDeleteTag);
-
-            return true;
-        }
-
-        public bool StartDeleteTagDialog()
-        {
-            return StartDeleteTagDialog(null);
-        }
-
-        public bool StartEditGitIgnoreDialog(IWin32Window owner)
-        {
-            if (!RequiresValidWorkingDir(owner))
-                return false;
-
-            if (!InvokeEvent(owner, PreEditGitIgnore))
-                return true;
-
-            using (var form = new FormGitIgnore())
-                form.ShowDialog(owner);
-
-            InvokeEvent(owner, PostEditGitIgnore);
-
-            return false;
-        }
-
-        public bool StartEditGitIgnoreDialog()
-        {
-            return StartEditGitIgnoreDialog(null);
-        }
-
-        public bool StartAddToGitIgnoreDialog(IWin32Window owner, string filePattern)
-        {
-            if (!RequiresValidWorkingDir(this))
-                return false;
-
-            try
-            {
-                if (!InvokeEvent(owner, PreEditGitIgnore))
-                    return false;
-
-                using (var frm = new FormAddToGitIgnore(filePattern))
-                    frm.ShowDialog(owner);
-            }
-            finally
-            {
-                InvokeEvent(owner, PostEditGitIgnore);
-            }
-
-            return false;
-        }
-
-        public bool StartSettingsDialog(IWin32Window owner)
-        {
-            if (!InvokeEvent(owner, PreSettings))
-                return true;
-
-            using (var form = new FormSettings())
-                form.ShowDialog(owner);
-
-            InvokeEvent(owner, PostSettings);
-
-            return true;
-        }
-
-        public bool StartSettingsDialog()
-        {
-            return StartSettingsDialog(null);
-        }
-
-        public bool StartArchiveDialog(IWin32Window owner)
-        {
-            if (!RequiresValidWorkingDir(owner))
-                return false;
-
-            if (!InvokeEvent(owner, PreArchive))
-                return true;
-
-            using (var form = new FormArchive())
-                form.ShowDialog(owner);
-
-            InvokeEvent(owner, PostArchive);
-
-            return false;
-        }
-
-        public bool StartArchiveDialog()
-        {
-            return StartArchiveDialog(null);
-        }
-
-        public bool StartMailMapDialog(IWin32Window owner)
-        {
-            if (!RequiresValidWorkingDir(owner))
-                return false;
-
-            if (!InvokeEvent(owner, PreMailMap))
-                return true;
-
-            using (var form = new FormMailMap())
-                form.ShowDialog(owner);
-
-            InvokeEvent(owner, PostMailMap);
-
-            return true;
-        }
-
-        public bool StartMailMapDialog()
-        {
-            return StartMailMapDialog(null);
-        }
-
-        public bool StartVerifyDatabaseDialog(IWin32Window owner)
-        {
-            if (!RequiresValidWorkingDir(owner))
-                return false;
-
-            if (!InvokeEvent(owner, PreVerifyDatabase))
-                return true;
-
-            using (var form = new FormVerify())
-                form.ShowDialog(owner);
-
-            InvokeEvent(owner, PostVerifyDatabase);
-
-            return true;
-        }
-
-        public bool StartVerifyDatabaseDialog()
-        {
-            return StartVerifyDatabaseDialog(null);
-        }
-
-        public bool StartRemotesDialog(IWin32Window owner)
-        {
-            if (!RequiresValidWorkingDir(owner))
-                return false;
-
-            if (!InvokeEvent(owner, PreRemotes))
-                return true;
-
-            using (var form = new FormRemotes())
-                form.ShowDialog(owner);
-
-            InvokeEvent(owner, PostRemotes);
-
-            return true;
-        }
-
-        public bool StartRemotesDialog()
-        {
-            return StartRemotesDialog(null);
-        }
-
-        public bool StartRebaseDialog(IWin32Window owner, string branch)
-        {
-            if (!RequiresValidWorkingDir(owner))
-                return false;
-
-            if (!InvokeEvent(owner, PreRebase))
-                return true;
-
-            using (var form = new FormRebase(branch))
-                form.ShowDialog(owner);
-
-            InvokeEvent(owner, PostRebase);
-
-            return true;
-        }
-
-        public bool StartRenameDialog(string branch)
-        {
-            return StartRenameDialog(null, branch);
-        }
-
-        public bool StartRenameDialog(IWin32Window owner, string branch)
-        {
-            if (!RequiresValidWorkingDir(owner))
-                return false;
-
-            if (!InvokeEvent(owner, PreRename))
-                return true;
-
-            using (var form = new FormRenameBranch(branch))
-            {
-
-                if (form.ShowDialog(owner) != DialogResult.OK)
-                    return false;
-            }
-
-            InvokeEvent(owner, PostRename);
-
-            return true;
-        }
-
-        public bool StartRebaseDialog(string branch)
-        {
-            return StartRebaseDialog(null, branch);
-        }
-
-        public bool StartSubmodulesDialog(IWin32Window owner)
-        {
-            if (!RequiresValidWorkingDir(owner))
-                return false;
-
-            if (!InvokeEvent(owner, PreSubmodulesEdit))
-                return true;
-
-            using (var form = new FormSubmodules())
-                form.ShowDialog(owner);
-
-            InvokeEvent(owner, PostSubmodulesEdit);
-
-            return true;
-        }
-
-        public bool StartSubmodulesDialog()
-        {
-            return StartSubmodulesDialog(null);
-        }
-
-        public bool StartUpdateSubmodulesDialog(IWin32Window owner)
-        {
-            if (!RequiresValidWorkingDir(owner))
-                return false;
-
-            if (!InvokeEvent(owner, PreUpdateSubmodules))
-                return true;
-
-            FormProcess.ShowDialog(owner, GitCommandHelpers.SubmoduleUpdateCmd(""));
-
-            InvokeEvent(owner, PostUpdateSubmodules);
-
-            return true;
-        }
-
-        public bool StartUpdateSubmodulesDialog()
-        {
-            return StartUpdateSubmodulesDialog(null);
-        }
-
-        public bool StartSyncSubmodulesDialog(IWin32Window owner)
-        {
-            if (!RequiresValidWorkingDir(owner))
-                return false;
-
-            if (!InvokeEvent(owner, PreSyncSubmodules))
-                return true;
-
-            FormProcess.ShowDialog(owner, GitCommandHelpers.SubmoduleSyncCmd(""));
-
-            InvokeEvent(owner, PostSyncSubmodules);
-
-            return true;
-        }
-
-        public bool StartSyncSubmodulesDialog()
-        {
-            return StartSyncSubmodulesDialog(null);
-        }
-
-        public bool StartPluginSettingsDialog(IWin32Window owner)
-        {
-            using (var frm = new FormPluginSettings()) frm.ShowDialog(owner);
-            return true;
-        }
-
-        public bool StartPluginSettingsDialog()
-        {
-            return StartPluginSettingsDialog(null);
-        }
-
-        public bool StartBrowseDialog(IWin32Window owner, string filter)
-        {
-            if (!InvokeEvent(owner, PreBrowse))
-                return false;
-
-            using (var form = new FormBrowse(filter))
-                form.ShowDialog(owner);
-
-            InvokeEvent(owner, PostBrowse);
-
-            return true;
-        }
-
-        public bool StartBrowseDialog(string filter)
-        {
-            return StartBrowseDialog(null, filter);
-        }
-
-        public bool StartFileHistoryDialog(IWin32Window owner, string fileName, GitRevision revision, bool filterByRevision, bool showBlame)
-        {
-            if (!RequiresValidWorkingDir(owner))
-                return false;
-
-            if (!InvokeEvent(owner, PreFileHistory))
-                return false;
-
-            using (var form = new FormFileHistory(fileName, revision, filterByRevision))
-            {
-                if (showBlame)
-                    form.SelectBlameTab();
-                form.ShowDialog(owner);
-            }
-
-            InvokeEvent(owner, PostFileHistory);
-
-            return false;
-        }
-
-        public bool StartFileHistoryDialog(IWin32Window owner, string fileName, GitRevision revision, bool filterByRevision)
-        {
-            return StartFileHistoryDialog(owner, fileName, revision, filterByRevision, false);
-        }
-
-        public bool StartFileHistoryDialog(IWin32Window owner, string fileName, GitRevision revision)
-        {
-            return StartFileHistoryDialog(owner, fileName, revision, false);
-        }
-
-        public bool StartFileHistoryDialog(IWin32Window owner, string fileName)
-        {
-            return StartFileHistoryDialog(owner, fileName, null, false);
-        }
-
-        public bool StartFileHistoryDialog(string fileName, GitRevision revision)
-        {
-            return StartFileHistoryDialog(null, fileName, revision, false);
-        }
-
-        public bool StartFileHistoryDialog(string fileName)
-        {
-            return StartFileHistoryDialog(fileName, null);
-        }
-
-        public bool StartPushDialog(IWin32Window owner, bool pushOnShow)
-        {
-            if (!RequiresValidWorkingDir(owner))
-                return false;
-
-            if (!InvokeEvent(owner, PrePush))
-                return true;
-
-            using (var form = new FormPush())
-            {
-                if (pushOnShow)
-                    form.PushAndShowDialogWhenFailed(owner);
-                else
-                    form.ShowDialog(owner);
-            }
-
-            InvokeEvent(owner, PostPush);
-
-            return true;
-        }
-
-        public bool StartPushDialog(bool pushOnShow)
-        {
-            return StartPushDialog(null, pushOnShow);
-        }
-
-        public bool StartApplyPatchDialog(IWin32Window owner, string patchFile)
-        {
-            if (!RequiresValidWorkingDir(owner))
-                return false;
-
-            if (!InvokeEvent(owner, PreApplyPatch))
-                return true;
-
-            using (var form = new FormApplyPatch())
-            {
-                form.SetPatchFile(patchFile);
-                form.ShowDialog(owner);
-            }
-
-            InvokeEvent(owner, PostApplyPatch);
-
-            return true;
-        }
-
-        public bool StartApplyPatchDialog(string patchFile)
-        {
-            return StartApplyPatchDialog(null, patchFile);
-        }
-
-        public bool StartApplyPatchDialog(IWin32Window owner)
-        {
-            return StartApplyPatchDialog(owner, null);
-        }
-
-        public bool StartApplyPatchDialog()
-        {
-            return StartApplyPatchDialog(null, null);
-        }
-
-        public bool StartEditGitAttributesDialog(IWin32Window owner)
-        {
-            if (!RequiresValidWorkingDir(owner))
-                return false;
-
-            if (!InvokeEvent(owner, PreEditGitAttributes))
-                return true;
-
-            using (var form = new FormGitAttributes())
-            {
-                form.ShowDialog(owner);
-            }
-
-            InvokeEvent(owner, PostEditGitAttributes);
-
-            return false;
-        }
-
-        public bool StartEditGitAttributesDialog()
-        {
-            return StartEditGitAttributesDialog(null);
-        }
-
-        private bool InvokeEvent(IWin32Window ownerForm, GitUIEventHandler gitUIEventHandler)
-        {
-            return InvokeEvent(this, ownerForm, gitUIEventHandler);
-        }
-
-        internal static bool InvokeEvent(object sender, IWin32Window ownerForm, GitUIEventHandler gitUIEventHandler)
-        {
-            try
-            {
-                var e = new GitUIEventArgs(ownerForm, Instance);
-                if (gitUIEventHandler != null)
-                    gitUIEventHandler(sender, e);
-
-                return !e.Cancel;
-            }
-            catch (Exception ex)
-            {
-                MessageBox.Show(ex.Message, "Exception");
-            }
-            return true;
-        }
-
-        public bool StartBlameDialog(IWin32Window owner, string fileName)
-        {
-            return StartBlameDialog(owner, fileName, null);
-        }
-
-        private bool StartBlameDialog(IWin32Window owner, string fileName, GitRevision revision)
-        {
-            if (!RequiresValidWorkingDir(owner))
-                return false;
-
-            if (!InvokeEvent(owner, PreBlame))
-                return false;
-
-            using (var frm = new FormBlame(fileName, revision)) frm.ShowDialog(owner);
-
-            InvokeEvent(owner, PostBlame);
-
-            return false;
-        }
-
-        public bool StartBlameDialog(string fileName)
-        {
-            return StartBlameDialog(null, fileName, null);
-        }
-
-        private bool StartBlameDialog(string fileName, GitRevision revision)
-        {
-            return StartBlameDialog(null, fileName, revision);
-        }
-
-        private static void WrapRepoHostingCall(string name, IRepositoryHostPlugin gitHoster,
-                                                Action<IRepositoryHostPlugin> call)
-        {
-            if (!gitHoster.ConfigurationOk)
-            {
-                var eventArgs = new GitUIEventArgs(null, Instance);
-                gitHoster.Execute(eventArgs);
-            }
-
-            if (gitHoster.ConfigurationOk)
-            {
-                try
-                {
-                    call(gitHoster);
-                }
-                catch (Exception ex)
-                {
-                    MessageBox.Show(
-                        string.Format("ERROR: {0} failed. Message: {1}\r\n\r\n{2}", name, ex.Message, ex.StackTrace),
-                        "Error! :(");
-                }
-            }
-        }
-
-        public void StartCloneForkFromHoster(IWin32Window owner, IRepositoryHostPlugin gitHoster)
-        {
-            WrapRepoHostingCall("View pull requests", gitHoster, gh =>
-            {
-                using (var frm = new ForkAndCloneForm(gitHoster)) frm.ShowDialog(owner);
-            });
-        }
-
-        public void StartCloneForkFromHoster(IRepositoryHostPlugin gitHoster)
-        {
-            StartCloneForkFromHoster(null, gitHoster);
-        }
-
-        internal void StartPullRequestsDialog(IWin32Window owner, IRepositoryHostPlugin gitHoster)
-        {
-            WrapRepoHostingCall("View pull requests", gitHoster,
-                                gh =>
-                                {
-                                    using (var frm = new ViewPullRequestsForm(gitHoster)) frm.ShowDialog(owner);
-                                });
-        }
-
-        internal void StartPullRequestsDialog(IRepositoryHostPlugin gitHoster)
-        {
-            StartPullRequestsDialog(null, gitHoster);
-        }
-
-        public void StartCreatePullRequest(IWin32Window owner)
-        {
-            List<IRepositoryHostPlugin> relevantHosts =
-                (from gh in RepoHosts.GitHosters where gh.CurrentWorkingDirRepoIsRelevantToMe select gh).ToList();
-            if (relevantHosts.Count == 0)
-                MessageBox.Show(owner, "Could not find any repo hosts for current working directory");
-            else if (relevantHosts.Count == 1)
-                StartCreatePullRequest(owner, relevantHosts.First());
-            else
-                MessageBox.Show("StartCreatePullRequest:Selection not implemented!");
-        }
-
-        public void StartCreatePullRequest()
-        {
-            StartCreatePullRequest((IRepositoryHostPlugin)null);
-        }
-
-        public void StartCreatePullRequest(IWin32Window owner, IRepositoryHostPlugin gitHoster)
-        {
-            StartCreatePullRequest(owner, gitHoster, null, null);
-        }
-
-        public void StartCreatePullRequest(IRepositoryHostPlugin gitHoster)
-        {
-            StartCreatePullRequest(null, gitHoster, null, null);
-        }
-
-        public void StartCreatePullRequest(IRepositoryHostPlugin gitHoster, string chooseRemote, string chooseBranch)
-        {
-            StartCreatePullRequest(null, gitHoster, chooseRemote, chooseBranch);
-        }
-
-        public void StartCreatePullRequest(IWin32Window owner, IRepositoryHostPlugin gitHoster, string chooseRemote, string chooseBranch)
-        {
-            WrapRepoHostingCall("Create pull request", gitHoster,
-                                gh =>
-                                {
-                                    using (var frm = new CreatePullRequestForm(gitHoster, chooseRemote, chooseBranch)) frm.ShowDialog(owner);
-                                });
-        }
-
-        internal void RaisePreBrowseInitialize(IWin32Window owner)
-        {
-            InvokeEvent(owner, PreBrowseInitialize);
-        }
-
-        internal void RaisePostBrowseInitialize(IWin32Window owner)
-        {
-            InvokeEvent(owner, PostBrowseInitialize);
-        }
-
-        public void RaiseBrowseInitialize()
-        {
-            InvokeEvent(null, BrowseInitialize);
-        }
-
-        public IGitRemoteCommand CreateRemoteCommand()
-        {
-            return new GitRemoteCommand();
-        }
-
-        private class GitRemoteCommand : IGitRemoteCommand
-        {
-            public object OwnerForm { get; set; }
-
-            public string Remote { get; set; }
-
-            public string Title { get; set; }
-
-            public string CommandText { get; set; }
-
-            public bool ErrorOccurred { get; private set; }
-
-            public string CommandOutput { get; private set; }
-
-            public event GitRemoteCommandCompletedEventHandler Completed;
-
-            public void Execute()
-            {
-                if (CommandText == null)
-                    throw new InvalidOperationException("CommandText is required");
-
-                using (var form = new FormRemoteProcess(CommandText))
-                {
-                    if (Title != null)
-                        form.Text = Title;
-                    if (Remote != null)
-                        form.Remote = Remote;
-
-                    form.HandleOnExitCallback = HandleOnExit;
-
-                    form.ShowDialog(OwnerForm as IWin32Window);
-
-                    ErrorOccurred = form.ErrorOccurred();
-                    CommandOutput = form.OutputString.ToString();
-                }
-            }
-
-            private bool HandleOnExit(ref bool isError, FormProcess form)
-            {
-                CommandOutput = form.OutputString.ToString();
-
-                var e = new GitRemoteCommandCompletedEventArgs(this, isError, false);
-
-                if (Completed != null)
-                    Completed(form, e);
-
-                isError = e.IsError;
-
-                return e.Handled;
-            }
-        }
-    }
-}+﻿using System;
+using System.Collections.Generic;
+using System.Diagnostics;
+using System.IO;
+using System.Linq;
+using System.Windows.Forms;
+using GitCommands;
+using GitUI.Blame;
+using GitUI.Plugin;
+using GitUI.Properties;
+using GitUI.RepoHosting;
+using GitUI.Tag;
+using GitUIPluginInterfaces;
+using GitUIPluginInterfaces.RepositoryHosts;
+using PatchApply;
+using Settings = GitCommands.Settings;
+using Gravatar;
+
+namespace GitUI
+{
+    public sealed class GitUICommands : IGitUICommands
+    {
+        private static GitUICommands instance;
+
+        public static GitUICommands Instance
+        {
+            [DebuggerStepThrough]
+            get { return instance ?? (instance = new GitUICommands()); }
+        }
+
+        #region IGitUICommands Members
+
+        public event GitUIEventHandler PreBrowse;
+        public event GitUIEventHandler PostBrowse;
+
+        public event GitUIEventHandler PreDeleteBranch;
+        public event GitUIEventHandler PostDeleteBranch;
+
+        public event GitUIEventHandler PreCheckoutRevision;
+        public event GitUIEventHandler PostCheckoutRevision;
+
+        public event GitUIEventHandler PreCheckoutBranch;
+        public event GitUIEventHandler PostCheckoutBranch;
+
+        public event GitUIEventHandler PreFileHistory;
+        public event GitUIEventHandler PostFileHistory;
+
+        public event GitUIEventHandler PreCompareRevisions;
+        public event GitUIEventHandler PostCompareRevisions;
+
+        public event GitUIEventHandler PreAddFiles;
+        public event GitUIEventHandler PostAddFiles;
+
+        public event GitUIEventHandler PreCreateBranch;
+        public event GitUIEventHandler PostCreateBranch;
+
+        public event GitUIEventHandler PreClone;
+        public event GitUIEventHandler PostClone;
+
+        public event GitUIEventHandler PreSvnClone;
+        public event GitUIEventHandler PostSvnClone;
+
+        public event GitUIEventHandler PreCommit;
+        public event GitUIEventHandler PostCommit;
+
+        public event GitUIEventHandler PreSvnDcommit;
+        public event GitUIEventHandler PostSvnDcommit;
+
+        public event GitUIEventHandler PreSvnRebase;
+        public event GitUIEventHandler PostSvnRebase;
+
+        public event GitUIEventHandler PreSvnFetch;
+        public event GitUIEventHandler PostSvnFetch;
+
+        public event GitUIEventHandler PreInitialize;
+        public event GitUIEventHandler PostInitialize;
+
+        public event GitUIEventHandler PrePush;
+        public event GitUIEventHandler PostPush;
+
+        public event GitUIEventHandler PrePull;
+        public event GitUIEventHandler PostPull;
+
+        public event GitUIEventHandler PreViewPatch;
+        public event GitUIEventHandler PostViewPatch;
+
+        public event GitUIEventHandler PreApplyPatch;
+        public event GitUIEventHandler PostApplyPatch;
+
+        public event GitUIEventHandler PreFormatPatch;
+        public event GitUIEventHandler PostFormatPatch;
+
+        public event GitUIEventHandler PreStash;
+        public event GitUIEventHandler PostStash;
+
+        public event GitUIEventHandler PreResolveConflicts;
+        public event GitUIEventHandler PostResolveConflicts;
+
+        public event GitUIEventHandler PreCherryPick;
+        public event GitUIEventHandler PostCherryPick;
+
+        public event GitUIEventHandler PreMergeBranch;
+        public event GitUIEventHandler PostMergeBranch;
+
+        public event GitUIEventHandler PreCreateTag;
+        public event GitUIEventHandler PostCreateTag;
+
+        public event GitUIEventHandler PreDeleteTag;
+        public event GitUIEventHandler PostDeleteTag;
+
+        public event GitUIEventHandler PreEditGitIgnore;
+        public event GitUIEventHandler PostEditGitIgnore;
+
+        public event GitUIEventHandler PreSettings;
+        public event GitUIEventHandler PostSettings;
+
+        public event GitUIEventHandler PreArchive;
+        public event GitUIEventHandler PostArchive;
+
+        public event GitUIEventHandler PreMailMap;
+        public event GitUIEventHandler PostMailMap;
+
+        public event GitUIEventHandler PreVerifyDatabase;
+        public event GitUIEventHandler PostVerifyDatabase;
+
+        public event GitUIEventHandler PreRemotes;
+        public event GitUIEventHandler PostRemotes;
+
+        public event GitUIEventHandler PreRebase;
+        public event GitUIEventHandler PostRebase;
+
+        public event GitUIEventHandler PreRename;
+        public event GitUIEventHandler PostRename;
+
+        public event GitUIEventHandler PreSubmodulesEdit;
+        public event GitUIEventHandler PostSubmodulesEdit;
+
+        public event GitUIEventHandler PreUpdateSubmodules;
+        public event GitUIEventHandler PostUpdateSubmodules;
+
+        public event GitUIEventHandler PreSyncSubmodules;
+        public event GitUIEventHandler PostSyncSubmodules;
+
+        public event GitUIEventHandler PreBlame;
+        public event GitUIEventHandler PostBlame;
+
+        public event GitUIEventHandler PreEditGitAttributes;
+        public event GitUIEventHandler PostEditGitAttributes;
+
+        public event GitUIEventHandler PreBrowseInitialize;
+        public event GitUIEventHandler PostBrowseInitialize;
+        public event GitUIEventHandler BrowseInitialize;
+
+        #endregion
+
+        public string GitCommand(string arguments)
+        {
+            return Settings.Module.RunGitCmd(arguments);
+        }
+
+        public string CommandLineCommand(string cmd, string arguments)
+        {
+            return Settings.Module.RunCmd(cmd, arguments);
+        }
+
+        private bool RequiresValidWorkingDir(object owner)
+        {
+            if (!Settings.Module.ValidWorkingDir())
+            {
+                MessageBoxes.NotValidGitDirectory(owner as IWin32Window);
+                return false;
+            }
+
+            return true;
+        }
+
+        private bool RequiredValidGitSvnWorikingDir(object owner)
+        {
+            if (!RequiresValidWorkingDir(owner))
+                return false;
+
+            if (!GitSvnCommandHelpers.ValidSvnWorkingDir())
+            {
+                MessageBoxes.NotValidGitSVNDirectory(owner as IWin32Window);
+                return false;
+            }
+
+            if (!GitSvnCommandHelpers.CheckRefsRemoteSvn())
+            {
+                MessageBoxes.UnableGetSVNInformation(owner as IWin32Window);
+                return false;
+            }
+
+            return true;
+        }
+
+        public void CacheAvatar(string email)
+        {
+            FallBackService gravatarFallBack = FallBackService.Identicon;
+            try
+            {
+                gravatarFallBack =
+                    (FallBackService)Enum.Parse(typeof(FallBackService), Settings.GravatarFallbackService);
+            }
+            catch
+            {
+                Settings.GravatarFallbackService = gravatarFallBack.ToString();
+            }
+            GravatarService.CacheImage(email + ".png", email, Settings.AuthorImageSize,
+                gravatarFallBack);
+        }
+
+        public bool StartBatchFileProcessDialog(object owner, string batchFile)
+        {
+            string tempFileName = Path.ChangeExtension(Path.GetTempFileName(), ".cmd");
+            using (var writer = new StreamWriter(tempFileName))
+            {
+                writer.WriteLine("@prompt $G");
+                writer.Write(batchFile);
+            }
+            FormProcess.ShowDialog(owner as IWin32Window, "cmd.exe", "/C \"" + tempFileName + "\"");
+            File.Delete(tempFileName);
+            return true;
+        }
+
+        public bool StartBatchFileProcessDialog(string batchFile)
+        {
+            return StartBatchFileProcessDialog(null, batchFile);
+        }
+
+        public bool StartCommandLineProcessDialog(GitCommand cmd, Form parentForm)
+        {
+            if (cmd.AccessesRemote())
+                return FormRemoteProcess.ShowDialog(parentForm, cmd.ToLine());
+            else
+                return FormProcess.ShowDialog(parentForm, cmd.ToLine());
+        }
+
+        public bool StartCommandLineProcessDialog(object owner, string command, string arguments)
+        {
+            FormProcess.ShowDialog(owner as IWin32Window, command, arguments);
+            return true;
+        }
+
+        public bool StartCommandLineProcessDialog(string command, string arguments)
+        {
+            return StartCommandLineProcessDialog(null, command, arguments);
+        }
+
+        public bool StartGitCommandProcessDialog(IWin32Window owner, string arguments)
+        {
+            FormProcess.ShowDialog(owner, arguments);
+            return true;
+        }
+
+        public bool StartGitCommandProcessDialog(string arguments)
+        {
+            return StartGitCommandProcessDialog(null, arguments);
+        }
+
+        public bool StartBrowseDialog()
+        {
+            return StartBrowseDialog("");
+        }
+
+        public bool StartDeleteBranchDialog(IWin32Window owner, string branch)
+        {
+            if (!RequiresValidWorkingDir(owner))
+                return false;
+
+            if (!InvokeEvent(owner, PreDeleteBranch))
+                return false;
+
+            using (var form = new FormDeleteBranch(branch))
+                form.ShowDialog(owner);
+
+            InvokeEvent(owner, PostDeleteBranch);
+
+            return true;
+        }
+
+        public bool StartDeleteBranchDialog(string branch)
+        {
+            return StartDeleteBranchDialog(null, branch);
+        }
+
+        public bool StartCheckoutRevisionDialog(IWin32Window owner)
+        {
+            if (!RequiresValidWorkingDir(owner))
+                return false;
+
+            if (!InvokeEvent(owner, PreCheckoutRevision))
+                return false;
+
+            using (var form = new FormCheckout())
+                form.ShowDialog(owner);
+
+            InvokeEvent(owner, PostCheckoutRevision);
+
+            return true;
+        }
+
+        public bool StartCheckoutRevisionDialog()
+        {
+            return StartCheckoutRevisionDialog(null);
+        }
+
+        public void Stash(IWin32Window owner)
+        {
+            var arguments = GitCommandHelpers.StashSaveCmd(Settings.IncludeUntrackedFilesInAutoStash);
+            FormProcess.ShowDialog(owner, arguments);
+        }
+
+        public bool StartCheckoutBranchDialog(IWin32Window owner, string branch, bool remote, string containRevison, bool showOptions)
+        {
+            if (!RequiresValidWorkingDir(owner))
+                return false;
+
+            if (!InvokeEvent(owner, PreCheckoutBranch))
+                return false;
+
+            using (var form = new FormCheckoutBranch(branch, remote, containRevison, showOptions))
+            {
+                if (form.ShowDialog(owner) == DialogResult.Cancel)
+                    return false;
+            }
+
+            InvokeEvent(owner, PostCheckoutBranch);
+
+            return true;
+        }
+
+        public bool StartCheckoutBranchDialog(IWin32Window owner, string branch, bool remote, string containRevison)
+        {
+            return StartCheckoutBranchDialog(owner, branch, remote, containRevison, false);
+        }
+
+        public bool StartCheckoutBranchDialog(IWin32Window owner, string branch, bool remote)
+        {
+            return StartCheckoutBranchDialog(null, branch, remote, null, false);
+        }
+
+        public bool StartCheckoutBranchDialog(IWin32Window owner, string branch, bool remote, bool showOptions)
+        {
+            return StartCheckoutBranchDialog(null, branch, remote, null, showOptions);
+        }
+
+        public bool StartCheckoutBranchDialog(string branch, bool remote)
+        {
+            return StartCheckoutBranchDialog(null, branch, remote, null, false);
+        }
+
+        public bool StartCheckoutBranchDialog(string containRevison)
+        {
+            return StartCheckoutBranchDialog(null, "", false, containRevison, false);
+        }
+
+        public bool StartCheckoutBranchDialog(IWin32Window owner)
+        {
+            return StartCheckoutBranchDialog(owner, "", false, null, false);
+        }
+
+        public bool StartCheckoutBranchDialog()
+        {
+            return StartCheckoutBranchDialog(null, "", false, null, false);
+        }
+
+        public bool StartCheckoutRemoteBranchDialog(IWin32Window owner, string branch)
+        {
+            if (!RequiresValidWorkingDir(owner))
+                return false;
+
+            if (!InvokeEvent(owner, PreCheckoutBranch))
+                return false;
+
+            using (var form = new FormCheckoutRemoteBranch(branch))
+            {
+                if (form.ShowDialog(owner) == DialogResult.Cancel)
+                    return false;
+            }
+
+            InvokeEvent(owner, PostCheckoutBranch);
+
+            return true;
+        }
+
+        public bool StartCompareRevisionsDialog(IWin32Window owner)
+        {
+            if (!RequiresValidWorkingDir(owner))
+                return false;
+
+            if (!InvokeEvent(owner, PreCompareRevisions))
+                return false;
+
+            using (var form = new FormDiff())
+                form.ShowDialog(owner);
+
+            InvokeEvent(owner, PostCompareRevisions);
+
+            return false;
+        }
+
+        public bool StartCompareRevisionsDialog()
+        {
+            return StartCompareRevisionsDialog(null);
+        }
+
+        public bool StartAddFilesDialog(IWin32Window owner)
+        {
+            if (!RequiresValidWorkingDir(owner))
+                return false;
+
+            if (!InvokeEvent(owner, PreAddFiles))
+                return false;
+
+            using (var form = new FormAddFiles())
+                form.ShowDialog(owner);
+
+            InvokeEvent(owner, PostAddFiles);
+
+            return false;
+        }
+
+        public bool StartAddFilesDialog()
+        {
+            return StartAddFilesDialog(null);
+        }
+
+        public bool StartCreateBranchDialog(IWin32Window owner)
+        {
+            if (!RequiresValidWorkingDir(owner))
+                return false;
+
+            if (!InvokeEvent(owner, PreCreateBranch))
+                return false;
+
+            using (var form = new FormBranch())
+                form.ShowDialog(owner);
+
+            InvokeEvent(owner, PostCreateBranch);
+
+            return true;
+        }
+
+        public bool StartCreateBranchDialog()
+        {
+            return StartCreateBranchDialog(null);
+        }
+
+        public bool StartCloneDialog(IWin32Window owner, string url, bool openedFromProtocolHandler)
+        {
+            if (!InvokeEvent(owner, PreClone))
+                return false;
+
+            using (var form = new FormClone(url, openedFromProtocolHandler))
+                form.ShowDialog(owner);
+
+            InvokeEvent(owner, PostClone);
+
+            return true;
+        }
+
+        public bool StartCloneDialog(IWin32Window owner, string url)
+        {
+            return StartCloneDialog(owner, url, false);
+        }
+
+        public bool StartCloneDialog(IWin32Window owner)
+        {
+            return StartCloneDialog(owner, null);
+        }
+
+        public bool StartCloneDialog(string url)
+        {
+            return StartCloneDialog(null, url);
+        }
+
+        public bool StartCloneDialog()
+        {
+            return StartCloneDialog(null, null);
+        }
+
+        public bool StartSvnCloneDialog(IWin32Window owner)
+        {
+            if (!InvokeEvent(owner, PreSvnClone))
+                return false;
+
+            using (var form = new FormSvnClone())
+                form.ShowDialog(owner);
+
+            InvokeEvent(owner, PostSvnClone);
+
+            return true;
+        }
+
+        public bool StartSvnCloneDialog()
+        {
+            return StartSvnCloneDialog(null);
+        }
+
+        public bool StartCommitDialog(IWin32Window owner, bool showWhenNoChanges)
+        {
+            if (!RequiresValidWorkingDir(owner))
+                return false;
+
+            if (!InvokeEvent(owner, PreCommit))
+                return true;
+
+            using (var form = new FormCommit())
+            {
+                if (showWhenNoChanges)
+                    form.ShowDialogWhenChanges(owner);
+                else
+                    form.ShowDialog(owner);
+
+                InvokeEvent(owner, PostCommit);
+
+                if (!form.NeedRefresh)
+                    return false;
+            }
+
+            return true;
+        }
+
+        public bool StartCommitDialog(IWin32Window owner)
+        {
+            return StartCommitDialog(owner, false);
+        }
+
+        public bool StartCommitDialog(bool showWhenNoChanges)
+        {
+            return StartCommitDialog(null, showWhenNoChanges);
+        }
+
+        public bool StartCommitDialog()
+        {
+            return StartCommitDialog(null, false);
+        }
+
+        public bool StartSvnDcommitDialog(IWin32Window owner)
+        {
+            if (!RequiredValidGitSvnWorikingDir(owner))
+                return false;
+
+            if (!InvokeEvent(owner, PreSvnDcommit))
+                return true;
+
+            FormProcess.ShowDialog(owner, Settings.GitCommand, GitSvnCommandHelpers.DcommitCmd());
+
+            InvokeEvent(owner, PostSvnDcommit);
+
+            return true;
+        }
+
+        public bool StartSvnDcommitDialog()
+        {
+            return StartSvnDcommitDialog(null);
+        }
+
+        public bool StartSvnRebaseDialog(IWin32Window owner)
+        {
+            if (!RequiredValidGitSvnWorikingDir(owner))
+                return false;
+
+            if (!InvokeEvent(owner, PreSvnRebase))
+                return true;
+
+            FormProcess.ShowDialog(owner, Settings.GitCommand, GitSvnCommandHelpers.RebaseCmd());
+
+            InvokeEvent(owner, PostSvnRebase);
+
+            return true;
+        }
+
+        public bool StartSvnRebaseDialog()
+        {
+            return StartSvnRebaseDialog(null);
+        }
+
+        public bool StartSvnFetchDialog(IWin32Window owner)
+        {
+            if (!RequiredValidGitSvnWorikingDir(owner))
+                return false;
+
+            if (!InvokeEvent(owner, PreSvnFetch))
+                return true;
+
+            FormProcess.ShowDialog(owner, Settings.GitCommand, GitSvnCommandHelpers.FetchCmd());
+
+            InvokeEvent(owner, PostSvnFetch);
+
+            return true;
+        }
+
+        public bool StartSvnFetchDialog()
+        {
+            return StartSvnFetchDialog(null);
+        }
+
+        public bool StartInitializeDialog(IWin32Window owner)
+        {
+            if (!InvokeEvent(owner, PreInitialize))
+                return true;
+
+            using (var frm = new FormInit()) frm.ShowDialog(owner);
+
+            InvokeEvent(owner, PostInitialize);
+
+            return true;
+        }
+
+        public bool StartInitializeDialog()
+        {
+            return StartInitializeDialog((IWin32Window)null);
+        }
+
+        public bool StartInitializeDialog(IWin32Window owner, string dir)
+        {
+            if (!InvokeEvent(owner, PreInitialize))
+                return true;
+
+            using (var frm = new FormInit(dir)) frm.ShowDialog(owner);
+
+            InvokeEvent(owner, PostInitialize);
+
+            return true;
+        }
+
+        public bool StartInitializeDialog(string dir)
+        {
+            return StartInitializeDialog(null, dir);
+        }
+
+        public bool StartPushDialog()
+        {
+            return StartPushDialog(false);
+        }
+
+        /// <summary>
+        /// Starts pull dialog
+        /// </summary>
+        /// <param name="owner">An implementation of IWin32Window that will own the modal dialog box.</param>
+        /// <param name="pullOnShow"></param>
+        /// <param name="pullCompleted">true if pull completed with no errors</param>
+        /// <returns>if revision grid should be refreshed</returns>
+        public bool StartPullDialog(IWin32Window owner, bool pullOnShow, out bool pullCompleted, ConfigureFormPull configProc)
+        {
+            pullCompleted = false;
+
+            if (!RequiresValidWorkingDir(owner))
+                return false;
+
+            if (!InvokeEvent(owner, PrePull))
+                return true;
+
+            using (FormPull formPull = new FormPull())
+            {
+                if (configProc != null)
+                    configProc(formPull);
+
+                DialogResult dlgResult;
+                if (pullOnShow)
+                    dlgResult = formPull.PullAndShowDialogWhenFailed(owner);
+                else
+                    dlgResult = formPull.ShowDialog(owner);
+
+                if (dlgResult == DialogResult.OK)
+                {
+                    InvokeEvent(owner, PostPull);
+                    pullCompleted = !formPull.ErrorOccurred;
+                }
+            }
+
+            return true;//maybe InvokeEvent should have 'needRefresh' out parameter?
+        }
+
+        public bool StartPullDialog(IWin32Window owner, bool pullOnShow, out bool pullCompleted)
+        {
+            return StartPullDialog(owner, pullOnShow, out pullCompleted, null);
+        }
+
+        public bool StartPullDialog(IWin32Window owner, bool pullOnShow)
+        {
+            bool errorOccurred;
+            return StartPullDialog(owner, pullOnShow, out errorOccurred, null);
+        }
+
+        public bool StartPullDialog(bool pullOnShow, out bool pullCompleted)
+        {
+            return StartPullDialog(null, pullOnShow, out pullCompleted, null);
+        }
+
+        public bool StartPullDialog(bool pullOnShow)
+        {
+            bool errorOccurred;
+            return StartPullDialog(pullOnShow, out errorOccurred);
+        }
+
+        public bool StartPullDialog(IWin32Window owner)
+        {
+            bool errorOccurred;
+            return StartPullDialog(owner, false, out errorOccurred, null);
+        }
+
+        public bool StartPullDialog()
+        {
+            return StartPullDialog(false);
+        }
+
+        public bool StartViewPatchDialog(IWin32Window owner)
+        {
+            if (!InvokeEvent(owner, PreViewPatch))
+                return true;
+
+            using (var applyPatch = new ViewPatch())
+                applyPatch.ShowDialog(owner);
+
+            InvokeEvent(owner, PostViewPatch);
+
+            return true;
+        }
+
+        public bool StartViewPatchDialog()
+        {
+            return StartViewPatchDialog(null);
+        }
+
+        public bool StartFormatPatchDialog(IWin32Window owner)
+        {
+            if (!RequiresValidWorkingDir(owner))
+                return false;
+
+            if (!InvokeEvent(owner, PreFormatPatch))
+                return true;
+
+            using (var form = new FormFormatPatch())
+                form.ShowDialog(owner);
+
+            InvokeEvent(owner, PostFormatPatch);
+
+            return false;
+        }
+
+        public bool StartFormatPatchDialog()
+        {
+            return StartFormatPatchDialog(null);
+        }
+
+        public bool StartStashDialog(IWin32Window owner)
+        {
+            if (!RequiresValidWorkingDir(owner))
+                return false;
+
+            if (!InvokeEvent(owner, PreStash))
+                return true;
+
+            using (var form = new FormStash())
+                form.ShowDialog(owner);
+
+            InvokeEvent(owner, PostStash);
+
+            return true;
+        }
+
+        public bool StartStashDialog()
+        {
+            return StartStashDialog(null);
+        }
+
+        public bool StartResolveConflictsDialog(IWin32Window owner, bool offerCommit)
+        {
+            if (!RequiresValidWorkingDir(owner))
+                return false;
+
+            if (!InvokeEvent(owner, PreResolveConflicts))
+                return true;
+
+            using (var form = new FormResolveConflicts(offerCommit))
+                form.ShowDialog(owner);
+
+            InvokeEvent(owner, PostResolveConflicts);
+
+            return true;
+        }
+
+        public bool StartResolveConflictsDialog(IWin32Window owner)
+        {
+            return StartResolveConflictsDialog(owner, true);
+        }
+
+        public bool StartResolveConflictsDialog(bool offerCommit)
+        {
+            return StartResolveConflictsDialog(null, offerCommit);
+        }
+
+        public bool StartResolveConflictsDialog()
+        {
+            return StartResolveConflictsDialog(null, true);
+        }
+
+        public bool StartCherryPickDialog(IWin32Window owner)
+        {
+            if (!RequiresValidWorkingDir(owner))
+                return false;
+
+            if (!InvokeEvent(owner, PreCherryPick))
+                return true;
+
+            using (var form = new FormCherryPick())
+                form.ShowDialog(owner);
+
+            InvokeEvent(owner, PostCherryPick);
+
+            return true;
+        }
+
+        public bool StartCherryPickDialog()
+        {
+            return StartCherryPickDialog(null);
+        }
+
+        public bool StartMergeBranchDialog(IWin32Window owner, string branch)
+        {
+            if (!RequiresValidWorkingDir(owner))
+                return false;
+
+            if (!InvokeEvent(owner, PreMergeBranch))
+                return true;
+
+            using (var form = new FormMergeBranch(branch))
+                form.ShowDialog(owner);
+
+            InvokeEvent(owner, PostMergeBranch);
+
+            return true;
+        }
+
+        public bool StartMergeBranchDialog(string branch)
+        {
+            return StartMergeBranchDialog(null, branch);
+        }
+
+        public bool StartCreateTagDialog(IWin32Window owner)
+        {
+            if (!RequiresValidWorkingDir(owner))
+                return false;
+
+            if (!InvokeEvent(owner, PreCreateTag))
+                return true;
+
+            using (var form = new FormTag())
+                form.ShowDialog(owner);
+
+            InvokeEvent(owner, PostCreateTag);
+
+            return true;
+        }
+
+        public bool StartCreateTagDialog()
+        {
+            return StartCreateTagDialog(null);
+        }
+
+        public bool StartDeleteTagDialog(IWin32Window owner)
+        {
+            if (!RequiresValidWorkingDir(owner))
+                return false;
+
+            if (!InvokeEvent(owner, PreDeleteTag))
+                return true;
+
+            using (var form = new FormDeleteTag())
+                form.ShowDialog(owner);
+
+            InvokeEvent(owner, PostDeleteTag);
+
+            return true;
+        }
+
+        public bool StartDeleteTagDialog()
+        {
+            return StartDeleteTagDialog(null);
+        }
+
+        public bool StartEditGitIgnoreDialog(IWin32Window owner)
+        {
+            if (!RequiresValidWorkingDir(owner))
+                return false;
+
+            if (!InvokeEvent(owner, PreEditGitIgnore))
+                return true;
+
+            using (var form = new FormGitIgnore())
+                form.ShowDialog(owner);
+
+            InvokeEvent(owner, PostEditGitIgnore);
+
+            return false;
+        }
+
+        public bool StartEditGitIgnoreDialog()
+        {
+            return StartEditGitIgnoreDialog(null);
+        }
+
+        public bool StartAddToGitIgnoreDialog(IWin32Window owner, string filePattern)
+        {
+            if (!RequiresValidWorkingDir(this))
+                return false;
+
+            try
+            {
+                if (!InvokeEvent(owner, PreEditGitIgnore))
+                    return false;
+
+                using (var frm = new FormAddToGitIgnore(filePattern))
+                    frm.ShowDialog(owner);
+            }
+            finally
+            {
+                InvokeEvent(owner, PostEditGitIgnore);
+            }
+
+            return false;
+        }
+
+        public bool StartSettingsDialog(IWin32Window owner)
+        {
+            if (!InvokeEvent(owner, PreSettings))
+                return true;
+
+            using (var form = new FormSettings())
+                form.ShowDialog(owner);
+
+            InvokeEvent(owner, PostSettings);
+
+            return true;
+        }
+
+        public bool StartSettingsDialog()
+        {
+            return StartSettingsDialog(null);
+        }
+
+        public bool StartArchiveDialog(IWin32Window owner)
+        {
+            if (!RequiresValidWorkingDir(owner))
+                return false;
+
+            if (!InvokeEvent(owner, PreArchive))
+                return true;
+
+            using (var form = new FormArchive())
+                form.ShowDialog(owner);
+
+            InvokeEvent(owner, PostArchive);
+
+            return false;
+        }
+
+        public bool StartArchiveDialog()
+        {
+            return StartArchiveDialog(null);
+        }
+
+        public bool StartMailMapDialog(IWin32Window owner)
+        {
+            if (!RequiresValidWorkingDir(owner))
+                return false;
+
+            if (!InvokeEvent(owner, PreMailMap))
+                return true;
+
+            using (var form = new FormMailMap())
+                form.ShowDialog(owner);
+
+            InvokeEvent(owner, PostMailMap);
+
+            return true;
+        }
+
+        public bool StartMailMapDialog()
+        {
+            return StartMailMapDialog(null);
+        }
+
+        public bool StartVerifyDatabaseDialog(IWin32Window owner)
+        {
+            if (!RequiresValidWorkingDir(owner))
+                return false;
+
+            if (!InvokeEvent(owner, PreVerifyDatabase))
+                return true;
+
+            using (var form = new FormVerify())
+                form.ShowDialog(owner);
+
+            InvokeEvent(owner, PostVerifyDatabase);
+
+            return true;
+        }
+
+        public bool StartVerifyDatabaseDialog()
+        {
+            return StartVerifyDatabaseDialog(null);
+        }
+
+        public bool StartRemotesDialog(IWin32Window owner)
+        {
+            if (!RequiresValidWorkingDir(owner))
+                return false;
+
+            if (!InvokeEvent(owner, PreRemotes))
+                return true;
+
+            using (var form = new FormRemotes())
+                form.ShowDialog(owner);
+
+            InvokeEvent(owner, PostRemotes);
+
+            return true;
+        }
+
+        public bool StartRemotesDialog()
+        {
+            return StartRemotesDialog(null);
+        }
+
+        public bool StartRebaseDialog(IWin32Window owner, string branch)
+        {
+            if (!RequiresValidWorkingDir(owner))
+                return false;
+
+            if (!InvokeEvent(owner, PreRebase))
+                return true;
+
+            using (var form = new FormRebase(branch))
+                form.ShowDialog(owner);
+
+            InvokeEvent(owner, PostRebase);
+
+            return true;
+        }
+
+        public bool StartRenameDialog(string branch)
+        {
+            return StartRenameDialog(null, branch);
+        }
+
+        public bool StartRenameDialog(IWin32Window owner, string branch)
+        {
+            if (!RequiresValidWorkingDir(owner))
+                return false;
+
+            if (!InvokeEvent(owner, PreRename))
+                return true;
+
+            using (var form = new FormRenameBranch(branch))
+            {
+
+                if (form.ShowDialog(owner) != DialogResult.OK)
+                    return false;
+            }
+
+            InvokeEvent(owner, PostRename);
+
+            return true;
+        }
+
+        public bool StartRebaseDialog(string branch)
+        {
+            return StartRebaseDialog(null, branch);
+        }
+
+        public bool StartSubmodulesDialog(IWin32Window owner)
+        {
+            if (!RequiresValidWorkingDir(owner))
+                return false;
+
+            if (!InvokeEvent(owner, PreSubmodulesEdit))
+                return true;
+
+            using (var form = new FormSubmodules())
+                form.ShowDialog(owner);
+
+            InvokeEvent(owner, PostSubmodulesEdit);
+
+            return true;
+        }
+
+        public bool StartSubmodulesDialog()
+        {
+            return StartSubmodulesDialog(null);
+        }
+
+        public bool StartUpdateSubmodulesDialog(IWin32Window owner)
+        {
+            if (!RequiresValidWorkingDir(owner))
+                return false;
+
+            if (!InvokeEvent(owner, PreUpdateSubmodules))
+                return true;
+
+            FormProcess.ShowDialog(owner, GitCommandHelpers.SubmoduleUpdateCmd(""));
+
+            InvokeEvent(owner, PostUpdateSubmodules);
+
+            return true;
+        }
+
+        public bool StartUpdateSubmodulesDialog()
+        {
+            return StartUpdateSubmodulesDialog(null);
+        }
+
+        public bool StartSyncSubmodulesDialog(IWin32Window owner)
+        {
+            if (!RequiresValidWorkingDir(owner))
+                return false;
+
+            if (!InvokeEvent(owner, PreSyncSubmodules))
+                return true;
+
+            FormProcess.ShowDialog(owner, GitCommandHelpers.SubmoduleSyncCmd(""));
+
+            InvokeEvent(owner, PostSyncSubmodules);
+
+            return true;
+        }
+
+        public bool StartSyncSubmodulesDialog()
+        {
+            return StartSyncSubmodulesDialog(null);
+        }
+
+        public bool StartPluginSettingsDialog(IWin32Window owner)
+        {
+            using (var frm = new FormPluginSettings()) frm.ShowDialog(owner);
+            return true;
+        }
+
+        public bool StartPluginSettingsDialog()
+        {
+            return StartPluginSettingsDialog(null);
+        }
+
+        public bool StartBrowseDialog(IWin32Window owner, string filter)
+        {
+            if (!InvokeEvent(owner, PreBrowse))
+                return false;
+
+            using (var form = new FormBrowse(filter))
+                form.ShowDialog(owner);
+
+            InvokeEvent(owner, PostBrowse);
+
+            return true;
+        }
+
+        public bool StartBrowseDialog(string filter)
+        {
+            return StartBrowseDialog(null, filter);
+        }
+
+        public bool StartFileHistoryDialog(IWin32Window owner, string fileName, GitRevision revision, bool filterByRevision, bool showBlame)
+        {
+            if (!RequiresValidWorkingDir(owner))
+                return false;
+
+            if (!InvokeEvent(owner, PreFileHistory))
+                return false;
+
+            using (var form = new FormFileHistory(fileName, revision, filterByRevision))
+            {
+                if (showBlame)
+                    form.SelectBlameTab();
+                form.ShowDialog(owner);
+            }
+
+            InvokeEvent(owner, PostFileHistory);
+
+            return false;
+        }
+
+        public bool StartFileHistoryDialog(IWin32Window owner, string fileName, GitRevision revision, bool filterByRevision)
+        {
+            return StartFileHistoryDialog(owner, fileName, revision, filterByRevision, false);
+        }
+
+        public bool StartFileHistoryDialog(IWin32Window owner, string fileName, GitRevision revision)
+        {
+            return StartFileHistoryDialog(owner, fileName, revision, false);
+        }
+
+        public bool StartFileHistoryDialog(IWin32Window owner, string fileName)
+        {
+            return StartFileHistoryDialog(owner, fileName, null, false);
+        }
+
+        public bool StartFileHistoryDialog(string fileName, GitRevision revision)
+        {
+            return StartFileHistoryDialog(null, fileName, revision, false);
+        }
+
+        public bool StartFileHistoryDialog(string fileName)
+        {
+            return StartFileHistoryDialog(fileName, null);
+        }
+
+        public bool StartPushDialog(IWin32Window owner, bool pushOnShow)
+        {
+            if (!RequiresValidWorkingDir(owner))
+                return false;
+
+            if (!InvokeEvent(owner, PrePush))
+                return true;
+
+            using (var form = new FormPush())
+            {
+                if (pushOnShow)
+                    form.PushAndShowDialogWhenFailed(owner);
+                else
+                    form.ShowDialog(owner);
+            }
+
+            InvokeEvent(owner, PostPush);
+
+            return true;
+        }
+
+        public bool StartPushDialog(bool pushOnShow)
+        {
+            return StartPushDialog(null, pushOnShow);
+        }
+
+        public bool StartApplyPatchDialog(IWin32Window owner, string patchFile)
+        {
+            if (!RequiresValidWorkingDir(owner))
+                return false;
+
+            if (!InvokeEvent(owner, PreApplyPatch))
+                return true;
+
+            using (var form = new FormApplyPatch())
+            {
+                form.SetPatchFile(patchFile);
+                form.ShowDialog(owner);
+            }
+
+            InvokeEvent(owner, PostApplyPatch);
+
+            return true;
+        }
+
+        public bool StartApplyPatchDialog(string patchFile)
+        {
+            return StartApplyPatchDialog(null, patchFile);
+        }
+
+        public bool StartApplyPatchDialog(IWin32Window owner)
+        {
+            return StartApplyPatchDialog(owner, null);
+        }
+
+        public bool StartApplyPatchDialog()
+        {
+            return StartApplyPatchDialog(null, null);
+        }
+
+        public bool StartEditGitAttributesDialog(IWin32Window owner)
+        {
+            if (!RequiresValidWorkingDir(owner))
+                return false;
+
+            if (!InvokeEvent(owner, PreEditGitAttributes))
+                return true;
+
+            using (var form = new FormGitAttributes())
+            {
+                form.ShowDialog(owner);
+            }
+
+            InvokeEvent(owner, PostEditGitAttributes);
+
+            return false;
+        }
+
+        public bool StartEditGitAttributesDialog()
+        {
+            return StartEditGitAttributesDialog(null);
+        }
+
+        private bool InvokeEvent(IWin32Window ownerForm, GitUIEventHandler gitUIEventHandler)
+        {
+            return InvokeEvent(this, ownerForm, gitUIEventHandler);
+        }
+
+        internal static bool InvokeEvent(object sender, IWin32Window ownerForm, GitUIEventHandler gitUIEventHandler)
+        {
+            try
+            {
+                var e = new GitUIEventArgs(ownerForm, Instance);
+                if (gitUIEventHandler != null)
+                    gitUIEventHandler(sender, e);
+
+                return !e.Cancel;
+            }
+            catch (Exception ex)
+            {
+                MessageBox.Show(ex.Message, "Exception");
+            }
+            return true;
+        }
+
+        public bool StartBlameDialog(IWin32Window owner, string fileName)
+        {
+            return StartBlameDialog(owner, fileName, null);
+        }
+
+        private bool StartBlameDialog(IWin32Window owner, string fileName, GitRevision revision)
+        {
+            if (!RequiresValidWorkingDir(owner))
+                return false;
+
+            if (!InvokeEvent(owner, PreBlame))
+                return false;
+
+            using (var frm = new FormBlame(fileName, revision)) frm.ShowDialog(owner);
+
+            InvokeEvent(owner, PostBlame);
+
+            return false;
+        }
+
+        public bool StartBlameDialog(string fileName)
+        {
+            return StartBlameDialog(null, fileName, null);
+        }
+
+        private bool StartBlameDialog(string fileName, GitRevision revision)
+        {
+            return StartBlameDialog(null, fileName, revision);
+        }
+
+        private static void WrapRepoHostingCall(string name, IRepositoryHostPlugin gitHoster,
+                                                Action<IRepositoryHostPlugin> call)
+        {
+            if (!gitHoster.ConfigurationOk)
+            {
+                var eventArgs = new GitUIEventArgs(null, Instance);
+                gitHoster.Execute(eventArgs);
+            }
+
+            if (gitHoster.ConfigurationOk)
+            {
+                try
+                {
+                    call(gitHoster);
+                }
+                catch (Exception ex)
+                {
+                    MessageBox.Show(
+                        string.Format("ERROR: {0} failed. Message: {1}\r\n\r\n{2}", name, ex.Message, ex.StackTrace),
+                        "Error! :(");
+                }
+            }
+        }
+
+        public void StartCloneForkFromHoster(IWin32Window owner, IRepositoryHostPlugin gitHoster)
+        {
+            WrapRepoHostingCall("View pull requests", gitHoster, gh =>
+            {
+                using (var frm = new ForkAndCloneForm(gitHoster)) frm.ShowDialog(owner);
+            });
+        }
+
+        public void StartCloneForkFromHoster(IRepositoryHostPlugin gitHoster)
+        {
+            StartCloneForkFromHoster(null, gitHoster);
+        }
+
+        internal void StartPullRequestsDialog(IWin32Window owner, IRepositoryHostPlugin gitHoster)
+        {
+            WrapRepoHostingCall("View pull requests", gitHoster,
+                                gh =>
+                                {
+                                    using (var frm = new ViewPullRequestsForm(gitHoster)) frm.ShowDialog(owner);
+                                });
+        }
+
+        internal void StartPullRequestsDialog(IRepositoryHostPlugin gitHoster)
+        {
+            StartPullRequestsDialog(null, gitHoster);
+        }
+
+        public void StartCreatePullRequest(IWin32Window owner)
+        {
+            List<IRepositoryHostPlugin> relevantHosts =
+                (from gh in RepoHosts.GitHosters where gh.CurrentWorkingDirRepoIsRelevantToMe select gh).ToList();
+            if (relevantHosts.Count == 0)
+                MessageBox.Show(owner, "Could not find any repo hosts for current working directory");
+            else if (relevantHosts.Count == 1)
+                StartCreatePullRequest(owner, relevantHosts.First());
+            else
+                MessageBox.Show("StartCreatePullRequest:Selection not implemented!");
+        }
+
+        public void StartCreatePullRequest()
+        {
+            StartCreatePullRequest((IRepositoryHostPlugin)null);
+        }
+
+        public void StartCreatePullRequest(IWin32Window owner, IRepositoryHostPlugin gitHoster)
+        {
+            StartCreatePullRequest(owner, gitHoster, null, null);
+        }
+
+        public void StartCreatePullRequest(IRepositoryHostPlugin gitHoster)
+        {
+            StartCreatePullRequest(null, gitHoster, null, null);
+        }
+
+        public void StartCreatePullRequest(IRepositoryHostPlugin gitHoster, string chooseRemote, string chooseBranch)
+        {
+            StartCreatePullRequest(null, gitHoster, chooseRemote, chooseBranch);
+        }
+
+        public void StartCreatePullRequest(IWin32Window owner, IRepositoryHostPlugin gitHoster, string chooseRemote, string chooseBranch)
+        {
+            WrapRepoHostingCall("Create pull request", gitHoster,
+                                gh =>
+                                {
+                                    using (var frm = new CreatePullRequestForm(gitHoster, chooseRemote, chooseBranch)) frm.ShowDialog(owner);
+                                });
+        }
+
+        internal void RaisePreBrowseInitialize(IWin32Window owner)
+        {
+            InvokeEvent(owner, PreBrowseInitialize);
+        }
+
+        internal void RaisePostBrowseInitialize(IWin32Window owner)
+        {
+            InvokeEvent(owner, PostBrowseInitialize);
+        }
+
+        public void RaiseBrowseInitialize()
+        {
+            InvokeEvent(null, BrowseInitialize);
+        }
+
+        public IGitRemoteCommand CreateRemoteCommand()
+        {
+            return new GitRemoteCommand();
+        }
+
+        private class GitRemoteCommand : IGitRemoteCommand
+        {
+            public object OwnerForm { get; set; }
+
+            public string Remote { get; set; }
+
+            public string Title { get; set; }
+
+            public string CommandText { get; set; }
+
+            public bool ErrorOccurred { get; private set; }
+
+            public string CommandOutput { get; private set; }
+
+            public event GitRemoteCommandCompletedEventHandler Completed;
+
+            public void Execute()
+            {
+                if (CommandText == null)
+                    throw new InvalidOperationException("CommandText is required");
+
+                using (var form = new FormRemoteProcess(CommandText))
+                {
+                    if (Title != null)
+                        form.Text = Title;
+                    if (Remote != null)
+                        form.Remote = Remote;
+
+                    form.HandleOnExitCallback = HandleOnExit;
+
+                    form.ShowDialog(OwnerForm as IWin32Window);
+
+                    ErrorOccurred = form.ErrorOccurred();
+                    CommandOutput = form.OutputString.ToString();
+                }
+            }
+
+            private bool HandleOnExit(ref bool isError, FormProcess form)
+            {
+                CommandOutput = form.OutputString.ToString();
+
+                var e = new GitRemoteCommandCompletedEventArgs(this, isError, false);
+
+                if (Completed != null)
+                    Completed(form, e);
+
+                isError = e.IsError;
+
+                return e.Handled;
+            }
+        }
+    }
+}