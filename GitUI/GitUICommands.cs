--- conflicted
+++ resolved
@@ -2069,17 +2069,10 @@
             InvokeEvent(owner, PostRegisterPlugin);
         }
 
-<<<<<<< HEAD
-        public void BrowseGoToRef(string refName)
-        {
-            if (BrowseRepo != null)
-                BrowseRepo.GoToRef(refName);
-=======
         public void BrowseGoToRef(string refName, bool showNoRevisionMsg)
         {
             if (BrowseRepo != null)
                 BrowseRepo.GoToRef(refName, showNoRevisionMsg);
->>>>>>> 8930f097
         }
 
         public IGitRemoteCommand CreateRemoteCommand()
