--- conflicted
+++ resolved
@@ -1,665 +1,540 @@
-<?xml version="1.0" encoding="utf-8"?>
-<root>
-  <!-- 
-    Microsoft ResX Schema 
-    
-    Version 2.0
-    
-    The primary goals of this format is to allow a simple XML format 
-    that is mostly human readable. The generation and parsing of the 
-    various data types are done through the TypeConverter classes 
-    associated with the data types.
-    
-    Example:
-    
-    ... ado.net/XML headers & schema ...
-    <resheader name="resmimetype">text/microsoft-resx</resheader>
-    <resheader name="version">2.0</resheader>
-    <resheader name="reader">System.Resources.ResXResourceReader, System.Windows.Forms, ...</resheader>
-    <resheader name="writer">System.Resources.ResXResourceWriter, System.Windows.Forms, ...</resheader>
-    <data name="Name1"><value>this is my long string</value><comment>this is a comment</comment></data>
-    <data name="Color1" type="System.Drawing.Color, System.Drawing">Blue</data>
-    <data name="Bitmap1" mimetype="application/x-microsoft.net.object.binary.base64">
-        <value>[base64 mime encoded serialized .NET Framework object]</value>
-    </data>
-    <data name="Icon1" type="System.Drawing.Icon, System.Drawing" mimetype="application/x-microsoft.net.object.bytearray.base64">
-        <value>[base64 mime encoded string representing a byte array form of the .NET Framework object]</value>
-        <comment>This is a comment</comment>
-    </data>
-                
-    There are any number of "resheader" rows that contain simple 
-    name/value pairs.
-    
-    Each data row contains a name, and value. The row also contains a 
-    type or mimetype. Type corresponds to a .NET class that support 
-    text/value conversion through the TypeConverter architecture. 
-    Classes that don't support this are serialized and stored with the 
-    mimetype set.
-    
-    The mimetype is used for serialized objects, and tells the 
-    ResXResourceReader how to depersist the object. This is currently not 
-    extensible. For a given mimetype the value must be set accordingly:
-    
-    Note - application/x-microsoft.net.object.binary.base64 is the format 
-    that the ResXResourceWriter will generate, however the reader can 
-    read any of the formats listed below.
-    
-    mimetype: application/x-microsoft.net.object.binary.base64
-    value   : The object must be serialized with 
-            : System.Runtime.Serialization.Formatters.Binary.BinaryFormatter
-            : and then encoded with base64 encoding.
-    
-    mimetype: application/x-microsoft.net.object.soap.base64
-    value   : The object must be serialized with 
-            : System.Runtime.Serialization.Formatters.Soap.SoapFormatter
-            : and then encoded with base64 encoding.
-
-    mimetype: application/x-microsoft.net.object.bytearray.base64
-    value   : The object must be serialized into a byte array 
-            : using a System.ComponentModel.TypeConverter
-            : and then encoded with base64 encoding.
-    -->
-  <xsd:schema id="root" xmlns="" xmlns:xsd="http://www.w3.org/2001/XMLSchema" xmlns:msdata="urn:schemas-microsoft-com:xml-msdata">
-    <xsd:import namespace="http://www.w3.org/XML/1998/namespace" />
-    <xsd:element name="root" msdata:IsDataSet="true">
-      <xsd:complexType>
-        <xsd:choice maxOccurs="unbounded">
-          <xsd:element name="metadata">
-            <xsd:complexType>
-              <xsd:sequence>
-                <xsd:element name="value" type="xsd:string" minOccurs="0" />
-              </xsd:sequence>
-              <xsd:attribute name="name" use="required" type="xsd:string" />
-              <xsd:attribute name="type" type="xsd:string" />
-              <xsd:attribute name="mimetype" type="xsd:string" />
-              <xsd:attribute ref="xml:space" />
-            </xsd:complexType>
-          </xsd:element>
-          <xsd:element name="assembly">
-            <xsd:complexType>
-              <xsd:attribute name="alias" type="xsd:string" />
-              <xsd:attribute name="name" type="xsd:string" />
-            </xsd:complexType>
-          </xsd:element>
-          <xsd:element name="data">
-            <xsd:complexType>
-              <xsd:sequence>
-                <xsd:element name="value" type="xsd:string" minOccurs="0" msdata:Ordinal="1" />
-                <xsd:element name="comment" type="xsd:string" minOccurs="0" msdata:Ordinal="2" />
-              </xsd:sequence>
-              <xsd:attribute name="name" type="xsd:string" use="required" msdata:Ordinal="1" />
-              <xsd:attribute name="type" type="xsd:string" msdata:Ordinal="3" />
-              <xsd:attribute name="mimetype" type="xsd:string" msdata:Ordinal="4" />
-              <xsd:attribute ref="xml:space" />
-            </xsd:complexType>
-          </xsd:element>
-          <xsd:element name="resheader">
-            <xsd:complexType>
-              <xsd:sequence>
-                <xsd:element name="value" type="xsd:string" minOccurs="0" msdata:Ordinal="1" />
-              </xsd:sequence>
-              <xsd:attribute name="name" type="xsd:string" use="required" />
-            </xsd:complexType>
-          </xsd:element>
-        </xsd:choice>
-      </xsd:complexType>
-    </xsd:element>
-  </xsd:schema>
-  <resheader name="resmimetype">
-    <value>text/microsoft-resx</value>
-  </resheader>
-  <resheader name="version">
-    <value>2.0</value>
-  </resheader>
-  <resheader name="reader">
-    <value>System.Resources.ResXResourceReader, System.Windows.Forms, Version=2.0.0.0, Culture=neutral, PublicKeyToken=b77a5c561934e089</value>
-  </resheader>
-  <resheader name="writer">
-    <value>System.Resources.ResXResourceWriter, System.Windows.Forms, Version=2.0.0.0, Culture=neutral, PublicKeyToken=b77a5c561934e089</value>
-  </resheader>
-  <metadata name="toolPanelContextMenu.TrayLocation" type="System.Drawing.Point, System.Drawing, Version=2.0.0.0, Culture=neutral, PublicKeyToken=b03f5f7f11d50a3a">
-    <value>163, 54</value>
-  </metadata>
-  <metadata name="menuStrip1.TrayLocation" type="System.Drawing.Point, System.Drawing, Version=2.0.0.0, Culture=neutral, PublicKeyToken=b03f5f7f11d50a3a">
-    <value>17, 17</value>
-  </metadata>
-  <assembly alias="System.Drawing" name="System.Drawing, Version=2.0.0.0, Culture=neutral, PublicKeyToken=b03f5f7f11d50a3a" />
-  <data name="openToolStripMenuItem.Image" type="System.Drawing.Bitmap, System.Drawing" mimetype="application/x-microsoft.net.object.bytearray.base64">
-    <value>
-        iVBORw0KGgoAAAANSUhEUgAAABAAAAAQCAYAAAAf8/9hAAAAAXNSR0IArs4c6QAAAARnQU1BAACxjwv8
-        YQUAAAAgY0hSTQAAeiYAAICEAAD6AAAAgOgAAHUwAADqYAAAOpgAABdwnLpRPAAAAM9JREFUOE9jYKAG
-        uLRSYdrlVYr/ScEgPXC7sWn8cin6////63Dg02DLUAz4//80kmKIgv8/6rDj/8uxGbDy///fDRD8fz5R
-        3kFzwaL//7+UQfCPxv///00DGgQUw4oPYnHB75n//7/OIg4D1WKGwae+//8fxxCHgWoxDXjd8v/PdX+i
-        8H+gWkwDnlT9/3LekSj8H6gWw4Cfdwv/vz5mRhQGqcV0wasZ/79czyIK/weqRTFg11TxJaQkY5BakB7k
-        bMQN5CgBsS6RGKQWpGcQAAD9vgJAKfpw/wAAAABJRU5ErkJggg==
-</value>
-  </data>
-  <data name="refreshToolStripMenuItem.Image" type="System.Drawing.Bitmap, System.Drawing" mimetype="application/x-microsoft.net.object.bytearray.base64">
-    <value>
-        iVBORw0KGgoAAAANSUhEUgAAABAAAAAQCAIAAACQkWg2AAAAAXNSR0IArs4c6QAAAARnQU1BAACxjwv8
-        YQUAAAAgY0hSTQAAeiYAAICEAAD6AAAAgOgAAHUwAADqYAAAOpgAABdwnLpRPAAAAfhJREFUOE9j+I8b
-        bLiy5u+/v2jyDHg05K1On7CnG7uG9z/e7nu4c8LJzpwtKVHLAoLneftOc81YkZC0KHrCth5kPSAb7n24
-        M/38hObDlZNOdc65MGXexakzz0+Ycrqn/2R7+5GGkKl+kzb3w/UwvPv+dtrZvr6TrUuuzJ5xrn/W+UlT
-        z/ROONXRfay59Uhd/cFKn173zjXtCA27722v21+68NKMOeen9B5vS10e59BmaVVnYlym5z/B06vbtXFp
-        HYqTug+3dB5uAJradaQ5ambIlF0T4NK+jV5lc4rRPZ2yMjZkjo//VA+gebP3TUeWnrJp0p+/fw7d37f/
-        zp69N3ftvrZ9x+WtDLuv79h5Zdu2i1u2nNu08fR6YMDverQFWduK80uiF4QATXTvdvDrdkePh6U35rUc
-        r4ZrWHByNjBk+4619Z/sKNucnzs3E0XD6ltLWo9XNx4qj1sdEr7YL3C2Z/aa5O7DzcDw7TzWFDY9YNH+
-        BQgN62+vbD5Sufz6PGD4zr80HR6+TYeqgOGbvCQ2Z2bms7fPkDTcWFWzt3j+xWnA8J12tn/iqa7u462N
-        +6py1qYGTvLOnp5x7s5ZoFNRnLTg9Oy8DWkZqxJdum3tms3Nq42c620zpqUs2DMPaDbEY+ieBqa25Llx
-        eFIkugZgsC46NB+PBgDTtVMOQl44ggAAAABJRU5ErkJggg==
-</value>
-  </data>
-  <data name="fileExplorerToolStripMenuItem.Image" type="System.Drawing.Bitmap, System.Drawing" mimetype="application/x-microsoft.net.object.bytearray.base64">
-    <value>
-        iVBORw0KGgoAAAANSUhEUgAAABAAAAAQCAYAAAAf8/9hAAAAAXNSR0IArs4c6QAAAARnQU1BAACxjwv8
-        YQUAAAAgY0hSTQAAeiYAAICEAAD6AAAAgOgAAHUwAADqYAAAOpgAABdwnLpRPAAAAM9JREFUOE9jYKAG
-        uLRSYdrlVYr/ScEgPXC7sWn8cin6////63Dg02DLUAz4//80kmKIgv8/6rDj/8uxGbDy///fDRD8fz5R
-        3kFzwaL//7+UQfCPxv///00DGgQUw4oPYnHB75n//7/OIg4D1WKGwae+//8fxxCHgWoxDXjd8v/PdX+i
-        8H+gWkwDnlT9/3LekSj8H6gWw4Cfdwv/vz5mRhQGqcV0wasZ/79czyIK/weqRTFg11TxJaQkY5BakB7k
-        bMQN5CgBsS6RGKQWpGcQAAD9vgJAKfpw/wAAAABJRU5ErkJggg==
-</value>
-  </data>
-  <data name="gitBashToolStripMenuItem.Image" type="System.Drawing.Bitmap, System.Drawing" mimetype="application/x-microsoft.net.object.bytearray.base64">
-    <value>
-        iVBORw0KGgoAAAANSUhEUgAAABAAAAAQCAYAAAAf8/9hAAAAAXNSR0IArs4c6QAAAARnQU1BAACxjwv8
-        YQUAAAAgY0hSTQAAeiYAAICEAAD6AAAAgOgAAHUwAADqYAAAOpgAABdwnLpRPAAAAIpJREFUOE9jMJt3
-        bZr5vOv/ScUgfQwgsGXLlv8X/v//v+0n8RikHqQPbsDiF///V14jHoPUoxiw5sn//+0Xiccg9SgGkOp/
-        kHoUA4B+AfmHJLx69WpEGIA0g0wkFsPUwwORVNuxGkCs7VC/Ux4GGIE48C4gNSBRvECK85HVgqNx06ZN
-        vuRisAGUAgDAuRs47XCSCAAAAABJRU5ErkJggg==
-</value>
-  </data>
-  <data name="checkoutBranchToolStripMenuItem.Image" type="System.Drawing.Bitmap, System.Drawing" mimetype="application/x-microsoft.net.object.bytearray.base64">
-    <value>
-        iVBORw0KGgoAAAANSUhEUgAAABAAAAAQCAYAAAAf8/9hAAAAAXNSR0IArs4c6QAAAARnQU1BAACxjwv8
-<<<<<<< HEAD
-        YQUAAAAgY0hSTQAAeiYAAICEAAD6AAAAgOgAAHUwAADqYAAAOpgAABdwnLpRPAAAAAlwSFlzAAAK+gAA
-        CvoBGdj/dAAAASxJREFUOE+d0MFLAkEYBfC9+19077+zRIsSLKkuRQehS6c6dMiLl2K3sCKSokN4CzoU
-        mbgDXQQJhV7fs5nB3Z3ZpIGHi8732/cZAAj2wm5DAkcaQc7hbKAB+cgeDXqRDJBuQDIPcQLSeJHhoDk+
-        xAdMtzbASCsuZK4Vdh8VYg9igfXj6Gi2Mu9PJPsyvCPZlrw4EAtI40L5sHVikFf5ZetBoX6vsNlR2LhT
-        qEmevn4Vs84swLULxYPmqUG6Y6B6q1C9UVi7llwprLQV5CuLpIEEwhU6n0DlMpYMUIr6KIUfWG3H+NYt
-        XEACGcqN6G2CpfMeimfvqFz0wQJsyf/NByQQDrSeh1gOexjoYa7KlfOATBO24ZvNMC/8BSSQ9PC8wBSR
-        LOjw2R7bgA//zQ87Yjefw+WvVAAAAABJRU5ErkJggg==
-=======
-        YQUAAAAgY0hSTQAAeiYAAICEAAD6AAAAgOgAAHUwAADqYAAAOpgAABdwnLpRPAAAAAlwSFlzAAAK+QAA
-        CvkBtGHeGQAAAUVJREFUOE+dkztLA0EUhdc6/8I+P8Mfo5VFNBhFAz5QGx+FYmOlhYU2aZRdJSpiUCwk
-        VoKFwRiyF2wCIgY83jvODPuYCcELZ3e4u+ebc4fdEQDBVvS0EwTBOCtbu5NjxQlHX7XEqy6bYZNv+ZI+
-        S+DOygG0QUxKUoMgTgBvVRQlU/kgPoCKawCfejIXZKgRNh4IsQdiAQuH0UH2IPv8dJvN66w11osDYgGc
-        uDCzXzsykFd+snpPWLkjLDcIS7eERdbj1x/FjJMEyNiF0t7JsYE0v4HqDaF6TZi/Yl0SZusEbllIFpCC
-        yAiND6ByEbO6KEcdlMN3zNVj/OgULkAK0uM3olYfU2dtlE7fUDnvQAJISjk3HyAFEUPtuYfpsI2uNsuo
-        MvIgQC6JpJGdjTn1L/i+9eTBZs3DAlQS1qiWrG3ZEWTxX/0ClcknquUM9tMAAAAASUVORK5CYII=
->>>>>>> 6b5387a8
-</value>
-  </data>
-  <data name="cherryPickToolStripMenuItem.Image" type="System.Drawing.Bitmap, System.Drawing" mimetype="application/x-microsoft.net.object.bytearray.base64">
-    <value>
-        iVBORw0KGgoAAAANSUhEUgAAABAAAAAQCAYAAAAf8/9hAAAAAXNSR0IArs4c6QAAAARnQU1BAACxjwv8
-<<<<<<< HEAD
-        YQUAAAAgY0hSTQAAeiYAAICEAAD6AAAAgOgAAHUwAADqYAAAOpgAABdwnLpRPAAAAAlwSFlzAAAK+gAA
-        CvoBGdj/dAAAASJJREFUOE+dk7FLw0AUxm93d3IS3Nougmv/jYKCOGZuFzs4BAKCg5nO2qVQ6uDgUCql
-        UDplsojiYDcnIeJ/4BD4fN+zpoTK5eqD3+UuvO+7l7sXA8DYn8AGWOqIDhRuEsv8dYMkSVAGN/rTIMsy
-        pGlaCvMKBrXuwgr4B3oOhsInmY2+3ARvAQ7mBnwynzrD4KT3AbRe3VD8iUc1OVkERYPbdyB8dkPhA/oK
-        5/vjRl6B1xlQdI9zWBxjJiPXgs37oOwWKLhBG6eo4xJHeBE7vis0kqsHmDzFNS7QULiuTEzPuxOb88Pf
-        sqWSMwyljryCKIoGZf9BHMcIwxB1W1XhGFcrA7nNLWFXqHpQ2emYIU327sxAP8EHbZpVcMNt3dhH7Mr5
-        BkFtyXbH0qB0AAAAAElFTkSuQmCC
-=======
-        YQUAAAAgY0hSTQAAeiYAAICEAAD6AAAAgOgAAHUwAADqYAAAOpgAABdwnLpRPAAAAAlwSFlzAAAK+QAA
-        CvkBtGHeGQAAASlJREFUOE+dk7FLAzEUxp+zu5OT4Na6CK79NwoWxDGuuujgcHAgOHhTUl0KUgcHh6IU
-        QZxusojiYDcn4cT/wOHg831BT66UXDDwuyTH+768JC8LAMQ5Z0XEKLHNGWN2fDANrLXaxbefeK+tGeR5
-        jia4zFyDsixRFEUjjKsZrJ1NrYJ/wH2LUPiko+uvMObNYGMiYM946vwhcjD4APZew1D8iUdvsj01dYPL
-        dyB5DkPhA849HK+Pu1UGUWdA0Q2OYLGFe/1yrtjqGptugYILHGAfHZyghxe147/oOmDwHU5xjK6H89at
-        DKIrcXey+Zu2ZnKIkeZRZZCm6ZDFESLLMiRJgo5te+EY7s9Ab3NRWVHaEbSW+zKiyeqVDP0WYph5plxw
-        yS8cIw7FfAMstqWCsPVB/gAAAABJRU5ErkJggg==
->>>>>>> 6b5387a8
-</value>
-  </data>
-  <data name="cloneToolStripMenuItem.Image" type="System.Drawing.Bitmap, System.Drawing" mimetype="application/x-microsoft.net.object.bytearray.base64">
-    <value>
-        iVBORw0KGgoAAAANSUhEUgAAABAAAAAQCAYAAAAf8/9hAAAAAXNSR0IArs4c6QAAAARnQU1BAACxjwv8
-<<<<<<< HEAD
-        YQUAAAAgY0hSTQAAeiYAAICEAAD6AAAAgOgAAHUwAADqYAAAOpgAABdwnLpRPAAAAAlwSFlzAAAK+gAA
-        CvoBGdj/dAAAAYBJREFUOE+dkzFIQlEUhu8YNLU0uBU0tiTWFBLRFBUINUtEoKNDWIMEBuVSOCRhg4MW
-        BUXU4BCB4GANUiENQSRC0eBggSYV1N/7j/bylqb04HDeufc737uXe5+ybVyEjMA/IgRAKTaevQAHjxDJ
-        Xw/nyZGvshXBXgEI5L4FX6v5KeM4OfKaYCcPLN22JiBHXhPEHgDfdWtbIEdeE0TuAG+mNQE58pognAU8
-        aWB8/77uaXQeTkIllRn2c5dwig9fVq8+MJ0oNww2pxDHFtYks9YEgcs3jGxnG94FNmzCDzdGJf8S+NPl
-        unfAdeMyl+3DLBwYAHPNdkKyhcXTYl0BwTh2sWA0jcGKQXRJZs1xEVEwn3wyBbVX2pl2CuTFDGzvFvS8
-        tklmLc37KiKCuURBEwxFc1KXSiU4jhwCuzEFa9EimXVHcJin0C6CcOZZE3hO8mZdK1nHsjT3RSdgDaYq
-        x9i7chxr9icSli9Wv8yafSKQZSjVTVeT6Dfm7UYwk2ef+gT5SqxtGZCicgAAAABJRU5ErkJggg==
-=======
-        YQUAAAAgY0hSTQAAeiYAAICEAAD6AAAAgOgAAHUwAADqYAAAOpgAABdwnLpRPAAAAAlwSFlzAAAK+QAA
-        CvkBtGHeGQAAAYpJREFUOE+VkzFIQlEUhm9b4NTS4FbQGERiTSERTVGBULNEFDo6hDVIYFAuhUMWNjho
-        UZBEDQ4RCA4WIRXSEEQiFA0OFmhSQf29/2Tmq1fZg8O5597vfPfdd3kN1tXToFLKqcV/n5XjyQ6X0gQ4
-        egR27gCOf3u4To58hVUi2C4A/tyngHNGMs6RI68TbOaBuav6BOTI6wTRW8B7Ud8RyJHXCcLXgCdTn4Ac
-        eZ0glAXcaWAodiMLX6N5dwQqqaphO3EKI9fGweL5K8YS5R+DzSnEsY4lyax1Av/ZM/o3soa7C6g1rMEH
-        FwYkfxP40mXDa3NeOquv7cUE7OgGc81xgnKE2cOioYBgHFuY0ZoGYUEPWiSz5ryIKJhO3lcFtR/QkXYI
-        5ME4rC9mtD01SmYtzTEVFsFUoqAT9EZyUpdKJdj37AK7MApL0SyZdVOgj7dgEkEo86ATuA/y1bpWsox5
-        ae6MDMMSSL1fY/vCftTo7mvnCMuOlZ1Zs+/j9zVpg1a6/ogubd2mBTN59qk3YwKIK/BfWjsAAAAASUVO
-        RK5CYII=
->>>>>>> 6b5387a8
-</value>
-  </data>
-  <data name="commitToolStripMenuItem.Image" type="System.Drawing.Bitmap, System.Drawing" mimetype="application/x-microsoft.net.object.bytearray.base64">
-    <value>
-        iVBORw0KGgoAAAANSUhEUgAAABAAAAAQCAYAAAAf8/9hAAAAAXNSR0IArs4c6QAAAARnQU1BAACxjwv8
-<<<<<<< HEAD
-        YQUAAAAgY0hSTQAAeiYAAICEAAD6AAAAgOgAAHUwAADqYAAAOpgAABdwnLpRPAAAAAlwSFlzAAAK+gAA
-        CvoBGdj/dAAAAetJREFUOE+dk0soRFEYx8dmVjYslJTIjjEpG8WCktgoCZeFaDxm5FFIeTTNMDNJ5LFA
-        zS1moSgLymMhZSePyExE02RhstCkKIrU3/nf7ty5Fyun/t3vfN/v+9/T6TsmACb9atjLNwt1Cx0Jfahi
-        zJxZzyq9egMBdDTtF8AX6sRabAq78CtizBxrZOImBoP6HUuX7bAYGy+z2MA0VuGCjGFFjJljjQxZmmgG
-        PBrd159nsfLlwvLHAJZ+iDnWyKgnMWsGtVt5fZ6rNgTex7Hw2oP51+5fsp2UgCJDlj2aQd225Vh+cGP+
-        uQ9TsfZfYmN8kSHLHs2gfjf/M/DkhTfaqvwlrolosxLrF5lAzAf2GAzkRzecEckA/2wejdTBeS/BH3Xx
-        It80g5rN3MuF8BDGwhIGbqsNJvEN8xQZsuzRDCoWs8adp82YuLOhN1iJnmCFwYR7ijUyZNmTmIMUU7q0
-        b8XczSAGgzWwn5eh47xUMeGXYo41MmRNokc/SOaymUx3y0ERpq/7MXwlwXFWrl0mY+ZYI0NWzFFiDtTR
-        TC72ZEzSfeS4Ed4LO7whBzwhO3wXDiXHGhnBJxsmUTVIUgvWwqE0udKfExYTytlHlZwTYU7UrSpDNjHK
-        hucojib2qULZQrmqGDP392vkZfxX3x1eS/JxJFHsAAAAAElFTkSuQmCC
-=======
-        YQUAAAAgY0hSTQAAeiYAAICEAAD6AAAAgOgAAHUwAADqYAAAOpgAABdwnLpRPAAAAAlwSFlzAAAK+QAA
-        CvkBtGHeGQAAAf9JREFUOE+dk01IG1EUhSebrLLRRUEEUdxZFaEbRRcVRNRFQfybdhGUaExKVagiWCUk
-        mgQRRZNFFTOgWQgGXCj4syhdh1qxmGBpCaGLhi5KEBQqKIXjO8PM0zFd9cLJ3Ln3uyeP4T4bAMVmsylm
-        9B3W2EXuFuoWajDqSfHcEVpPdKRvTZaziv5jhBh2vzqqQzg9jK38Ag4Q08WcNfbI/NOgd7/6tetjIxKX
-        y0hgEZvwQ8OULuassUeGLE3kCXhsum9fLGPjrx9rN+NYfSTW2CNjnMQuDbp2n44FzwYRv55F9GoEkas3
-        BXJ9agJFhixnpEHPXnVS+xlA5GIMC/mhAnHQDDJkOSMNeg9qbuO/QwjlBvR/MTWXc+r5wyATz4fBGYuB
-        9isAX1a1wI+Hp7M98P1QEcv5+SH/SIPOnaov0cwkZjIqxr+9sJiYL6xTZMhyRhq0vi+f9R07MffdhdFU
-        G0ZSrRYTvlPskSHLmftFKlJK1KNarHydwESqE56TZrhPnusmfFKssUeGrCJmHm6ivXmpLND/oR6L528x
-        dabC+7lFfkzmrLFHhqzYo/s9MFbT0Rgsnaf7u+RLhE49CKW9CKY9CJ969Rp7ZATvsGyiYcAbxUbts8kn
-        WlusMiM2lLuPdq0yyxp7BqPfvoLLZBjxNhYLVQhVGWLOGnsypAGT/9Ud2C1E0MYpkTAAAAAASUVORK5C
-        YII=
->>>>>>> 6b5387a8
-</value>
-  </data>
-  <data name="branchToolStripMenuItem.Image" type="System.Drawing.Bitmap, System.Drawing" mimetype="application/x-microsoft.net.object.bytearray.base64">
-    <value>
-        iVBORw0KGgoAAAANSUhEUgAAABAAAAAQCAYAAAAf8/9hAAAAAXNSR0IArs4c6QAAAARnQU1BAACxjwv8
-<<<<<<< HEAD
-        YQUAAAAgY0hSTQAAeiYAAICEAAD6AAAAgOgAAHUwAADqYAAAOpgAABdwnLpRPAAAAAlwSFlzAAAK+gAA
-        CvoBGdj/dAAAASxJREFUOE+d0MFLAkEYBfC9+19077+zRIsSLKkuRQehS6c6dMiLl2K3sCKSokN4CzoU
-        mbgDXQQJhV7fs5nB3Z3ZpIGHi8732/cZAAj2wm5DAkcaQc7hbKAB+cgeDXqRDJBuQDIPcQLSeJHhoDk+
-        xAdMtzbASCsuZK4Vdh8VYg9igfXj6Gi2Mu9PJPsyvCPZlrw4EAtI40L5sHVikFf5ZetBoX6vsNlR2LhT
-        qEmevn4Vs84swLULxYPmqUG6Y6B6q1C9UVi7llwprLQV5CuLpIEEwhU6n0DlMpYMUIr6KIUfWG3H+NYt
-        XEACGcqN6G2CpfMeimfvqFz0wQJsyf/NByQQDrSeh1gOexjoYa7KlfOATBO24ZvNMC/8BSSQ9PC8wBSR
-        LOjw2R7bgA//zQ87Yjefw+WvVAAAAABJRU5ErkJggg==
-=======
-        YQUAAAAgY0hSTQAAeiYAAICEAAD6AAAAgOgAAHUwAADqYAAAOpgAABdwnLpRPAAAAAlwSFlzAAAK+QAA
-        CvkBtGHeGQAAAUVJREFUOE+dkztLA0EUhdc6/8I+P8Mfo5VFNBhFAz5QGx+FYmOlhYU2aZRdJSpiUCwk
-        VoKFwRiyF2wCIgY83jvODPuYCcELZ3e4u+ebc4fdEQDBVvS0EwTBOCtbu5NjxQlHX7XEqy6bYZNv+ZI+
-        S+DOygG0QUxKUoMgTgBvVRQlU/kgPoCKawCfejIXZKgRNh4IsQdiAQuH0UH2IPv8dJvN66w11osDYgGc
-        uDCzXzsykFd+snpPWLkjLDcIS7eERdbj1x/FjJMEyNiF0t7JsYE0v4HqDaF6TZi/Yl0SZusEbllIFpCC
-        yAiND6ByEbO6KEcdlMN3zNVj/OgULkAK0uM3olYfU2dtlE7fUDnvQAJISjk3HyAFEUPtuYfpsI2uNsuo
-        MvIgQC6JpJGdjTn1L/i+9eTBZs3DAlQS1qiWrG3ZEWTxX/0ClcknquUM9tMAAAAASUVORK5CYII=
->>>>>>> 6b5387a8
-</value>
-  </data>
-  <data name="tagToolStripMenuItem.Image" type="System.Drawing.Bitmap, System.Drawing" mimetype="application/x-microsoft.net.object.bytearray.base64">
-    <value>
-        iVBORw0KGgoAAAANSUhEUgAAABAAAAAQCAYAAAAf8/9hAAAAAXNSR0IArs4c6QAAAARnQU1BAACxjwv8
-<<<<<<< HEAD
-        YQUAAAAgY0hSTQAAeiYAAICEAAD6AAAAgOgAAHUwAADqYAAAOpgAABdwnLpRPAAAAAlwSFlzAAAK+gAA
-        CvoBGdj/dAAAAUFJREFUOE+d0r9Kw1AUBvDsfQt3X6ZikVTQCKkX2iJIRUSQggj6Ah2cOjgo1MnBwclF
-        +wKCCKUWmjOIQ4sOWtDPc2LuJX9uYvGEj2TI+eWcJA4Ap93f6XBgSccpKOl1IoBP2YrAXCQDpCcQsgix
-        AjzxokQadeUheUC4tQY+8R46NmSuFY6phSkCK2IA1Vs/i48sd39hhhPaxRE1cUgNvOAhgxiAJy553ZUL
-        jbziCW2q44AU9mkTe1Tj+HjEXQKJA7J2qXpavtTIAH20yMM2Z4vW0OTUqYpbXBskDSQQWeEeN1CBCzV2
-        URtV4D9X0AhW8c1H9KDfHylVZpIPTHA162FjuARvUIYauXgDhc3y3mwTaMsg0nA+6cIfLvPXGIfNsqqs
-        XAQk1pFJJPFmueEvIIGkm+cFQoSzEEWuTZkJ5OK/+QHDSRIbQ39bowAAAABJRU5ErkJggg==
-=======
-        YQUAAAAgY0hSTQAAeiYAAICEAAD6AAAAgOgAAHUwAADqYAAAOpgAABdwnLpRPAAAAAlwSFlzAAAK+QAA
-        CvkBtGHeGQAAAVJJREFUOE+dkz9Lw1AUxePcb+Hu7ueoWCQVNEJqtC2C1IoIEhFBcVdw6uCgUCcHBycX
-        rR9AEKHUQnMHcajYoRb0eO8jeeRvKd5wkseD83vnvrw3BcDYf6qfGoaxxorXmTt7sp4yr6bEq15ua4s/
-        yZJ5lsBTKwHwDWJSkhoHSQXwUjOicKosSBZAxQ0A3xhkJpmohSOq4RNeKkQDnObyRXwjfzDCMW3jkKo4
-        oAre8ZyAaAAnzlmNhasA8oFXuFTGHjnYpVXsUIll4wUPEUgYIG3niuf56wDSRgs1srDJ2qAlVFllKuIe
-        txoSB0Qg0sIj7uB4JpyeiVK3APutgIq3iF9+/IX80xQ9JjrJEH3cjJpY6czBaufhdE18gZRZ9i0tQYDS
-        EDFc9huwO/P8N3rKLK1Ky+MAkXYkiShsjtyFrLMe3ti4eVKASsKa9iVjXboFGfxXf6hJBM3k/VwgAAAA
-        AElFTkSuQmCC
->>>>>>> 6b5387a8
-</value>
-  </data>
-  <data name="initNewRepositoryToolStripMenuItem.Image" type="System.Drawing.Bitmap, System.Drawing" mimetype="application/x-microsoft.net.object.bytearray.base64">
-    <value>
-        iVBORw0KGgoAAAANSUhEUgAAABAAAAAQCAYAAAAf8/9hAAAAAXNSR0IArs4c6QAAAARnQU1BAACxjwv8
-<<<<<<< HEAD
-        YQUAAAAgY0hSTQAAeiYAAICEAAD6AAAAgOgAAHUwAADqYAAAOpgAABdwnLpRPAAAAAlwSFlzAAAK+gAA
-        CvoBGdj/dAAAAa1JREFUOE+Vkk8ow2EYxx9NFBeTHExWy2m1pB1krtqF3LhImaQdHFwchFpZTji5abk4
-=======
-        YQUAAAAgY0hSTQAAeiYAAICEAAD6AAAAgOgAAHUwAADqYAAAOpgAABdwnLpRPAAAAAlwSFlzAAAK+QAA
-        CvkBtGHeGQAAAa1JREFUOE+Vkk8ow2EYxx9NFBeTHExWy2m1pB1krtqF3LhImaQdHFwchFpZTji5abk4
->>>>>>> 6b5387a8
-        OLiQVjtYoSRtC6WppZnGmtXW2p+weDzfnx9h+6321qe+Pd/v87zv+3t/RFVW+JgsoFpG0wscUk/s0sQA
-        uuYhIS+t5ZKLDKBrHnBzRPH34j4D6KoD5J5dgvUb2XEgfm3mj5dtBWjUfmfQowy99JHx7qJN7tr9h1xy
-        nkv5JQXo/z560Es769QeOWvmQtrDJTnuW36T33Jufs3O8Wtm/AvRqMFDBln0oBeH0O1u0JR/h4LpmEPC
-        bi6mRrmQsguDKnalBg8ZZNGDXgyoE5qEfo+LfPFrC+dTTs492YQ+FZtSg4cMsmoPen9Wg6hOefNUNunk
-        zINFMKtYGDV4yAjIlq/TPeqNBjo4m3DIUa2ceRxSgEYNHjKaTxr00nIyMiJNM8Is34eMCtCowUNGc8CV
-        j84ziVV+jk7w7Uk9u6ZpC0CjBg+ZigPkx9CF/SQ7mtizQgfGFhqWYCuARg0eMshqnUK/MEljYhqERvWF
-        8KWhDaqn17yC+q74wpV2QK3M+wRHmWPqTFR0DgAAAABJRU5ErkJggg==
-</value>
-  </data>
-  <data name="pullToolStripMenuItem.Image" type="System.Drawing.Bitmap, System.Drawing" mimetype="application/x-microsoft.net.object.bytearray.base64">
-    <value>
-        iVBORw0KGgoAAAANSUhEUgAAABAAAAAQCAYAAAAf8/9hAAAAAXNSR0IArs4c6QAAAARnQU1BAACxjwv8
-        YQUAAAAgY0hSTQAAeiYAAICEAAD6AAAAgOgAAHUwAADqYAAAOpgAABdwnLpRPAAAAPFJREFUOE9jYKA2
-        MJt3bZr5vOv/0TFInCi7QBov/P//f9tPBAbxQeJEG7D52///fS8QGMQnyYC1n/7/b3+MwCA+SQYsf/P/
-        f91tBAbxSTJg/vP//0uvIDCIT9AA5NDvu/X/f/ZpBAbxYbGCMzZACg5+/P9/IlBx3sn//5MO/4NjEB8k
-        DpLH6RLDySfmgySnARWmHvz1P2LXdzgG8UHiIHmQOlzRya3ZvHUtSNGEq///x+z88t9/80cwDeKDxEHy
-        QM3c+NID3JCuC7//J+76+B9EE6sZZjDckPWPiLcZ3VVwQ4hxNs4wAUqIEfIzUfkDnyIAYx4ny5/q96wA
-        AAAASUVORK5CYII=
-</value>
-  </data>
-  <data name="pushToolStripMenuItem.Image" type="System.Drawing.Bitmap, System.Drawing" mimetype="application/x-microsoft.net.object.bytearray.base64">
-    <value>
-        iVBORw0KGgoAAAANSUhEUgAAABAAAAAQCAYAAAAf8/9hAAAAAXNSR0IArs4c6QAAAARnQU1BAACxjwv8
-<<<<<<< HEAD
-        YQUAAAAgY0hSTQAAeiYAAICEAAD6AAAAgOgAAHUwAADqYAAAOpgAABdwnLpRPAAAAAlwSFlzAAAK+gAA
-        CvoBGdj/dAAAAQpJREFUOE9j+P//PwMlGK6ZAQ2Yz7s+DYj/g2h0OWQLsRoA03wTqBKbIXgNgGne/fP/
-        //nv/v8H0eiG4DQApnnbt///Jzz//7/9MYQG8ZENwWoATPPGj///d9z//7/uNgKD+CBxmCG4DPh/+hfQ
-        2UAbG4CeL72CwCA+SBwkDzIEqwFGU07Oh9rwv+/W///ZpxEYxIfJgdThCgNuYHQpgRROBGpIOvwPjkF8
-        kDhIHoi5CcXC/y6g8yN2fYdjEB9qADhJEDSg+eyf//6bP8IxiE+SAbUnv/93W/MajkF8kgxYCPRzxZGv
-        cAziE22Aft+hJbAQR6ZB4rA8QSgvgGMDiHWRMDj08RpAbpYGAOPSWF0vy2YFAAAAAElFTkSuQmCC
-=======
-        YQUAAAAgY0hSTQAAeiYAAICEAAD6AAAAgOgAAHUwAADqYAAAOpgAABdwnLpRPAAAAAlwSFlzAAAK+QAA
-        CvkBtGHeGQAAAQ1JREFUOE9j/P//PwNFAGQANkPM512fBsT/QTS6BTA9YH3YDIBpvgmUxGYIXgNgmnf/
-        /P9//rv//0E0uiE4DYBp3vbt//8Jz///b38MoUF8ZEOwGgDTvPHj//8d9///r7uNwCA+SBxmCC4D/p/+
-        BXQ20MYGoOdLryAwiA8SB8mDDMFqgNGUk/OhNvzvu/X/f/ZpBAbxYXIgdbjCgBsYXUoghROBGpIO/4Nj
-        EB8kDpIHYm5CsfC/C+j8iF3f4RjEhxoAThIEDWg+++e//+aPcAzik2RA7cnv/93WvIZjEJ8kAxYC/Vxx
-        5Cscg/hEG6Dfd2gJLMSRaZA4LE8Qygvg2ABiXSQMDn28BiCbSgobALhoK4uduoL3AAAAAElFTkSuQmCC
->>>>>>> 6b5387a8
-</value>
-  </data>
-  <data name="stashToolStripMenuItem.Image" type="System.Drawing.Bitmap, System.Drawing" mimetype="application/x-microsoft.net.object.bytearray.base64">
-    <value>
-        iVBORw0KGgoAAAANSUhEUgAAABAAAAAQCAYAAAAf8/9hAAAAAXNSR0IArs4c6QAAAARnQU1BAACxjwv8
-        YQUAAAAgY0hSTQAAeiYAAICEAAD6AAAAgOgAAHUwAADqYAAAOpgAABdwnLpRPAAAATBJREFUOE9jeHyq
-        6v/lVYooGCTGAAX/sjM2/eNgQcEwOTAN0vz//0EgXgbEi8AYZiCKQjQD4XJgA37P+///ffl/Qq4BaYK5
-        CNWALxP+/3+eBrYZm2tABmPzCshrEC+8bf//9140xAA8rkE3BBEGz+v//7zqDzGAgGuweuHPw7L/n865
-        QgzA4pr/bwuB4oXwwEWOJbAXfj2o+v/+rDfEACyu+f80/j8IIwcy3BCwplcz/n+9WQA2AJtr/t4O/g/H
-        D5LArgSpBYcBetRhc82Pyx7/YfjnjXCwK+EGIMctLtd8OG3zH4a/XPQFuxJuAHrUICdrmGvennL+D8Mf
-        LwSBwwxhAFo6ByUOmLdgYfPletZ/GP5+pxwcZli9gJz2sSVr9EwHV4+ROLDlIkJiBLMtDgMArVAoDJJq
-        2+AAAAAASUVORK5CYII=
-</value>
-  </data>
-  <data name="startAuthenticationAgentToolStripMenuItem.Image" type="System.Drawing.Bitmap, System.Drawing" mimetype="application/x-microsoft.net.object.bytearray.base64">
-    <value>
-        iVBORw0KGgoAAAANSUhEUgAAACAAAAAgCAYAAABzenr0AAAAAXNSR0IArs4c6QAAAARnQU1BAACxjwv8
-        YQUAAAAgY0hSTQAAeiYAAICEAAD6AAAAgOgAAHUwAADqYAAAOpgAABdwnLpRPAAAAQRJREFUWEftlosO
-        QiEIhn10H+28mQWLIg/qD+ramm6s5fTwcZWUzop7oDyvkvxkifIaQu9vBasBrP/bABDlW0NTaF3XVXLO
-        LK9caIVlqSdYsbUMILdi1LV8Tqy3gKLV4QKo3a6BogDaZVMwKwDq+M0AuXPhppziXEsj83ugIRAz461N
-        B5ALhHWlRLWOi5TkAAoCUQAEgkmnJ7jfitUAkNVf5fgJAWY9eWlFVxSI44HjAbgR6YOdWcFVBVyz+mPy
-        4qG/cp/g1OACQbBiR3s1z8qsUE1OQ4CQ21uXIj3hPfNZr6B3T4cLnRNcAK2hlPYj1lN8phLPSlDU8tUj
-        mfvlG2bnXx54AO7M4DdCkOhQAAAAAElFTkSuQmCC
-</value>
-  </data>
-  <data name="generateOrImportKeyToolStripMenuItem.Image" type="System.Drawing.Bitmap, System.Drawing" mimetype="application/x-microsoft.net.object.bytearray.base64">
-    <value>
-        iVBORw0KGgoAAAANSUhEUgAAACAAAAAgCAYAAABzenr0AAAAAXNSR0IArs4c6QAAAARnQU1BAACxjwv8
-        YQUAAAAgY0hSTQAAeiYAAICEAAD6AAAAgOgAAHUwAADqYAAAOpgAABdwnLpRPAAAAWNJREFUWEfFVgkS
-        hCAM8+k8zZ+xUgRjD6igrDOdHRVJ2qZht+37Kx4QGN8jAkIMYbvFSWYJCQFeyKwgYYKvINEF10hwoUzd
-        M4BKqIhRJcDFMnufwGLM6k97sb6LZ+6y9YiVLBH8FQJsls0WJWAO3mkJjeStT/jBA9USsAWuVQ7bIgi0
-        BMNchKqB4JiQ1TLuBUKpJwh/zh2sApfMWy7Yqqam1LKX9U4DF9rwWjEfE5EplOxW8lJ67dcQrusc6Krc
-        CewCE9nu+x6t0LJCMrMHzdFX/4XqV0Q4ln2CHzGd2cyr4i8CiYgVcu6H0lU+ovrnbHzgIYTeBD3i1iFw
-        WW12u0DxVvnpTLArgOCRpmQ5AWzNHwjcNfEpAY8TKASmtXD+fcrC8kYRYyI9I0gSldeAcF0CLeCjBDwV
-        b66Z1QNt3jqAeu+wXSOe4CIA5a2tSs9msyfz8QrOWgf6eWS7uHhIgEy0Q+A/5K6B5JfbTwQAAAAASUVO
-        RK5CYII=
-</value>
-  </data>
-  <data name="PuTTYToolStripMenuItem.Image" type="System.Drawing.Bitmap, System.Drawing" mimetype="application/x-microsoft.net.object.bytearray.base64">
-    <value>
-        iVBORw0KGgoAAAANSUhEUgAAABAAAAAQCAYAAAAf8/9hAAAAAXNSR0IArs4c6QAAAARnQU1BAACxjwv8
-        YQUAAAAgY0hSTQAAeiYAAICEAAD6AAAAgOgAAHUwAADqYAAAOpgAABdwnLpRPAAAAJVJREFUOE+lU0EO
-        wCAI8+k8zZ85CxKRKI6NhIumtbRYSlytX5/6Au3AXdVaGxEpaUjCePBIA0TtIwGBKk8gUicYSpIK4EPh
-        mdEARwSL2wD6RiJK5o1kw3D4BqgkI2JOwjg+5xbjpO3LuxgXAnXcveQXatmBQfDDcXXXup2KzM94m9nq
-        3+58isDK3ymxcZ1+T/RtcXesB6YYZRCjoYtZAAAAAElFTkSuQmCC
-</value>
-  </data>
-  <data name="gitMaintenanceToolStripMenuItem.Image" type="System.Drawing.Bitmap, System.Drawing" mimetype="application/x-microsoft.net.object.bytearray.base64">
-    <value>
-        iVBORw0KGgoAAAANSUhEUgAAABAAAAAQCAYAAAAf8/9hAAAAAXNSR0IArs4c6QAAAARnQU1BAACxjwv8
-<<<<<<< HEAD
-        YQUAAAAgY0hSTQAAeiYAAICEAAD6AAAAgOgAAHUwAADqYAAAOpgAABdwnLpRPAAAAAlwSFlzAAAK+gAA
-        CvoBGdj/dAAAASVJREFUOE+VkzFLA0EQha/Pv7Cx0l9gaZXaUgsLG8FCQQtRQQQFxSbCQQwWQTGFeBYB
-        BS0OCQhaaCFoYWNpEdKkUDjwc+aS7HrLBjYLX/GGNw9mmI0i570tTsYCHmLXC7ilKNJG2s/w0bSI1np4
-        wPsVpPsW0aMFvF7A7Y5F9NAA38w81qC5aRHt20m+g3zmz3t4qvdoxXC9DcmaRbXWBx7x530m4OEYGkvh
-        iL8YkB5BfSEc8RcD7g75rc4Gg/iLAS+XcLPXI1knq83zU5kxqNa68YjfBKRz42fuhrPzFboHZYNq16N9
-        g0ssyYWNCROKGrNkg87utEF1/w5yT99fGnrK341VvramDKpHu8TWCd3TZQOigwN8O9FmrQd9JjEVdvJ/
-        Zl/AHyKI/+GO4PXtAAAAAElFTkSuQmCC
-=======
-        YQUAAAAgY0hSTQAAeiYAAICEAAD6AAAAgOgAAHUwAADqYAAAOpgAABdwnLpRPAAAAAlwSFlzAAAK+QAA
-        CvkBtGHeGQAAATJJREFUOE+Vk7FLQlEYxXP2v2gRgvwLGp2aHXNocFBwSKghLAihIGlJMEwapMgheg1C
-        QQ2PEIIaCgp0aGl0EBeHggedzvfUe9+7+eAq/IZz3vkOfJfP2ILx6+aTNVo506c+Waq954M+gP8xFgCD
-        V+CzraEW30xHF/RuAPdQQz1fwccVcF/WUEcWyM7yMQieG0B7R0NtZmTOX8Hf+esReGmO6dC/3QOcLY1o
-        8acZ5v05VfB0CrQK9jAfLnCrQDNrD/Phgocj/NbXrAHz4YK3a+DuYIyzDa+xjp/jtEK0+CrDvCpwM4kL
-        84W9yyJGlVWFaDMjc9NDivPCFsmyIEHPKWG4n1KIntyBn5nk45GX+N3aRH93RSF6vkvsnGF0vqEAtXXB
-        rDeRYfGt/kwMhd4kuPOsgj8UnPS5cM+uKgAAAABJRU5ErkJggg==
->>>>>>> 6b5387a8
-</value>
-  </data>
-  <data name="settingsToolStripMenuItem2.Image" type="System.Drawing.Bitmap, System.Drawing" mimetype="application/x-microsoft.net.object.bytearray.base64">
-    <value>
-        iVBORw0KGgoAAAANSUhEUgAAABAAAAAQCAYAAAAf8/9hAAAAAXNSR0IArs4c6QAAAARnQU1BAACxjwv8
-<<<<<<< HEAD
-        YQUAAAAgY0hSTQAAeiYAAICEAAD6AAAAgOgAAHUwAADqYAAAOpgAABdwnLpRPAAAAAlwSFlzAAAK+gAA
-        CvoBGdj/dAAAAR9JREFUOE+9U7GugkAQpPcv7M0r/TErP0KpTGhs8BseJYkNJc+KSEFBQkWFDXlgMt4s
-        t4hiotHETTZzu3c3N7d75zjGPM/bGAeRMQDH9/2NcViX/H2O68S4mUYcEEiORhJLcJP7LoFeZ6jqJQVN
-        0/SyOdCYhC8RcFVVVSjLUnCkQDugRWRMZtd1dyqbp+Z5LqdrjvOiYL5NEJnROgfcQwPGVtrEVH7KDXVd
-        I0kSQduRqZmb9AS//8DyCCz2pyGBtJgbKD2OY0FtqbZbFDwj4P2jKJI6vEVQFAXCMATxLYIsyxAEAYgP
-        Cf74XEtgezw/rEHbtkjTFMQRwc9qv2Md1Bn3D8RUathObmbc/aDu09GkXcZnFrv2XG00f0PAxZ/4BfFK
-        dmJLqXowAAAAAElFTkSuQmCC
-=======
-        YQUAAAAgY0hSTQAAeiYAAICEAAD6AAAAgOgAAHUwAADqYAAAOpgAABdwnLpRPAAAAAlwSFlzAAAK+QAA
-        CvkBtGHeGQAAATNJREFUOE+9U7tOhEAUXev9i+2NpT8DNZHayo9QKjc028A3SEmyDSVakaWgIKGiwoYI
-        Jsd7Lgyy7iYaNnGSmzP3MWfuY+ZqJcv3/WeBO5Gt4zgugFUYhsbGkK1t224QBEc2y7JcOkkgZwAidRJI
-        sNq4uKf9p41x/0fA2xdl0HXdVAo3Rh/J/lZC0zSo6xrEeV+0B5zAvInU6fA8LzRp89ayLPV2Y6NfCW53
-        GRLZPZWA99aB+tjdteS34YG2bZFlmeI4kY341hPBywfwcADu9+9zAq2PB5h6mqaKZqRm3JrBbwSsP0kS
-        7cMigqqqEMcxiIsIiqJAFEUgniV45XOtgd3h82wP+r5HnucgnhDcPO5D9sEI9emNS6fm4+Rh6sPrGf4M
-        l45L5HrEYTzf68R/RMDgS+QL/31lPnV3vSUAAAAASUVORK5CYII=
->>>>>>> 6b5387a8
-</value>
-  </data>
-  <data name="commitcountPerUserToolStripMenuItem.Image" type="System.Drawing.Bitmap, System.Drawing" mimetype="application/x-microsoft.net.object.bytearray.base64">
-    <value>
-        iVBORw0KGgoAAAANSUhEUgAAABAAAAAQCAYAAAAf8/9hAAAAAXNSR0IArs4c6QAAAARnQU1BAACxjwv8
-<<<<<<< HEAD
-        YQUAAAAgY0hSTQAAeiYAAICEAAD6AAAAgOgAAHUwAADqYAAAOpgAABdwnLpRPAAAAAlwSFlzAAAK+gAA
-        CvoBGdj/dAAAAXBJREFUOE+lk08oRFEUh2dvbWljZyELysrCxsbCQmSLzcgCC2XBRBZiMZPSxJR/9TI1
-        sRgj5U8JsxHKgtTMRqghaqLMNCWfc27ueFPG0Lz69XVe73zv3nPf8wCecvJjc+PSdVCCK8FiLykm4EI6
-        tnMYqujfglgG/A+g/FWQbuoMSnDFLH/jFabuMCwlgJQ8dZowVJE2hJ/Bl8SwtCB+BaEoCK1gOQXDl6As
-        Ldg7g8AaCK1g/gb6T0GpgvqdqqBEaWNOxqMNRA9hQmqhFczKjnqOP1B+CdhnkzALhir6FjhbMDQFQiuY
-        keV37WZRWsFizs9oxouyUBCKQO+IzCGSF0yev9MWe0FpBf70ON7HTpSFgsAKdPTJHFbygrGTLC3rTyit
-        wHc/SHuyGWWhYOtADl1mILRbWJW9j8TfUFrB3O00A4lulHnBdUOr4/6QtK7zHznuf0HrGqfScZ+C1maI
-        clVIqiW1X9T6T/eMoJxfWXs/AbWXt/5chERFAAAAAElFTkSuQmCC
-=======
-        YQUAAAAgY0hSTQAAeiYAAICEAAD6AAAAgOgAAHUwAADqYAAAOpgAABdwnLpRPAAAAAlwSFlzAAAK+QAA
-        CvkBtGHeGQAAAXVJREFUOE+lk00oBGEYx9fZ2dHFzUEOlJODi4uDg2yuuJADDmoPbOSwcZhNaUNh1WRr
-        47B2Uz5KPi5COdDW7kUoRImyUvLzPNO+a1a7lkz9+/XMvPOb92OeMsDzr0sF39OwkAxJcCVUaJzz8SIC
-        TuXB+hsOVfRnQTwD1i0ofxQ8NnpDElxxpr/6DIErHJYSwI2MOko5VJG+EHkAfxqHpQUH5zAXA6ERLN7A
-        0BkoSwu2jiG4DEIjmLmAviNQqqBuozIkUZo4J+PRF4jtwpjUQiOYkhV17X+gzArYZo0Isw5V9CWwEzAY
-        AKERTMr0OzZfURrB/JvFcKYHZb5gLgrdPtmHaE4wfvJOa/wJpRFYj6P03HlR5guCYWjvlX0I5wQjh680
-        r9yjNAL/9QBt6SaU+YLEjhy67IHQLGFJ1u47eEFpBNOXE/SnOlHmBMn6Ftv9I2lda+3Z7l7QutqusN2n
-        oLVpxHLpxipJTZZa/+pe0WYq1jiF7n8Cii2LLGi4Vf4AAAAASUVORK5CYII=
->>>>>>> 6b5387a8
-</value>
-  </data>
-  <data name="gitcommandLogToolStripMenuItem.Image" type="System.Drawing.Bitmap, System.Drawing" mimetype="application/x-microsoft.net.object.bytearray.base64">
-    <value>
-        iVBORw0KGgoAAAANSUhEUgAAABAAAAAQCAYAAAAf8/9hAAAAAXNSR0IArs4c6QAAAARnQU1BAACxjwv8
-<<<<<<< HEAD
-        YQUAAAAgY0hSTQAAeiYAAICEAAD6AAAAgOgAAHUwAADqYAAAOpgAABdwnLpRPAAAAAlwSFlzAAAK+gAA
-        CvoBGdj/dAAAAPlJREFUOE+Vk0kOgkAURHvpEVx6PdduOQB3Yel5ILCABWOYZ77U1zaK0CBJhaZT9aB+
-        aEFEAtJ1/TrrvibDMGbL07fUewNBuNYuALYghwEAr0H+AqxBDgNkjWWdQ4DlXF7z4uwPYBxHmqaJ9bmW
-        z4ApAX3fE9R13ZfatqW6rvljlAAYpRmBpmk4mOc5ZVm2D4C5qioOFEXB9ziOKQgC8n1fDUBPhPCmJEko
-        iiIOeZ7Hcl2XZ7NZYRgGStOUwjBks+M4ZFkW2bZNpmnyGvWUM8DwZI2yLEkKtZRD1DTttnWYlvvwykP1
-        /g+EEKdZ51mXHcFz+gFsHde9/QcaVSERYjDNowAAAABJRU5ErkJggg==
-=======
-        YQUAAAAgY0hSTQAAeiYAAICEAAD6AAAAgOgAAHUwAADqYAAAOpgAABdwnLpRPAAAAAlwSFlzAAAK+QAA
-        CvkBtGHeGQAAAQxJREFUOE+Vk0tug0AQRO2dj5BlJG4TZcklvM6WA8BZWPo8IFjAgq/4/2lPtTKRgwme
-        jFTqAaoedIs5E9EJy7KsqygffLFZmqZ96rp+3nt2AgAyTfMm6u6ybZsg6X2sygCk9yD/AuxBlAGyjW07
-        SoDtYL7nxdknwLIstK4r63EvrwE7BEzTRNA4jr80DAN1XccfcwiAUZoR6Pueg1VVUVmWrwEwt23Lgbqu
-        uWZZRnEcUxRFxwD0iRDelOc5pWnKoTAMWUEQ8Gz+bGGeZyqKgpIkYbPv++S6LnmeR47j8B7tHc4Aw5Nt
-        NE1DUmjrcIiGYXyBrCJ45Xn4+Q/ESbsIvQm9vxA8lyfA3klTuXcHVnH9VeR4oOEAAAAASUVORK5CYII=
->>>>>>> 6b5387a8
-</value>
-  </data>
-  <data name="aboutToolStripMenuItem.Image" type="System.Drawing.Bitmap, System.Drawing" mimetype="application/x-microsoft.net.object.bytearray.base64">
-    <value>
-        iVBORw0KGgoAAAANSUhEUgAAABAAAAAQCAYAAAAf8/9hAAAAAXNSR0IArs4c6QAAAARnQU1BAACxjwv8
-<<<<<<< HEAD
-        YQUAAAAgY0hSTQAAeiYAAICEAAD6AAAAgOgAAHUwAADqYAAAOpgAABdwnLpRPAAAAAlwSFlzAAAK+gAA
-        CvoBGdj/dAAAAflJREFUOE+dkzFoE2Ecxa9LQHByEMRFBxEyCFqKrg46OShOLoIOVygRRUu1aMEG0TiI
-        kBbTFlEaiiBkMVLUxYSg1BbbBGzIUBSxKtoQKjYtxtI+/78m97WpTh487t177//u+5LvPEle20B+I0L2
-        HDFkDbUG4Gh4Lsust6nAPzRU0OVcRQ8+SOn5OuBoeFbgByVNBa2JyY4jyZJGZqXhb9LVgnT00ewa4Gh4
-        ZMhSsrEgRPvIRyluuDEjJe0eXHA0PDKNlYRcwYG+8fOXMnO6Z2ZPSbpWlB7bG4MLjoZHhiwzrqC1f2Ks
-        v7is6++kzqk62nM1twV4oJMhy8z6FhJTvwdtiRferCgyVkfC3hZc8EAnM2TZNptpKugrrcrPLulspo74
-        9LIrgAe6n/uleHGFH3LRFey/+yofm6zKf1nVqec/13AnX3MF8EAnQ5YZV7C3JxWNvPisi7kFnUyXdeJJ
-        WbffLrkCOBoeGbLMuAJvy/YdBwcLujn+Q6dHyzqW+qpbE1VXAEfDI0OWmfUCzwvt6Ur2Hn44rejrefnP
-        5nQ89cX9C3A0PDJkPZtpOokmbN11biBGe/voJ13JfFd3tmL3irqNo+GRIbv5JJrmtWAY9u08E7sf7k3P
-        WIizr3D06Xs0vEam5a+C4ANhaYZtht2GcANwtH9/jezlf/EHIH2mMcI/cUUAAAAASUVORK5CYII=
-=======
-        YQUAAAAgY0hSTQAAeiYAAICEAAD6AAAAgOgAAHUwAADqYAAAOpgAABdwnLpRPAAAAAlwSFlzAAAK+QAA
-        CvkBtGHeGQAAAgtJREFUOE+dU09Ik2Ec/nb5QOjkIQgvdZBgBynFsqMHPXVI7OIlqMM3EKWo0ESFHFHr
-        IMEU50YkDhGEXZyIdWljFGvD/QEdO0gR/kMdw8gp/sGefo/b+27prRce3ofn9/ye7/2+7/faABi3vGmj
-        YpnCLcF9wZ2SHpU9IPAJjpU37rhhGAxoHE8pWE2+NHojeXz4AQR3iyCnxpp4LeVnrw5o8CQ6W/xZTK0B
-        k1tAfxponV47Azk11uihlyGVASbTp34CbsGrFcAvu1rk1Fijp3QSUwfUj8QePwvtYEyKg1lgIAPMyBPV
-        IqfGGj30skcHNIzGo6OZE7xcAp4ni3BEjvQrkCudHnrZU34FT/LYK0d88u0UXdEiPPI0tciVTo9PvI3S
-        80/ASPYPrPABHoWKcC+f6ABypVuRQ7gzp/yQ+zrg5rsvKVeiAOtzAR0ff59hOHWkA8iVTg+97NEB1wcD
-        zq5P63ga2UN7MIe22RzeLh7oAHJqrNFDL3t0gFF1+cptbxqvY7/wYD6Hu4FNvIkXdAA5NdbooZc95QDD
-        MGt7/EPNE8twft2FtbCDe4EN/RfIqbFGD70yzuU54FTJunS1e9zFdMf8Kl6EttEXzsueR59waqzRQ+/5
-        SWSAjQVBXc1D13v7UHBFTJx92J1z36mxVvLYLgSoC8KjCaoF1wT2EsipmRUXr3wX+DH+F38BZdWPV89n
-        BjUAAAAASUVORK5CYII=
->>>>>>> 6b5387a8
-</value>
-  </data>
-  <metadata name="ToolStrip.TrayLocation" type="System.Drawing.Point, System.Drawing, Version=2.0.0.0, Culture=neutral, PublicKeyToken=b03f5f7f11d50a3a">
-    <value>126, 17</value>
-  </metadata>
-  <data name="RefreshButton.Image" type="System.Drawing.Bitmap, System.Drawing" mimetype="application/x-microsoft.net.object.bytearray.base64">
-    <value>
-        iVBORw0KGgoAAAANSUhEUgAAABAAAAAQCAYAAAAf8/9hAAAAAXNSR0IArs4c6QAAAARnQU1BAACxjwv8
-        YQUAAAAJcEhZcwAADsMAAA7DAcdvqGQAAAIpSURBVDhPnZPdT5JhGIf9izqoNlebza2c+YW6WG06XaUW
-        TrIDl01tKCIqviJvjA8JRDLMz6YpoQLCAqbDL9JcWjFbHXhmdVYH2pW+ZwhrrufwfX7v9XvuXbszMs5w
-        prcnOfpzxBmi6SP1E/cRA8K/AT9+HxD8uoAY06H0VFP2soQbzgKKLDkoRm9zd6gc0dubHrL3M4E1LqKJ
-        NGFc0eF4Z8K5acZ2/M202osh1kVXtA25WYZx1pAM+f7rAMt6H30xLe5tO/0bBp7FjZjX9Igr3QhLGrRR
-        Fa1vmyjU56Kb7EoG+PfmUIUe8XyrH0fchH65k5qRSrI7L3FZdZELjecoFvPIF3JQD6tSRxAiHegibVJj
-        T1RDmU2OyScmBYvU+TQ6GtLPXz1WgdxRSLH5utRkD1pTgqYZI4dHh4S/BAklAix+9OH/MMf8+zdk+Hfm
-        Wdj24t304NmY4fXqlOTc982TAhqNuyl3yaWyXCEbmZCb/lXDu046lluSLl0xu6Syb6nz2Eo3jbMPeTBQ
-        mwqY+ORGe/yzOvyYygk5t17IKLXnUTdZhRDRSEp1S+3ctJYwFHIlA6Y+j6GJNjGy45SUDm5Zk5S2h5sl
-        pVXuCpS2WvYP9k8Bdsd5stjA4KZFUmpZN/B0pQdhWYs62IzyVQ2lxgLqrAo2Euvp53et2qmfvodi/A7X
-        hCyuaDLJbDnP1dYsFJZqXAFnavPpFTpZnKqByv/fvhONQ+HBMwH+AiG1i8c9MFnoAAAAAElFTkSuQmCC
-</value>
-  </data>
-  <data name="toolStripSplitStash.Image" type="System.Drawing.Bitmap, System.Drawing" mimetype="application/x-microsoft.net.object.bytearray.base64">
-    <value>
-        iVBORw0KGgoAAAANSUhEUgAAABAAAAAQCAYAAAAf8/9hAAAAAXNSR0IArs4c6QAAAARnQU1BAACxjwv8
-        YQUAAAAJcEhZcwAADsMAAA7DAcdvqGQAAAEwSURBVDhPY3h8qur/5VWKKBgkxgAFf7MzNv3lYEHBMDkw
-        DdL8//9BIF4GxIvAGGYgikI0A+FyYAN+z/v//335f0KuAWmCuQjVgC8T/v9/nga2GZtrQAZj8wrIaxAv
-        vG3///deNMQAPK5BNwQRBs/r//+86g8xgIBrsHrhz8Oy/5/OuUIMwOKa/28LgeKF8MBFjiWwF349qPr/
-        /qw3xAAsrvn/NP4/CCMHMtwQsKZXM/5/vVkANgCba/7eDv4Pxw+SwK4EqQWHAXrUYXPNj8se/2H4541w
-        sCvhBiDHLS7XfDht8x+Gv1z0BbsSbgB61CAna5hr3p5y/g/DHy8EgcMMYQBaOgclDpi3YGHz5XrWfxj+
-        fqccHGZYvYCc9rEla/RMB1ePkTiw5SJCYgSzLQ4DAFh0J+NndsEOAAAAAElFTkSuQmCC
-</value>
-  </data>
-  <data name="toolStripButton1.Image" type="System.Drawing.Bitmap, System.Drawing" mimetype="application/x-microsoft.net.object.bytearray.base64">
-    <value>
-        iVBORw0KGgoAAAANSUhEUgAAABAAAAAQCAYAAAAf8/9hAAAAAXNSR0IArs4c6QAAAARnQU1BAACxjwv8
-        YQUAAAAJcEhZcwAADsMAAA7DAcdvqGQAAAHrSURBVDhPfZNfKKthHMd3bly5EheU5IYyllwJF9QJF1KE
-        vVyIhrOdOOpsTvnT2syWtPKnhKzYhULqSNtxIeVOB5EtOlrLhXUutBRFkfp6vm/by7vhqW/7Pb/v5/fd
-        s3fPq9EkrOb1ghS9v7BX7yva0/8pepTFWvToJfKqvYB72raL4Qp+w0p0An4symLNHj0y74a0+LTfDbvl
-        WLudxBrcWIYNHgzKYs0ePTJkVSE8GtNXbyax9GzD/KMZcwlijx4Zsqqf07ip7R877YL3YRQzd32YvutN
-        kuFvBSgyZDmjnKLpt3bfc2XH9E0/JqLdSeJgfJEhyxkloG4r88l77YQz0il/S1yOSLtcv11kvFEXOKMK
-        8Py3wxqWVHDi8HC4GdZLCYsRm3iQefdKQMNG/slM6BdGQhLM/+pVIfEN+xQZspxRAqpnc0atB+1wXBjw
-        I1CLvkC1KoR7ih4Zspx5/SvTNZnStg5T5xZYAg0wHlWh56hSDuEnxR49MmQ1YubtXUipcmfbO3ZK4T77
-        icFTCabDr8rDZM0ePTJkxXDStU4tc2SNM31ovxXOYyOcQRPGgka4jk1yjx4ZMZz63nX+EjN0JQMZntr5
-        nJC497z7qFnIDbMnfF2MIfvh4tHShHKFCmJizd7nb+Onr+oH5gv2RMGKm3z0iAAAAABJRU5ErkJggg==
-</value>
-  </data>
-  <data name="toolStripButtonPull.Image" type="System.Drawing.Bitmap, System.Drawing" mimetype="application/x-microsoft.net.object.bytearray.base64">
-    <value>
-        iVBORw0KGgoAAAANSUhEUgAAABAAAAAQCAYAAAAf8/9hAAAAAXNSR0IArs4c6QAAAARnQU1BAACxjwv8
-        YQUAAAAJcEhZcwAADsMAAA7DAcdvqGQAAADxSURBVDhPY2CgNjCbd22a+bzr/9ExSJwou0AaL/z//3/b
-        TwQG8UHiRBuw+dv//30vEBjEJ8mAtZ/+/29/jMAgPkkGLH/z/3/dbQQG8UkyYP7z//9LryAwiE/QAOTQ
-        77v1/3/2aQQG8WGxgjM2QAoOfvz/fyJQcd7J//+TDv+DYxAfJA6Sx+kSw8kn5oMkpwEVph789T9i13c4
-        BvFB4iB5kDpc0cmt2bx1LUjRhKv//8fs/PLff/NHMA3ig8RB8kDN3PjSA9yQrgu//yfu+vgfRBOrGWYw
-        3JD1j4i3Gd1VcEOIcTbOMAFKiBHyM1H5A58iAGMeJ8uf6vesAAAAAElFTkSuQmCC
-</value>
-  </data>
-  <data name="toolStripButtonPush.Image" type="System.Drawing.Bitmap, System.Drawing" mimetype="application/x-microsoft.net.object.bytearray.base64">
-    <value>
-        iVBORw0KGgoAAAANSUhEUgAAABAAAAAQCAYAAAAf8/9hAAAAAXNSR0IArs4c6QAAAARnQU1BAACxjwv8
-        YQUAAAAJcEhZcwAADsMAAA7DAcdvqGQAAAD2SURBVDhPY2CgFTCbd22a+bzr/0E0yXbANN/8//8/yYbA
-        NO/++f///Hf//4Noog2Bad727f//Cc///29/DKFBfIKGwDRv/Pj/f8f9///rbiMwiA8Sx2sISPL0L6Cz
-        gTY2AD1fegWBQXyQOEgepA5roBpOPjEfJAnCfbf+/88+jcAgPkwOpA5XrHADJZRACicCNSQd/gfHID7U
-        ZiWgGpA63ACksAvo/Ihd3+EYxMfpdHSjQAqbz/7577/5IxyD+CQZUHvy+3+3Na/hGMQnyYCFQD9XHPkK
-        xyA+0Qbo9R5aAgtxZBokTmyeAMcGEOsiYcKhT6zp6OoATgMnYs48wPgAAAAASUVORK5CYII=
-</value>
-  </data>
-  <data name="GitBash.Image" type="System.Drawing.Bitmap, System.Drawing" mimetype="application/x-microsoft.net.object.bytearray.base64">
-    <value>
-        iVBORw0KGgoAAAANSUhEUgAAABAAAAAQCAYAAAAf8/9hAAAAAXNSR0IArs4c6QAAAARnQU1BAACxjwv8
-        YQUAAAAJcEhZcwAADsMAAA7DAcdvqGQAAACKSURBVDhPYzCbd22a+bzr/0nFIH0MILBly5b/F/7//7/t
-        J/EYpB6kD27A4hf//1deIx6D1KMYsObJ///tF4nHIPUoBpDqf5B6FAOAfgH5hyS8evVqRBiANINMJBbD
-        1MMDkVTbsRpArO1Qv1MeBhiBOPAuIDUgUbxAivOR1YKjcdOmTb7kYrABlAIAwLkbOO1wkggAAAAASUVO
-        RK5CYII=
-</value>
-  </data>
-  <data name="EditSettings.Image" type="System.Drawing.Bitmap, System.Drawing" mimetype="application/x-microsoft.net.object.bytearray.base64">
-    <value>
-        iVBORw0KGgoAAAANSUhEUgAAABAAAAAQCAYAAAAf8/9hAAAAAXNSR0IArs4c6QAAAARnQU1BAACxjwv8
-        YQUAAAAJcEhZcwAADsMAAA7DAcdvqGQAAAEVSURBVDhPvVO7joJQELX3L+zX1h/bav/BSCWhsYFvWEoS
-        G0q0IlJQkFBRsQ1ZMDl7z3hHUUhQi51kcpiZO+fO4zKbGXFdd+t5Hoi0Kb7vb43CqvjHfHKYyRRij0B8
-        FJJYgoHv/wi0nceqJito2/ZaNj/U1rYmCZhU1zWqqhIcVKAb0CHqJhzHCbRs3loUhdyuPsbl9tUuRWyy
-        NwXgHFvQtpuYG1wwoWkapGkqaEtfmBjjF4LvX+DrBHzuf/oE+h6k9CRJBO96f5aA/cdxLHN4i6AsS0RR
-        BOJbBHmeIwxDEEcJDnyuFbA7nUdn0HUdsiwDcUCwXO8DDlKVtv4PxP46mXxdX++QrMvoh8XLem4yFX84
-        /qL5B0O27MGU0sNqAAAAAElFTkSuQmCC
-</value>
-  </data>
-  <data name="toolStripDropDownButton2.Image" type="System.Drawing.Bitmap, System.Drawing" mimetype="application/x-microsoft.net.object.bytearray.base64">
-    <value>
-        iVBORw0KGgoAAAANSUhEUgAAABAAAAAQCAYAAAAf8/9hAAAAAXNSR0IArs4c6QAAAARnQU1BAACxjwv8
-        YQUAAAAJcEhZcwAADsMAAA7DAcdvqGQAAAJFSURBVDhPdZLfS9NhFMZfhZaQQVC4aMiQCi23hT9CB3XT
-        f9CNdBVZVrs0acMFVgRFvxaLdDZlySZaFyG1i2KZhS0dGNIK2saSuhkSGhk2hpjwdJ63TTTbFx443+f5
-        nMP7nu9XqSKPLRTfYu1PnqFYF+M2+A3+1I79l16XH3yQQsfELy3W9JgVHWS5n7Bb+xKhQ6HPsPbE77WN
-        /UDkN7RY09OZMGQ3DKrtjg/1fgFGlwD3u2V0ioYWocWaHjMyZNcNsPkmKjg9kgN8c8DwAjAi8iT/ijU9
-        ZmQOD87A4o0ZV4dUO59s3XM1EjwfyyE4D9xMAI1yb1P7QJRiTY8ZGbLs0QMKCzv5Yh7nJrMYnAXqA0ls
-        OnL2lMRmijU9ZmTIFhararvfOzuiiwhkgDszwOXpJVRdDD+UxjJRSV5l9JiRIcse9qrq228vtL/5id6v
-        wDW5b9dUDnuvjwf+3TI9ZmTIsoe9SlU1GXm8lvAsHK8W0JMG6uRdfqCGwhDW9JiRIcse9pIxiHZXuh6N
-        OMa+o2taPpvcs64/CZv/k9/Sl/CxpseMDFn25HuVqnQO77IH07grmz4+moUrtgzPxxV0yl/okruypseM
-        DFn2rL1mac2N8fCVqSxufVjBadnyiedzctysFmt6zMiQlebStQNKKtq8R83ux9HmgTR2OnwvW55m4J7M
-        aR0LZ7Rnl4wM2fzXWbfrzfJmUkZbk1LbDjQGUmh99k2LNT1lqm/WjFJk//vwu/NoBlVurtne6vFSymDe
-        l18YMzKrzx8hpNP8ibgScwAAAABJRU5ErkJggg==
-</value>
-  </data>
-  <data name="toolStripDropDownButton1.Image" type="System.Drawing.Bitmap, System.Drawing" mimetype="application/x-microsoft.net.object.bytearray.base64">
-    <value>
-        iVBORw0KGgoAAAANSUhEUgAAABAAAAAQCAYAAAAf8/9hAAAAAXNSR0IArs4c6QAAAARnQU1BAACxjwv8
-        YQUAAAAJcEhZcwAADsMAAA7DAcdvqGQAAAJFSURBVDhPdZLfS9NhFMZfhZaQQVC4aMiQCi23hT9CB3XT
-        f9CNdBVZVrs0acMFVgRFvxaLdDZlySZaFyG1i2KZhS0dGNIK2saSuhkSGhk2hpjwdJ63TTTbFx443+f5
-        nMP7nu9XqSKPLRTfYu1PnqFYF+M2+A3+1I79l16XH3yQQsfELy3W9JgVHWS5n7Bb+xKhQ6HPsPbE77WN
-        /UDkN7RY09OZMGQ3DKrtjg/1fgFGlwD3u2V0ioYWocWaHjMyZNcNsPkmKjg9kgN8c8DwAjAi8iT/ijU9
-        ZmQOD87A4o0ZV4dUO59s3XM1EjwfyyE4D9xMAI1yb1P7QJRiTY8ZGbLs0QMKCzv5Yh7nJrMYnAXqA0ls
-        OnL2lMRmijU9ZmTIFhararvfOzuiiwhkgDszwOXpJVRdDD+UxjJRSV5l9JiRIcse9qrq228vtL/5id6v
-        wDW5b9dUDnuvjwf+3TI9ZmTIsoe9SlU1GXm8lvAsHK8W0JMG6uRdfqCGwhDW9JiRIcse9pIxiHZXuh6N
-        OMa+o2taPpvcs64/CZv/k9/Sl/CxpseMDFn25HuVqnQO77IH07grmz4+moUrtgzPxxV0yl/okruypseM
-        DFn2rL1mac2N8fCVqSxufVjBadnyiedzctysFmt6zMiQlebStQNKKtq8R83ux9HmgTR2OnwvW55m4J7M
-        aR0LZ7Rnl4wM2fzXWbfrzfJmUkZbk1LbDjQGUmh99k2LNT1lqm/WjFJk//vwu/NoBlVurtne6vFSymDe
-        l18YMzKrzx8hpNP8ibgScwAAAABJRU5ErkJggg==
-</value>
-  </data>
-  <metadata name="UserMenuToolStrip.TrayLocation" type="System.Drawing.Point, System.Drawing, Version=2.0.0.0, Culture=neutral, PublicKeyToken=b03f5f7f11d50a3a">
-    <value>17, 54</value>
-  </metadata>
-  <metadata name="FileTreeContextMenu.TrayLocation" type="System.Drawing.Point, System.Drawing, Version=2.0.0.0, Culture=neutral, PublicKeyToken=b03f5f7f11d50a3a">
-    <value>830, 17</value>
-  </metadata>
-  <metadata name="DiffContextMenu.TrayLocation" type="System.Drawing.Point, System.Drawing, Version=2.0.0.0, Culture=neutral, PublicKeyToken=b03f5f7f11d50a3a">
-    <value>696, 17</value>
-  </metadata>
-  <metadata name="TreeContextMenu.TrayLocation" type="System.Drawing.Point, System.Drawing, Version=2.0.0.0, Culture=neutral, PublicKeyToken=b03f5f7f11d50a3a">
-    <value>556, 17</value>
-  </metadata>
-  <metadata name="gitItemBindingSource.TrayLocation" type="System.Drawing.Point, System.Drawing, Version=2.0.0.0, Culture=neutral, PublicKeyToken=b03f5f7f11d50a3a">
-    <value>398, 17</value>
-  </metadata>
-  <metadata name="gitRevisionBindingSource.TrayLocation" type="System.Drawing.Point, System.Drawing, Version=2.0.0.0, Culture=neutral, PublicKeyToken=b03f5f7f11d50a3a">
-    <value>222, 17</value>
-  </metadata>
-  <metadata name="statusStrip.TrayLocation" type="System.Drawing.Point, System.Drawing, Version=2.0.0.0, Culture=neutral, PublicKeyToken=b03f5f7f11d50a3a">
-    <value>987, 17</value>
-  </metadata>
-  <metadata name="$this.TrayHeight" type="System.Int32, mscorlib, Version=2.0.0.0, Culture=neutral, PublicKeyToken=b77a5c561934e089">
-    <value>138</value>
-  </metadata>
+<?xml version="1.0" encoding="utf-8"?>
+<root>
+  <!-- 
+    Microsoft ResX Schema 
+    
+    Version 2.0
+    
+    The primary goals of this format is to allow a simple XML format 
+    that is mostly human readable. The generation and parsing of the 
+    various data types are done through the TypeConverter classes 
+    associated with the data types.
+    
+    Example:
+    
+    ... ado.net/XML headers & schema ...
+    <resheader name="resmimetype">text/microsoft-resx</resheader>
+    <resheader name="version">2.0</resheader>
+    <resheader name="reader">System.Resources.ResXResourceReader, System.Windows.Forms, ...</resheader>
+    <resheader name="writer">System.Resources.ResXResourceWriter, System.Windows.Forms, ...</resheader>
+    <data name="Name1"><value>this is my long string</value><comment>this is a comment</comment></data>
+    <data name="Color1" type="System.Drawing.Color, System.Drawing">Blue</data>
+    <data name="Bitmap1" mimetype="application/x-microsoft.net.object.binary.base64">
+        <value>[base64 mime encoded serialized .NET Framework object]</value>
+    </data>
+    <data name="Icon1" type="System.Drawing.Icon, System.Drawing" mimetype="application/x-microsoft.net.object.bytearray.base64">
+        <value>[base64 mime encoded string representing a byte array form of the .NET Framework object]</value>
+        <comment>This is a comment</comment>
+    </data>
+                
+    There are any number of "resheader" rows that contain simple 
+    name/value pairs.
+    
+    Each data row contains a name, and value. The row also contains a 
+    type or mimetype. Type corresponds to a .NET class that support 
+    text/value conversion through the TypeConverter architecture. 
+    Classes that don't support this are serialized and stored with the 
+    mimetype set.
+    
+    The mimetype is used for serialized objects, and tells the 
+    ResXResourceReader how to depersist the object. This is currently not 
+    extensible. For a given mimetype the value must be set accordingly:
+    
+    Note - application/x-microsoft.net.object.binary.base64 is the format 
+    that the ResXResourceWriter will generate, however the reader can 
+    read any of the formats listed below.
+    
+    mimetype: application/x-microsoft.net.object.binary.base64
+    value   : The object must be serialized with 
+            : System.Runtime.Serialization.Formatters.Binary.BinaryFormatter
+            : and then encoded with base64 encoding.
+    
+    mimetype: application/x-microsoft.net.object.soap.base64
+    value   : The object must be serialized with 
+            : System.Runtime.Serialization.Formatters.Soap.SoapFormatter
+            : and then encoded with base64 encoding.
+
+    mimetype: application/x-microsoft.net.object.bytearray.base64
+    value   : The object must be serialized into a byte array 
+            : using a System.ComponentModel.TypeConverter
+            : and then encoded with base64 encoding.
+    -->
+  <xsd:schema id="root" xmlns="" xmlns:xsd="http://www.w3.org/2001/XMLSchema" xmlns:msdata="urn:schemas-microsoft-com:xml-msdata">
+    <xsd:import namespace="http://www.w3.org/XML/1998/namespace" />
+    <xsd:element name="root" msdata:IsDataSet="true">
+      <xsd:complexType>
+        <xsd:choice maxOccurs="unbounded">
+          <xsd:element name="metadata">
+            <xsd:complexType>
+              <xsd:sequence>
+                <xsd:element name="value" type="xsd:string" minOccurs="0" />
+              </xsd:sequence>
+              <xsd:attribute name="name" use="required" type="xsd:string" />
+              <xsd:attribute name="type" type="xsd:string" />
+              <xsd:attribute name="mimetype" type="xsd:string" />
+              <xsd:attribute ref="xml:space" />
+            </xsd:complexType>
+          </xsd:element>
+          <xsd:element name="assembly">
+            <xsd:complexType>
+              <xsd:attribute name="alias" type="xsd:string" />
+              <xsd:attribute name="name" type="xsd:string" />
+            </xsd:complexType>
+          </xsd:element>
+          <xsd:element name="data">
+            <xsd:complexType>
+              <xsd:sequence>
+                <xsd:element name="value" type="xsd:string" minOccurs="0" msdata:Ordinal="1" />
+                <xsd:element name="comment" type="xsd:string" minOccurs="0" msdata:Ordinal="2" />
+              </xsd:sequence>
+              <xsd:attribute name="name" type="xsd:string" use="required" msdata:Ordinal="1" />
+              <xsd:attribute name="type" type="xsd:string" msdata:Ordinal="3" />
+              <xsd:attribute name="mimetype" type="xsd:string" msdata:Ordinal="4" />
+              <xsd:attribute ref="xml:space" />
+            </xsd:complexType>
+          </xsd:element>
+          <xsd:element name="resheader">
+            <xsd:complexType>
+              <xsd:sequence>
+                <xsd:element name="value" type="xsd:string" minOccurs="0" msdata:Ordinal="1" />
+              </xsd:sequence>
+              <xsd:attribute name="name" type="xsd:string" use="required" />
+            </xsd:complexType>
+          </xsd:element>
+        </xsd:choice>
+      </xsd:complexType>
+    </xsd:element>
+  </xsd:schema>
+  <resheader name="resmimetype">
+    <value>text/microsoft-resx</value>
+  </resheader>
+  <resheader name="version">
+    <value>2.0</value>
+  </resheader>
+  <resheader name="reader">
+    <value>System.Resources.ResXResourceReader, System.Windows.Forms, Version=2.0.0.0, Culture=neutral, PublicKeyToken=b77a5c561934e089</value>
+  </resheader>
+  <resheader name="writer">
+    <value>System.Resources.ResXResourceWriter, System.Windows.Forms, Version=2.0.0.0, Culture=neutral, PublicKeyToken=b77a5c561934e089</value>
+  </resheader>
+  <metadata name="toolPanelContextMenu.TrayLocation" type="System.Drawing.Point, System.Drawing, Version=2.0.0.0, Culture=neutral, PublicKeyToken=b03f5f7f11d50a3a">
+    <value>163, 54</value>
+  </metadata>
+  <metadata name="menuStrip1.TrayLocation" type="System.Drawing.Point, System.Drawing, Version=2.0.0.0, Culture=neutral, PublicKeyToken=b03f5f7f11d50a3a">
+    <value>17, 17</value>
+  </metadata>
+  <assembly alias="System.Drawing" name="System.Drawing, Version=2.0.0.0, Culture=neutral, PublicKeyToken=b03f5f7f11d50a3a" />
+  <data name="openToolStripMenuItem.Image" type="System.Drawing.Bitmap, System.Drawing" mimetype="application/x-microsoft.net.object.bytearray.base64">
+    <value>
+        iVBORw0KGgoAAAANSUhEUgAAABAAAAAQCAYAAAAf8/9hAAAAAXNSR0IArs4c6QAAAARnQU1BAACxjwv8
+        YQUAAAAgY0hSTQAAeiYAAICEAAD6AAAAgOgAAHUwAADqYAAAOpgAABdwnLpRPAAAAM9JREFUOE9jYKAG
+        uLRSYdrlVYr/ScEgPXC7sWn8cin6////63Dg02DLUAz4//80kmKIgv8/6rDj/8uxGbDy///fDRD8fz5R
+        3kFzwaL//7+UQfCPxv///00DGgQUw4oPYnHB75n//7/OIg4D1WKGwae+//8fxxCHgWoxDXjd8v/PdX+i
+        8H+gWkwDnlT9/3LekSj8H6gWw4Cfdwv/vz5mRhQGqcV0wasZ/79czyIK/weqRTFg11TxJaQkY5BakB7k
+        bMQN5CgBsS6RGKQWpGcQAAD9vgJAKfpw/wAAAABJRU5ErkJggg==
+</value>
+  </data>
+  <data name="refreshToolStripMenuItem.Image" type="System.Drawing.Bitmap, System.Drawing" mimetype="application/x-microsoft.net.object.bytearray.base64">
+    <value>
+        iVBORw0KGgoAAAANSUhEUgAAABAAAAAQCAIAAACQkWg2AAAAAXNSR0IArs4c6QAAAARnQU1BAACxjwv8
+        YQUAAAAgY0hSTQAAeiYAAICEAAD6AAAAgOgAAHUwAADqYAAAOpgAABdwnLpRPAAAAfhJREFUOE9j+I8b
+        bLiy5u+/v2jyDHg05K1On7CnG7uG9z/e7nu4c8LJzpwtKVHLAoLneftOc81YkZC0KHrCth5kPSAb7n24
+        M/38hObDlZNOdc65MGXexakzz0+Ycrqn/2R7+5GGkKl+kzb3w/UwvPv+dtrZvr6TrUuuzJ5xrn/W+UlT
+        z/ROONXRfay59Uhd/cFKn173zjXtCA27722v21+68NKMOeen9B5vS10e59BmaVVnYlym5z/B06vbtXFp
+        HYqTug+3dB5uAJradaQ5ambIlF0T4NK+jV5lc4rRPZ2yMjZkjo//VA+gebP3TUeWnrJp0p+/fw7d37f/
+        zp69N3ftvrZ9x+WtDLuv79h5Zdu2i1u2nNu08fR6YMDverQFWduK80uiF4QATXTvdvDrdkePh6U35rUc
+        r4ZrWHByNjBk+4619Z/sKNucnzs3E0XD6ltLWo9XNx4qj1sdEr7YL3C2Z/aa5O7DzcDw7TzWFDY9YNH+
+        BQgN62+vbD5Sufz6PGD4zr80HR6+TYeqgOGbvCQ2Z2bms7fPkDTcWFWzt3j+xWnA8J12tn/iqa7u462N
+        +6py1qYGTvLOnp5x7s5ZoFNRnLTg9Oy8DWkZqxJdum3tms3Nq42c620zpqUs2DMPaDbEY+ieBqa25Llx
+        eFIkugZgsC46NB+PBgDTtVMOQl44ggAAAABJRU5ErkJggg==
+</value>
+  </data>
+  <data name="fileExplorerToolStripMenuItem.Image" type="System.Drawing.Bitmap, System.Drawing" mimetype="application/x-microsoft.net.object.bytearray.base64">
+    <value>
+        iVBORw0KGgoAAAANSUhEUgAAABAAAAAQCAYAAAAf8/9hAAAAAXNSR0IArs4c6QAAAARnQU1BAACxjwv8
+        YQUAAAAgY0hSTQAAeiYAAICEAAD6AAAAgOgAAHUwAADqYAAAOpgAABdwnLpRPAAAAM9JREFUOE9jYKAG
+        uLRSYdrlVYr/ScEgPXC7sWn8cin6////63Dg02DLUAz4//80kmKIgv8/6rDj/8uxGbDy///fDRD8fz5R
+        3kFzwaL//7+UQfCPxv///00DGgQUw4oPYnHB75n//7/OIg4D1WKGwae+//8fxxCHgWoxDXjd8v/PdX+i
+        8H+gWkwDnlT9/3LekSj8H6gWw4Cfdwv/vz5mRhQGqcV0wasZ/79czyIK/weqRTFg11TxJaQkY5BakB7k
+        bMQN5CgBsS6RGKQWpGcQAAD9vgJAKfpw/wAAAABJRU5ErkJggg==
+</value>
+  </data>
+  <data name="gitBashToolStripMenuItem.Image" type="System.Drawing.Bitmap, System.Drawing" mimetype="application/x-microsoft.net.object.bytearray.base64">
+    <value>
+        iVBORw0KGgoAAAANSUhEUgAAABAAAAAQCAYAAAAf8/9hAAAAAXNSR0IArs4c6QAAAARnQU1BAACxjwv8
+        YQUAAAAgY0hSTQAAeiYAAICEAAD6AAAAgOgAAHUwAADqYAAAOpgAABdwnLpRPAAAAJJJREFUOE9jNJt3
+        bRojA2MmA4ngP8P/6aeStLIYtmzZ8v/C////t/0kHoPUg/SB7QQxFr/4/7/yGvEYpB7FgDVP/v9vv0g8
+        BqlHMcB83vX/pGIUA4A+AfmHJLx69WpEGIA0g0wkFsPUwwORVNuxGkCs7VC/owbiMHEBqd5ASQekBCCy
+        WnA0btq0yZdcTGIGxq4cAK5E+vvW/wAzAAAAAElFTkSuQmCC
+</value>
+  </data>
+  <data name="checkoutBranchToolStripMenuItem.Image" type="System.Drawing.Bitmap, System.Drawing" mimetype="application/x-microsoft.net.object.bytearray.base64">
+    <value>
+        iVBORw0KGgoAAAANSUhEUgAAABAAAAAQCAYAAAAf8/9hAAAAAXNSR0IArs4c6QAAAARnQU1BAACxjwv8
+        YQUAAAAgY0hSTQAAeiYAAICEAAD6AAAAgOgAAHUwAADqYAAAOpgAABdwnLpRPAAAAAlwSFlzAAAK+QAA
+        CvkBtGHeGQAAAUVJREFUOE+dkztLA0EUhdc6/8I+P8Mfo5VFNBhFAz5QGx+FYmOlhYU2aZRdJSpiUCwk
+        VoKFwRiyF2wCIgY83jvODPuYCcELZ3e4u+ebc4fdEQDBVvS0EwTBOCtbu5NjxQlHX7XEqy6bYZNv+ZI+
+        S+DOygG0QUxKUoMgTgBvVRQlU/kgPoCKawCfejIXZKgRNh4IsQdiAQuH0UH2IPv8dJvN66w11osDYgGc
+        uDCzXzsykFd+snpPWLkjLDcIS7eERdbj1x/FjJMEyNiF0t7JsYE0v4HqDaF6TZi/Yl0SZusEbllIFpCC
+        yAiND6ByEbO6KEcdlMN3zNVj/OgULkAK0uM3olYfU2dtlE7fUDnvQAJISjk3HyAFEUPtuYfpsI2uNsuo
+        MvIgQC6JpJGdjTn1L/i+9eTBZs3DAlQS1qiWrG3ZEWTxX/0ClcknquUM9tMAAAAASUVORK5CYII=
+</value>
+  </data>
+  <data name="cherryPickToolStripMenuItem.Image" type="System.Drawing.Bitmap, System.Drawing" mimetype="application/x-microsoft.net.object.bytearray.base64">
+    <value>
+        iVBORw0KGgoAAAANSUhEUgAAABAAAAAQCAYAAAAf8/9hAAAAAXNSR0IArs4c6QAAAARnQU1BAACxjwv8
+        YQUAAAAgY0hSTQAAeiYAAICEAAD6AAAAgOgAAHUwAADqYAAAOpgAABdwnLpRPAAAAAlwSFlzAAAK+QAA
+        CvkBtGHeGQAAASlJREFUOE+dk7FLAzEUxp+zu5OT4Na6CK79NwoWxDGuuujgcHAgOHhTUl0KUgcHh6IU
+        QZxusojiYDcn4cT/wOHg831BT66UXDDwuyTH+768JC8LAMQ5Z0XEKLHNGWN2fDANrLXaxbefeK+tGeR5
+        jia4zFyDsixRFEUjjKsZrJ1NrYJ/wH2LUPiko+uvMObNYGMiYM946vwhcjD4APZew1D8iUdvsj01dYPL
+        dyB5DkPhA849HK+Pu1UGUWdA0Q2OYLGFe/1yrtjqGptugYILHGAfHZyghxe147/oOmDwHU5xjK6H89at
+        DKIrcXey+Zu2ZnKIkeZRZZCm6ZDFESLLMiRJgo5te+EY7s9Ab3NRWVHaEbSW+zKiyeqVDP0WYph5plxw
+        yS8cIw7FfAMstqWCsPVB/gAAAABJRU5ErkJggg==
+</value>
+  </data>
+  <data name="cloneToolStripMenuItem.Image" type="System.Drawing.Bitmap, System.Drawing" mimetype="application/x-microsoft.net.object.bytearray.base64">
+    <value>
+        iVBORw0KGgoAAAANSUhEUgAAABAAAAAQCAYAAAAf8/9hAAAAAXNSR0IArs4c6QAAAARnQU1BAACxjwv8
+        YQUAAAAgY0hSTQAAeiYAAICEAAD6AAAAgOgAAHUwAADqYAAAOpgAABdwnLpRPAAAAAlwSFlzAAAK+QAA
+        CvkBtGHeGQAAAYpJREFUOE+VkzFIQlEUhm9b4NTS4FbQGERiTSERTVGBULNEFDo6hDVIYFAuhUMWNjho
+        UZBEDQ4RCA4WIRXSEEQiFA0OFmhSQf29/2Tmq1fZg8O5597vfPfdd3kN1tXToFLKqcV/n5XjyQ6X0gQ4
+        egR27gCOf3u4To58hVUi2C4A/tyngHNGMs6RI68TbOaBuav6BOTI6wTRW8B7Ud8RyJHXCcLXgCdTn4Ac
+        eZ0glAXcaWAodiMLX6N5dwQqqaphO3EKI9fGweL5K8YS5R+DzSnEsY4lyax1Av/ZM/o3soa7C6g1rMEH
+        FwYkfxP40mXDa3NeOquv7cUE7OgGc81xgnKE2cOioYBgHFuY0ZoGYUEPWiSz5ryIKJhO3lcFtR/QkXYI
+        5ME4rC9mtD01SmYtzTEVFsFUoqAT9EZyUpdKJdj37AK7MApL0SyZdVOgj7dgEkEo86ATuA/y1bpWsox5
+        ae6MDMMSSL1fY/vCftTo7mvnCMuOlZ1Zs+/j9zVpg1a6/ogubd2mBTN59qk3YwKIK/BfWjsAAAAASUVO
+        RK5CYII=
+</value>
+  </data>
+  <data name="commitToolStripMenuItem.Image" type="System.Drawing.Bitmap, System.Drawing" mimetype="application/x-microsoft.net.object.bytearray.base64">
+    <value>
+        iVBORw0KGgoAAAANSUhEUgAAABAAAAAQCAYAAAAf8/9hAAAAAXNSR0IArs4c6QAAAARnQU1BAACxjwv8
+        YQUAAAAgY0hSTQAAeiYAAICEAAD6AAAAgOgAAHUwAADqYAAAOpgAABdwnLpRPAAAAAlwSFlzAAAK+QAA
+        CvkBtGHeGQAAAf9JREFUOE+dk01IG1EUhSebrLLRRUEEUdxZFaEbRRcVRNRFQfybdhGUaExKVagiWCUk
+        mgQRRZNFFTOgWQgGXCj4syhdh1qxmGBpCaGLhi5KEBQqKIXjO8PM0zFd9cLJ3Ln3uyeP4T4bAMVmsylm
+        9B3W2EXuFuoWajDqSfHcEVpPdKRvTZaziv5jhBh2vzqqQzg9jK38Ag4Q08WcNfbI/NOgd7/6tetjIxKX
+        y0hgEZvwQ8OULuassUeGLE3kCXhsum9fLGPjrx9rN+NYfSTW2CNjnMQuDbp2n44FzwYRv55F9GoEkas3
+        BXJ9agJFhixnpEHPXnVS+xlA5GIMC/mhAnHQDDJkOSMNeg9qbuO/QwjlBvR/MTWXc+r5wyATz4fBGYuB
+        9isAX1a1wI+Hp7M98P1QEcv5+SH/SIPOnaov0cwkZjIqxr+9sJiYL6xTZMhyRhq0vi+f9R07MffdhdFU
+        G0ZSrRYTvlPskSHLmftFKlJK1KNarHydwESqE56TZrhPnusmfFKssUeGrCJmHm6ivXmpLND/oR6L528x
+        dabC+7lFfkzmrLFHhqzYo/s9MFbT0Rgsnaf7u+RLhE49CKW9CKY9CJ969Rp7ZATvsGyiYcAbxUbts8kn
+        WlusMiM2lLuPdq0yyxp7BqPfvoLLZBjxNhYLVQhVGWLOGnsypAGT/9Ud2C1E0MYpkTAAAAAASUVORK5C
+        YII=
+</value>
+  </data>
+  <data name="branchToolStripMenuItem.Image" type="System.Drawing.Bitmap, System.Drawing" mimetype="application/x-microsoft.net.object.bytearray.base64">
+    <value>
+        iVBORw0KGgoAAAANSUhEUgAAABAAAAAQCAYAAAAf8/9hAAAAAXNSR0IArs4c6QAAAARnQU1BAACxjwv8
+        YQUAAAAgY0hSTQAAeiYAAICEAAD6AAAAgOgAAHUwAADqYAAAOpgAABdwnLpRPAAAAAlwSFlzAAAK+QAA
+        CvkBtGHeGQAAAUVJREFUOE+dkztLA0EUhdc6/8I+P8Mfo5VFNBhFAz5QGx+FYmOlhYU2aZRdJSpiUCwk
+        VoKFwRiyF2wCIgY83jvODPuYCcELZ3e4u+ebc4fdEQDBVvS0EwTBOCtbu5NjxQlHX7XEqy6bYZNv+ZI+
+        S+DOygG0QUxKUoMgTgBvVRQlU/kgPoCKawCfejIXZKgRNh4IsQdiAQuH0UH2IPv8dJvN66w11osDYgGc
+        uDCzXzsykFd+snpPWLkjLDcIS7eERdbj1x/FjJMEyNiF0t7JsYE0v4HqDaF6TZi/Yl0SZusEbllIFpCC
+        yAiND6ByEbO6KEcdlMN3zNVj/OgULkAK0uM3olYfU2dtlE7fUDnvQAJISjk3HyAFEUPtuYfpsI2uNsuo
+        MvIgQC6JpJGdjTn1L/i+9eTBZs3DAlQS1qiWrG3ZEWTxX/0ClcknquUM9tMAAAAASUVORK5CYII=
+</value>
+  </data>
+  <data name="tagToolStripMenuItem.Image" type="System.Drawing.Bitmap, System.Drawing" mimetype="application/x-microsoft.net.object.bytearray.base64">
+    <value>
+        iVBORw0KGgoAAAANSUhEUgAAABAAAAAQCAYAAAAf8/9hAAAAAXNSR0IArs4c6QAAAARnQU1BAACxjwv8
+        YQUAAAAgY0hSTQAAeiYAAICEAAD6AAAAgOgAAHUwAADqYAAAOpgAABdwnLpRPAAAAAlwSFlzAAAK+QAA
+        CvkBtGHeGQAAAVJJREFUOE+dkz9Lw1AUxePcb+Hu7ueoWCQVNEJqtC2C1IoIEhFBcVdw6uCgUCcHBycX
+        rR9AEKHUQnMHcajYoRb0eO8jeeRvKd5wkseD83vnvrw3BcDYf6qfGoaxxorXmTt7sp4yr6bEq15ua4s/
+        yZJ5lsBTKwHwDWJSkhoHSQXwUjOicKosSBZAxQ0A3xhkJpmohSOq4RNeKkQDnObyRXwjfzDCMW3jkKo4
+        oAre8ZyAaAAnzlmNhasA8oFXuFTGHjnYpVXsUIll4wUPEUgYIG3niuf56wDSRgs1srDJ2qAlVFllKuIe
+        txoSB0Qg0sIj7uB4JpyeiVK3APutgIq3iF9+/IX80xQ9JjrJEH3cjJpY6czBaufhdE18gZRZ9i0tQYDS
+        EDFc9huwO/P8N3rKLK1Ky+MAkXYkiShsjtyFrLMe3ti4eVKASsKa9iVjXboFGfxXf6hJBM3k/VwgAAAA
+        AElFTkSuQmCC
+</value>
+  </data>
+  <data name="initNewRepositoryToolStripMenuItem.Image" type="System.Drawing.Bitmap, System.Drawing" mimetype="application/x-microsoft.net.object.bytearray.base64">
+    <value>
+        iVBORw0KGgoAAAANSUhEUgAAABAAAAAQCAYAAAAf8/9hAAAAAXNSR0IArs4c6QAAAARnQU1BAACxjwv8
+        YQUAAAAgY0hSTQAAeiYAAICEAAD6AAAAgOgAAHUwAADqYAAAOpgAABdwnLpRPAAAAAlwSFlzAAAK+QAA
+        CvkBtGHeGQAAAa1JREFUOE+Vkk8ow2EYxx9NFBeTHExWy2m1pB1krtqF3LhImaQdHFwchFpZTji5abk4
+        OLiQVjtYoSRtC6WppZnGmtXW2p+weDzfnx9h+6321qe+Pd/v87zv+3t/RFVW+JgsoFpG0wscUk/s0sQA
+        uuYhIS+t5ZKLDKBrHnBzRPH34j4D6KoD5J5dgvUb2XEgfm3mj5dtBWjUfmfQowy99JHx7qJN7tr9h1xy
+        nkv5JQXo/z560Es769QeOWvmQtrDJTnuW36T33Jufs3O8Wtm/AvRqMFDBln0oBeH0O1u0JR/h4LpmEPC
+        bi6mRrmQsguDKnalBg8ZZNGDXgyoE5qEfo+LfPFrC+dTTs492YQ+FZtSg4cMsmoPen9Wg6hOefNUNunk
+        zINFMKtYGDV4yAjIlq/TPeqNBjo4m3DIUa2ceRxSgEYNHjKaTxr00nIyMiJNM8Is34eMCtCowUNGc8CV
+        j84ziVV+jk7w7Uk9u6ZpC0CjBg+ZigPkx9CF/SQ7mtizQgfGFhqWYCuARg0eMshqnUK/MEljYhqERvWF
+        8KWhDaqn17yC+q74wpV2QK3M+wRHmWPqTFR0DgAAAABJRU5ErkJggg==
+</value>
+  </data>
+  <data name="pullToolStripMenuItem.Image" type="System.Drawing.Bitmap, System.Drawing" mimetype="application/x-microsoft.net.object.bytearray.base64">
+    <value>
+        iVBORw0KGgoAAAANSUhEUgAAABAAAAAQCAYAAAAf8/9hAAAAAXNSR0IArs4c6QAAAARnQU1BAACxjwv8
+        YQUAAAAgY0hSTQAAeiYAAICEAAD6AAAAgOgAAHUwAADqYAAAOpgAABdwnLpRPAAAAPFJREFUOE9jYKA2
+        MJt3bZr5vOv/0TFInCi7QBov/P//f9tPBAbxQeJEG7D52///fS8QGMQnyYC1n/7/b3+MwCA+SQYsf/P/
+        f91tBAbxSTJg/vP//0uvIDCIT9AA5NDvu/X/f/ZpBAbxYbGCMzZACg5+/P9/IlBx3sn//5MO/4NjEB8k
+        DpLH6RLDySfmgySnARWmHvz1P2LXdzgG8UHiIHmQOlzRya3ZvHUtSNGEq///x+z88t9/80cwDeKDxEHy
+        QM3c+NID3JCuC7//J+76+B9EE6sZZjDckPWPiLcZ3VVwQ4hxNs4wAUqIEfIzUfkDnyIAYx4ny5/q96wA
+        AAAASUVORK5CYII=
+</value>
+  </data>
+  <data name="pushToolStripMenuItem.Image" type="System.Drawing.Bitmap, System.Drawing" mimetype="application/x-microsoft.net.object.bytearray.base64">
+    <value>
+        iVBORw0KGgoAAAANSUhEUgAAABAAAAAQCAYAAAAf8/9hAAAAAXNSR0IArs4c6QAAAARnQU1BAACxjwv8
+        YQUAAAAgY0hSTQAAeiYAAICEAAD6AAAAgOgAAHUwAADqYAAAOpgAABdwnLpRPAAAAAlwSFlzAAAK+QAA
+        CvkBtGHeGQAAAQ1JREFUOE9j/P//PwNFAGQANkPM512fBsT/QTS6BTA9YH3YDIBpvgmUxGYIXgNgmnf/
+        /P9//rv//0E0uiE4DYBp3vbt//8Jz///b38MoUF8ZEOwGgDTvPHj//8d9///r7uNwCA+SBxmCC4D/p/+
+        BXQ20MYGoOdLryAwiA8SB8mDDMFqgNGUk/OhNvzvu/X/f/ZpBAbxYXIgdbjCgBsYXUoghROBGpIO/4Nj
+        EB8kDpIHYm5CsfC/C+j8iF3f4RjEhxoAThIEDWg+++e//+aPcAzik2RA7cnv/93WvIZjEJ8kAxYC/Vxx
+        5Cscg/hEG6Dfd2gJLMSRaZA4LE8Qygvg2ABiXSQMDn28BiCbSgobALhoK4uduoL3AAAAAElFTkSuQmCC
+</value>
+  </data>
+  <data name="stashToolStripMenuItem.Image" type="System.Drawing.Bitmap, System.Drawing" mimetype="application/x-microsoft.net.object.bytearray.base64">
+    <value>
+        iVBORw0KGgoAAAANSUhEUgAAABAAAAAQCAYAAAAf8/9hAAAAAXNSR0IArs4c6QAAAARnQU1BAACxjwv8
+        YQUAAAAgY0hSTQAAeiYAAICEAAD6AAAAgOgAAHUwAADqYAAAOpgAABdwnLpRPAAAAUlJREFUOE9jfHyq
+        6v+HB8sZkIGAQiSDrFkbI0jsX3bGJoa5c1DkmX788YMLXF6l+P///4NAvAyIF4ExSAyEUXRBOSAD/3Gw
+        bEI14Pe8///fl/8HuQamGUaDxJANwm7Alwn//z9PA2vG5hqQITCNINuRMQNY09v2/3/vRUMMwOMadEPA
+        LgNrel7//+dVf4gBBFyD1Qt/Hpb9/3TOFWIAFtf8f1sIFC+Ehw9KuIA0/XpQ9f/9WW+IAVhc8/9p/H8Q
+        Rg5kuCFgTa9m/P96swBsADbX/L0d/B+OHySBXQmPZvSow+aaH5c9/sPwzxvhYFeipBNYwOByzYfTNv9h
+        +MtFX7Ar4QagRw1yQoK55u0p5/8w/PFCEDjMEAagJQxQIoF5CxY2X65n/Yfh73fKwWGG1QvISRZbskZP
+        5nD1GIkDWy4iJIYtrRPSA5IHAC9mGtrPNZ12AAAAAElFTkSuQmCC
+</value>
+  </data>
+  <data name="startAuthenticationAgentToolStripMenuItem.Image" type="System.Drawing.Bitmap, System.Drawing" mimetype="application/x-microsoft.net.object.bytearray.base64">
+    <value>
+        iVBORw0KGgoAAAANSUhEUgAAACAAAAAgCAYAAABzenr0AAAAAXNSR0IArs4c6QAAAARnQU1BAACxjwv8
+        YQUAAAAgY0hSTQAAeiYAAICEAAD6AAAAgOgAAHUwAADqYAAAOpgAABdwnLpRPAAAAQRJREFUWEftlosO
+        QiEIhn10H+28mQWLIg/qD+ramm6s5fTwcZWUzop7oDyvkvxkifIaQu9vBasBrP/bABDlW0NTaF3XVXLO
+        LK9caIVlqSdYsbUMILdi1LV8Tqy3gKLV4QKo3a6BogDaZVMwKwDq+M0AuXPhppziXEsj83ugIRAz461N
+        B5ALhHWlRLWOi5TkAAoCUQAEgkmnJ7jfitUAkNVf5fgJAWY9eWlFVxSI44HjAbgR6YOdWcFVBVyz+mPy
+        4qG/cp/g1OACQbBiR3s1z8qsUE1OQ4CQ21uXIj3hPfNZr6B3T4cLnRNcAK2hlPYj1lN8phLPSlDU8tUj
+        mfvlG2bnXx54AO7M4DdCkOhQAAAAAElFTkSuQmCC
+</value>
+  </data>
+  <data name="generateOrImportKeyToolStripMenuItem.Image" type="System.Drawing.Bitmap, System.Drawing" mimetype="application/x-microsoft.net.object.bytearray.base64">
+    <value>
+        iVBORw0KGgoAAAANSUhEUgAAACAAAAAgCAYAAABzenr0AAAAAXNSR0IArs4c6QAAAARnQU1BAACxjwv8
+        YQUAAAAgY0hSTQAAeiYAAICEAAD6AAAAgOgAAHUwAADqYAAAOpgAABdwnLpRPAAAAWZJREFUWEfFVgES
+        gyAM05/zNH/GbLFaSgsFxHnH7YaMpE0I27f1TxQQ+3rIByGGsGXjfCUJLeNTgBOZL0iY4F+QaIJrJECX
+        14YAuAkRhkpAmmX2O4DFmIqCvYTuxZy7bS1iVCUHf4WAVyIAluANSfAYZjrxH3S4FoEtcK1zXJaCQM0w
+        IjlQXw7OC7Ikk1lQOPUCkfMytW5gqpwt6Aoizam0l/VOAy+OsjeK5TEpKmUty1pOrdc+DeO6st8MpRqg
+        9IELSVkUj+Mwh1YVJzV70Zy6+h/ufsWEQw1A9JHQma38dvxDAIhYozz3Q+Vq+rcJ5OAhhNYJ6uLGJNCq
+        f6I2pV3A8Vb78U6wO8DBI56SzwmkSlNn/kAgl2QpAU8SKASmvXD9fUrG8g4yI5CeMSRq6g0gvg5ACXyU
+        gKfj1TWzfsDNaxdQ6x2XayQTXARYe2+pYG62egwfr+Gsdcw/XbHLFw8ZUJh2CPwHFOR+6ftiupQAAAAA
+        SUVORK5CYII=
+</value>
+  </data>
+  <data name="PuTTYToolStripMenuItem.Image" type="System.Drawing.Bitmap, System.Drawing" mimetype="application/x-microsoft.net.object.bytearray.base64">
+    <value>
+        iVBORw0KGgoAAAANSUhEUgAAABAAAAAQCAYAAAAf8/9hAAAAAXNSR0IArs4c6QAAAARnQU1BAACxjwv8
+        YQUAAAAgY0hSTQAAeiYAAICEAAD6AAAAgOgAAHUwAADqYAAAOpgAABdwnLpRPAAAAJVJREFUOE+lkwsO
+        wCAIQ/XmHM2bsRRHRIIfNhNi4tInLa6W/eLN53rQFo5Wa42JCOAdXNiix9YLIuKPAAIqD+itDjE6SXYA
+        G0U8oyDeATQY2SH0hXOF+SAlMBzeCBViJ2ESH757cL3szdEYJ4Am7m6aLPpH9AJ+JK7p2rRTI/MeT56t
+        hfDNpwC2/aiTqx9Hx7XYl3/uA3fvXxjHcEm8AAAAAElFTkSuQmCC
+</value>
+  </data>
+  <data name="gitMaintenanceToolStripMenuItem.Image" type="System.Drawing.Bitmap, System.Drawing" mimetype="application/x-microsoft.net.object.bytearray.base64">
+    <value>
+        iVBORw0KGgoAAAANSUhEUgAAABAAAAAQCAYAAAAf8/9hAAAAAXNSR0IArs4c6QAAAARnQU1BAACxjwv8
+        YQUAAAAgY0hSTQAAeiYAAICEAAD6AAAAgOgAAHUwAADqYAAAOpgAABdwnLpRPAAAAAlwSFlzAAAK+QAA
+        CvkBtGHeGQAAATJJREFUOE+Vk7FLQlEYxXP2v2gRgvwLGp2aHXNocFBwSKghLAihIGlJMEwapMgheg1C
+        QQ2PEIIaCgp0aGl0EBeHggedzvfUe9+7+eAq/IZz3vkOfJfP2ILx6+aTNVo506c+Waq954M+gP8xFgCD
+        V+CzraEW30xHF/RuAPdQQz1fwccVcF/WUEcWyM7yMQieG0B7R0NtZmTOX8Hf+esReGmO6dC/3QOcLY1o
+        8acZ5v05VfB0CrQK9jAfLnCrQDNrD/Phgocj/NbXrAHz4YK3a+DuYIyzDa+xjp/jtEK0+CrDvCpwM4kL
+        84W9yyJGlVWFaDMjc9NDivPCFsmyIEHPKWG4n1KIntyBn5nk45GX+N3aRH93RSF6vkvsnGF0vqEAtXXB
+        rDeRYfGt/kwMhd4kuPOsgj8UnPS5cM+uKgAAAABJRU5ErkJggg==
+</value>
+  </data>
+  <data name="settingsToolStripMenuItem2.Image" type="System.Drawing.Bitmap, System.Drawing" mimetype="application/x-microsoft.net.object.bytearray.base64">
+    <value>
+        iVBORw0KGgoAAAANSUhEUgAAABAAAAAQCAYAAAAf8/9hAAAAAXNSR0IArs4c6QAAAARnQU1BAACxjwv8
+        YQUAAAAgY0hSTQAAeiYAAICEAAD6AAAAgOgAAHUwAADqYAAAOpgAABdwnLpRPAAAAAlwSFlzAAAK+QAA
+        CvkBtGHeGQAAATNJREFUOE+9U7tOhEAUXev9i+2NpT8DNZHayo9QKjc028A3SEmyDSVakaWgIKGiwoYI
+        Jsd7Lgyy7iYaNnGSmzP3MWfuY+ZqJcv3/WeBO5Gt4zgugFUYhsbGkK1t224QBEc2y7JcOkkgZwAidRJI
+        sNq4uKf9p41x/0fA2xdl0HXdVAo3Rh/J/lZC0zSo6xrEeV+0B5zAvInU6fA8LzRp89ayLPV2Y6NfCW53
+        GRLZPZWA99aB+tjdteS34YG2bZFlmeI4kY341hPBywfwcADu9+9zAq2PB5h6mqaKZqRm3JrBbwSsP0kS
+        7cMigqqqEMcxiIsIiqJAFEUgniV45XOtgd3h82wP+r5HnucgnhDcPO5D9sEI9emNS6fm4+Rh6sPrGf4M
+        l45L5HrEYTzf68R/RMDgS+QL/31lPnV3vSUAAAAASUVORK5CYII=
+</value>
+  </data>
+  <data name="commitcountPerUserToolStripMenuItem.Image" type="System.Drawing.Bitmap, System.Drawing" mimetype="application/x-microsoft.net.object.bytearray.base64">
+    <value>
+        iVBORw0KGgoAAAANSUhEUgAAABAAAAAQCAYAAAAf8/9hAAAAAXNSR0IArs4c6QAAAARnQU1BAACxjwv8
+        YQUAAAAgY0hSTQAAeiYAAICEAAD6AAAAgOgAAHUwAADqYAAAOpgAABdwnLpRPAAAAAlwSFlzAAAK+QAA
+        CvkBtGHeGQAAAXVJREFUOE+lk00oBGEYx9fZ2dHFzUEOlJODi4uDg2yuuJADDmoPbOSwcZhNaUNh1WRr
+        47B2Uz5KPi5COdDW7kUoRImyUvLzPNO+a1a7lkz9+/XMvPOb92OeMsDzr0sF39OwkAxJcCVUaJzz8SIC
+        TuXB+hsOVfRnQTwD1i0ofxQ8NnpDElxxpr/6DIErHJYSwI2MOko5VJG+EHkAfxqHpQUH5zAXA6ERLN7A
+        0BkoSwu2jiG4DEIjmLmAviNQqqBuozIkUZo4J+PRF4jtwpjUQiOYkhV17X+gzArYZo0Isw5V9CWwEzAY
+        AKERTMr0OzZfURrB/JvFcKYHZb5gLgrdPtmHaE4wfvJOa/wJpRFYj6P03HlR5guCYWjvlX0I5wQjh680
+        r9yjNAL/9QBt6SaU+YLEjhy67IHQLGFJ1u47eEFpBNOXE/SnOlHmBMn6Ftv9I2lda+3Z7l7QutqusN2n
+        oLVpxHLpxipJTZZa/+pe0WYq1jiF7n8Cii2LLGi4Vf4AAAAASUVORK5CYII=
+</value>
+  </data>
+  <data name="gitcommandLogToolStripMenuItem.Image" type="System.Drawing.Bitmap, System.Drawing" mimetype="application/x-microsoft.net.object.bytearray.base64">
+    <value>
+        iVBORw0KGgoAAAANSUhEUgAAABAAAAAQCAYAAAAf8/9hAAAAAXNSR0IArs4c6QAAAARnQU1BAACxjwv8
+        YQUAAAAgY0hSTQAAeiYAAICEAAD6AAAAgOgAAHUwAADqYAAAOpgAABdwnLpRPAAAAAlwSFlzAAAK+QAA
+        CvkBtGHeGQAAAQxJREFUOE+Vk0tug0AQRO2dj5BlJG4TZcklvM6WA8BZWPo8IFjAgq/4/2lPtTKRgwme
+        jFTqAaoedIs5E9EJy7KsqygffLFZmqZ96rp+3nt2AgAyTfMm6u6ybZsg6X2sygCk9yD/AuxBlAGyjW07
+        SoDtYL7nxdknwLIstK4r63EvrwE7BEzTRNA4jr80DAN1XccfcwiAUZoR6Pueg1VVUVmWrwEwt23Lgbqu
+        uWZZRnEcUxRFxwD0iRDelOc5pWnKoTAMWUEQ8Gz+bGGeZyqKgpIkYbPv++S6LnmeR47j8B7tHc4Aw5Nt
+        NE1DUmjrcIiGYXyBrCJ45Xn4+Q/ESbsIvQm9vxA8lyfA3klTuXcHVnH9VeR4oOEAAAAASUVORK5CYII=
+</value>
+  </data>
+  <data name="aboutToolStripMenuItem.Image" type="System.Drawing.Bitmap, System.Drawing" mimetype="application/x-microsoft.net.object.bytearray.base64">
+    <value>
+        iVBORw0KGgoAAAANSUhEUgAAABAAAAAQCAYAAAAf8/9hAAAAAXNSR0IArs4c6QAAAARnQU1BAACxjwv8
+        YQUAAAAgY0hSTQAAeiYAAICEAAD6AAAAgOgAAHUwAADqYAAAOpgAABdwnLpRPAAAAAlwSFlzAAAK+QAA
+        CvkBtGHeGQAAAgtJREFUOE+dU09Ik2Ec/nb5QOjkIQgvdZBgBynFsqMHPXVI7OIlqMM3EKWo0ESFHFHr
+        IMEU50YkDhGEXZyIdWljFGvD/QEdO0gR/kMdw8gp/sGefo/b+27prRce3ofn9/ye7/2+7/faABi3vGmj
+        YpnCLcF9wZ2SHpU9IPAJjpU37rhhGAxoHE8pWE2+NHojeXz4AQR3iyCnxpp4LeVnrw5o8CQ6W/xZTK0B
+        k1tAfxponV47Azk11uihlyGVASbTp34CbsGrFcAvu1rk1Fijp3QSUwfUj8QePwvtYEyKg1lgIAPMyBPV
+        IqfGGj30skcHNIzGo6OZE7xcAp4ni3BEjvQrkCudHnrZU34FT/LYK0d88u0UXdEiPPI0tciVTo9PvI3S
+        80/ASPYPrPABHoWKcC+f6ABypVuRQ7gzp/yQ+zrg5rsvKVeiAOtzAR0ff59hOHWkA8iVTg+97NEB1wcD
+        zq5P63ga2UN7MIe22RzeLh7oAHJqrNFDL3t0gFF1+cptbxqvY7/wYD6Hu4FNvIkXdAA5NdbooZc95QDD
+        MGt7/EPNE8twft2FtbCDe4EN/RfIqbFGD70yzuU54FTJunS1e9zFdMf8Kl6EttEXzsueR59waqzRQ+/5
+        SWSAjQVBXc1D13v7UHBFTJx92J1z36mxVvLYLgSoC8KjCaoF1wT2EsipmRUXr3wX+DH+F38BZdWPV89n
+        BjUAAAAASUVORK5CYII=
+</value>
+  </data>
+  <metadata name="ToolStrip.TrayLocation" type="System.Drawing.Point, System.Drawing, Version=2.0.0.0, Culture=neutral, PublicKeyToken=b03f5f7f11d50a3a">
+    <value>126, 17</value>
+  </metadata>
+  <data name="RefreshButton.Image" type="System.Drawing.Bitmap, System.Drawing" mimetype="application/x-microsoft.net.object.bytearray.base64">
+    <value>
+        iVBORw0KGgoAAAANSUhEUgAAABAAAAAQCAYAAAAf8/9hAAAAAXNSR0IArs4c6QAAAARnQU1BAACxjwv8
+        YQUAAAAgY0hSTQAAeiYAAICEAAD6AAAAgOgAAHUwAADqYAAAOpgAABdwnLpRPAAAAilJREFUOE+dk91P
+        kmEYh/2LOqg2V5vNrZz5hbpYbTpdpRZOsgOXTW0oIiq+Im+MDwlEMszPpimhAsICpsMv0lxaMVsdeGZ1
+        Vgfalb5nCGuu5/B9fu/1e+5duzMyznCmtyc5+nPEGaLpI/UT9xEDwr8BP34fEPy6gBjTofRUU/ayhBvO
+        AoosOShGb3N3qBzR25sesvczgTUuook0YVzR4Xhnwrlpxnb8zbTaiyHWRVe0DblZhnHWkAz5/usAy3of
+        fTEt7m07/RsGnsWNmNf0iCvdCEsatFEVrW+bKNTnopvsSgb49+ZQhR7xfKsfR9yEfrmTmpFKsjsvcVl1
+        kQuN5ygW88gXclAPq1JHECId6CJtUmNPVEOZTY7JJyYFi9T5NDoa0s9fPVaB3FFIsfm61GQPWlOCphkj
+        h0eHhL8ECSUCLH704f8wx/z7N2T4d+ZZ2Pbi3fTg2Zjh9eqU5Nz3zZMCGo27KXfJpbJcIRuZkJv+VcO7
+        TjqWW5IuXTG7pLJvqfPYSjeNsw95MFCbCpj45EZ7/LM6/JjKCTm3XsgotedRN1mFENFISnVL7dy0ljAU
+        ciUDpj6PoYk2MbLjlJQOblmTlLaHmyWlVe4KlLZa9g/2TwF2x3my2MDgpkVSalk38HSlB2FZizrYjPJV
+        DaXGAuqsCjYS6+nnd63aqZ++h2L8DteELK5oMslsOc/V1iwUlmpcAWdq8+kVOlmcqoHK/9++E41D4cEz
+        Af4CIbWLxz0wWegAAAAASUVORK5CYII=
+</value>
+  </data>
+  <data name="toolStripSplitStash.Image" type="System.Drawing.Bitmap, System.Drawing" mimetype="application/x-microsoft.net.object.bytearray.base64">
+    <value>
+        iVBORw0KGgoAAAANSUhEUgAAABAAAAAQCAYAAAAf8/9hAAAAAXNSR0IArs4c6QAAAARnQU1BAACxjwv8
+        YQUAAAAgY0hSTQAAeiYAAICEAAD6AAAAgOgAAHUwAADqYAAAOpgAABdwnLpRPAAAAUlJREFUOE9jfHyq
+        6v+HB8sZkIGAQiSDrFkbI0jsb3bGJoa5c1DkmX/88YMLXF6l+P///4NAvAyIF4ExSAyEUXRBOSAD/3Kw
+        bEI14Pe8///fl/8HuQamGUaDxJANwm7Alwn//z9PA2vG5hqQITCNINuRMQNY09v2/3/vRUMMwOMadEPA
+        LgNrel7//+dVf4gBBFyD1Qt/Hpb9/3TOFWIAFtf8f1sIFC+Ehw9KuIA0/XpQ9f/9WW+IAVhc8/9p/H8Q
+        Rg5kuCFgTa9m/P96swBsADbX/L0d/B+OHySBXQmPZvSow+aaH5c9/sPwzxvhYFeipBNYwOByzYfTNv9h
+        +MtFX7Ar4QagRw1yQoK55u0p5/8w/PFCEDjMEAagJQxQIoF5CxY2X65n/Yfh73fKwWGG1QvISRZbskZP
+        5nD1GIkDWy4iJIYtrRPSA5IHAO3qGrZPzd2AAAAAAElFTkSuQmCC
+</value>
+  </data>
+  <data name="toolStripButton1.Image" type="System.Drawing.Bitmap, System.Drawing" mimetype="application/x-microsoft.net.object.bytearray.base64">
+    <value>
+        iVBORw0KGgoAAAANSUhEUgAAABAAAAAQCAYAAAAf8/9hAAAAAXNSR0IArs4c6QAAAARnQU1BAACxjwv8
+        YQUAAAAgY0hSTQAAeiYAAICEAAD6AAAAgOgAAHUwAADqYAAAOpgAABdwnLpRPAAAAfxJREFUOE+NkktI
+        G1EYhSdZuKmrogsFETctGAziSm0XChJdFEHxMbqQSjRNSlWoD4gtITEmSAj4gOIrYLMoNDWgiI9F6Tq0
+        FcUEpRKCC0MXEgQFBaXkdM6QjE6i4oVD7v3Pd84Mk6sRMlbrt9Ic7ROtSYCmRdAKVbKdFEKCBsHkRXJh
+        ue3gOjOjnNs3y0ydW+VwR97gS8KDDSzK4p4zemTuLGhb1701/niBwNkkAvDiM+zwwSqLe87okSGrKuFr
+        s/3r6SSW/tkxdzWI2QxxRo8MWWaUkuZV3cD4Xg/8l2OYOe/D9Pm7LBl/vgRFhiwzSkHLii7kO3Zg+nQA
+        nkRvlhhMLzJkmVEKXq0VXPtPXHDFu+WnpOWMd8n724uMP+EGM6oC318HbDFRBWeGP8RaYTsSsRi3Sx/y
+        2YVS0BR8vjsTHcHHqIjBP42qkvSBc4oMWWaUAsOn4jHbry44D43oDzegL2xQlfBM0SNDlpmbvzJPKBC3
+        9Jg6GMJQuAnm7VqYtmvkEv5SnNEjQ1aQMrfvQk6tt8jx+nslvPvvYd0TYfldp3xM7jmjR4asFL65B6mm
+        3Gpn4QTbR0MdcO2Y4YpYMB4xw71jkWf0yEh87l3XWZMy9BXD+b6GueKodO9591E/XxLjTPL1KYbsvYuv
+        9lRSiaTSlLjnLOu1Hyp6lPcftiDAj9m4maMAAAAASUVORK5CYII=
+</value>
+  </data>
+  <data name="toolStripButtonPull.Image" type="System.Drawing.Bitmap, System.Drawing" mimetype="application/x-microsoft.net.object.bytearray.base64">
+    <value>
+        iVBORw0KGgoAAAANSUhEUgAAABAAAAAQCAYAAAAf8/9hAAAAAXNSR0IArs4c6QAAAARnQU1BAACxjwv8
+        YQUAAAAgY0hSTQAAeiYAAICEAAD6AAAAgOgAAHUwAADqYAAAOpgAABdwnLpRPAAAAPFJREFUOE9jYKA2
+        MJt3bZr5vOv/0TFInCi7QBov/P//f9tPBAbxQeJEG7D52///fS8QGMQnyYC1n/7/b3+MwCA+SQYsf/P/
+        f91tBAbxSTJg/vP//0uvIDCIT9AA5NDvu/X/f/ZpBAbxYbGCMzZACg5+/P9/IlBx3sn//5MO/4NjEB8k
+        DpLH6RLDySfmgySnARWmHvz1P2LXdzgG8UHiIHmQOlzRya3ZvHUtSNGEq///x+z88t9/80cwDeKDxEHy
+        QM3c+NID3JCuC7//J+76+B9EE6sZZjDckPWPiLcZ3VVwQ4hxNs4wAUqIEfIzUfkDnyIAYx4ny5/q96wA
+        AAAASUVORK5CYII=
+</value>
+  </data>
+  <data name="toolStripButtonPush.Image" type="System.Drawing.Bitmap, System.Drawing" mimetype="application/x-microsoft.net.object.bytearray.base64">
+    <value>
+        iVBORw0KGgoAAAANSUhEUgAAABAAAAAQCAYAAAAf8/9hAAAAAXNSR0IArs4c6QAAAARnQU1BAACxjwv8
+        YQUAAAAgY0hSTQAAeiYAAICEAAD6AAAAgOgAAHUwAADqYAAAOpgAABdwnLpRPAAAAPZJREFUOE9jYKAV
+        MJt3bZr5vOv/QTTJdsA03/z//z/JhsA07/75///8d///g2iiDYFp3vbt//8Jz///b38MoUF8gobANG/8
+        +P9/x/3//+tuIzCIDxLHawhI8vQvoLOBNjYAPV96BYFBfJA4SB6kDmugGk4+MR8kCcJ9t/7/zz6NwCA+
+        TA6kDlescAMllEAKJwI1JB3+B8cgPtRmJaAakDrcAKSwC+j8iF3f4RjEx+l0dKNACpvP/vnvv/kjHIP4
+        JBlQe/L7f7c1r+EYxCfJgIVAP1cc+QrHID7RBuj1HloCC3FkGiRObJ4AxwYQ6yJhwqFPrOno6gBOAydi
+        zjzA+AAAAABJRU5ErkJggg==
+</value>
+  </data>
+  <data name="GitBash.Image" type="System.Drawing.Bitmap, System.Drawing" mimetype="application/x-microsoft.net.object.bytearray.base64">
+    <value>
+        iVBORw0KGgoAAAANSUhEUgAAABAAAAAQCAYAAAAf8/9hAAAAAXNSR0IArs4c6QAAAARnQU1BAACxjwv8
+        YQUAAAAgY0hSTQAAeiYAAICEAAD6AAAAgOgAAHUwAADqYAAAOpgAABdwnLpRPAAAAJJJREFUOE9jNJt3
+        bRojA2MmA4ngP8P/6aeStLIYtmzZ8v/C////t/0kHoPUg/SB7QQxFr/4/7/yGvEYpB7FgDVP/v9vv0g8
+        BqlHMcB83vX/pGIUA4A+AfmHJLx69WpEGIA0g0wkFsPUwwORVNuxGkCs7VC/owbiMHEBqd5ASQekBCCy
+        WnA0btq0yZdcTGIGxq4cAK5E+vvW/wAzAAAAAElFTkSuQmCC
+</value>
+  </data>
+  <data name="EditSettings.Image" type="System.Drawing.Bitmap, System.Drawing" mimetype="application/x-microsoft.net.object.bytearray.base64">
+    <value>
+        iVBORw0KGgoAAAANSUhEUgAAABAAAAAQCAYAAAAf8/9hAAAAAXNSR0IArs4c6QAAAARnQU1BAACxjwv8
+        YQUAAAAgY0hSTQAAeiYAAICEAAD6AAAAgOgAAHUwAADqYAAAOpgAABdwnLpRPAAAASdJREFUOE+9U7FO
+        hEAQVVr/4npt/Ro+YK+28h+MVEdoruG+QUqSayjRihwFBQkVFTZEMDz3ze2eyJGgVzjJ5u3M7Lx9OwPX
+        V9p83984jqOGYfCVUmvGwjDcaFDc84jruuu5mGSDIACNaApIIDEa94b0LPZ/BFQxp2pRQdd1J9ncWN8+
+        a5GARU3ToK5rwWlfZALjJtInq+d5Oyubt5ZlKbfbGPNy+/02Q6Jpn0vAe+tA30ziRuOKBW3bIssyQSN9
+        pXPMHwlePoDHA/Cwfx8TSJ4FlJ6mqeCPt/+WgO9PkkT6cBFBVVWI4xjEiwiKokAURSDOErzyc62B7eFz
+        tgd93yPPcxDPCO6e9js20i769n+YjpPFp/GNDsm49Lo1eBzPty3lJ8f/6H4B83jhpmp12P0AAAAASUVO
+        RK5CYII=
+</value>
+  </data>
+  <data name="toolStripDropDownButton2.Image" type="System.Drawing.Bitmap, System.Drawing" mimetype="application/x-microsoft.net.object.bytearray.base64">
+    <value>
+        iVBORw0KGgoAAAANSUhEUgAAABAAAAAQCAYAAAAf8/9hAAAAAXNSR0IArs4c6QAAAARnQU1BAACxjwv8
+        YQUAAAAgY0hSTQAAeiYAAICEAAD6AAAAgOgAAHUwAADqYAAAOpgAABdwnLpRPAAAAk5JREFUOE91kt9L
+        01EYxs+ENiGDoHDRkCEVWm4rf4QO6qb/oBsJAsky2qVJGy6wIij6tViksylLNpl1EVK7KJZZ2NKBIS2h
+        bSzRmyGhkWFrqAlP5zlt4qp94YH3+zyf9+V73vPViCKPJRDbilXdScYa3WpwuuXQz2JsgV/vTe48cPlN
+        2eGHSXSM/1BiTY9Z0SGmB3GruS8eOBL4DHNP7H7b6DeEf0GJNT2VSYbsP4NqumPB3llgZAVwvl9Dp1Rw
+        GUqs6TEjQ7ZggMUzXs7p4SzgWQCGloBhKVfij1jTY0bm6OAMTO6ofmNIlf3ptr3Xwv4L0Sz8i8CtONAg
+        z21oH4hQrOkxI0OWPWpAfmGnXy7i/EQGg/NAnS+BLcfOnZGxkWJNjxkZsvnFipruD/aOyDJ8aeDuDHBl
+        agWVl0KPZGMpbzCnUnrMyJBlD3tF1Z13F9vffkfvHHBdnrdrMot9N8Z8f2+ZHjMyZNnDXiEqG/X8vObQ
+        PGyvl9CTAmrlu7k/UZ8fwpoeMzJk2cNeMlqpPRWOx8O20a/ompLXJs9Z25+AxfvJa+qLe1jTY0aGLHty
+        vUJU2Id2W/0p3JObbhnJwBFdg2t6HZ3yL3TIs7Kmx4wMWfZsPmZJ9c2x0NXJDG5/XMdZueVTLxbk52aU
+        WNNjRoasbC7ZPEBT3uY+bnQ+iTQNpLDL5nnV/CwN50RW6UQorTyrzMiQzd1Owa518s0g9JZGIbYfbPAl
+        0fr8ixJresJQ16QYIcj+9+G989O0osxYvaPV5aaE1rg/tzBmZDae34mu1J3G3CpsAAAAAElFTkSuQmCC
+</value>
+  </data>
+  <data name="toolStripDropDownButton1.Image" type="System.Drawing.Bitmap, System.Drawing" mimetype="application/x-microsoft.net.object.bytearray.base64">
+    <value>
+        iVBORw0KGgoAAAANSUhEUgAAABAAAAAQCAYAAAAf8/9hAAAAAXNSR0IArs4c6QAAAARnQU1BAACxjwv8
+        YQUAAAAgY0hSTQAAeiYAAICEAAD6AAAAgOgAAHUwAADqYAAAOpgAABdwnLpRPAAAAk5JREFUOE91kt9L
+        01EYxs+ENiGDoHDRkCEVWm4rf4QO6qb/oBsJAsky2qVJGy6wIij6tViksylLNpl1EVK7KJZZ2NKBIS2h
+        bSzRmyGhkWFrqAlP5zlt4qp94YH3+zyf9+V73vPViCKPJRDbilXdScYa3WpwuuXQz2JsgV/vTe48cPlN
+        2eGHSXSM/1BiTY9Z0SGmB3GruS8eOBL4DHNP7H7b6DeEf0GJNT2VSYbsP4NqumPB3llgZAVwvl9Dp1Rw
+        GUqs6TEjQ7ZggMUzXs7p4SzgWQCGloBhKVfij1jTY0bm6OAMTO6ofmNIlf3ptr3Xwv4L0Sz8i8CtONAg
+        z21oH4hQrOkxI0OWPWpAfmGnXy7i/EQGg/NAnS+BLcfOnZGxkWJNjxkZsvnFipruD/aOyDJ8aeDuDHBl
+        agWVl0KPZGMpbzCnUnrMyJBlD3tF1Z13F9vffkfvHHBdnrdrMot9N8Z8f2+ZHjMyZNnDXiEqG/X8vObQ
+        PGyvl9CTAmrlu7k/UZ8fwpoeMzJk2cNeMlqpPRWOx8O20a/ompLXJs9Z25+AxfvJa+qLe1jTY0aGLHty
+        vUJU2Id2W/0p3JObbhnJwBFdg2t6HZ3yL3TIs7Kmx4wMWfZsPmZJ9c2x0NXJDG5/XMdZueVTLxbk52aU
+        WNNjRoasbC7ZPEBT3uY+bnQ+iTQNpLDL5nnV/CwN50RW6UQorTyrzMiQzd1Owa518s0g9JZGIbYfbPAl
+        0fr8ixJresJQ16QYIcj+9+G989O0osxYvaPV5aaE1rg/tzBmZDae34mu1J3G3CpsAAAAAElFTkSuQmCC
+</value>
+  </data>
+  <metadata name="UserMenuToolStrip.TrayLocation" type="System.Drawing.Point, System.Drawing, Version=2.0.0.0, Culture=neutral, PublicKeyToken=b03f5f7f11d50a3a">
+    <value>17, 54</value>
+  </metadata>
+  <metadata name="FileTreeContextMenu.TrayLocation" type="System.Drawing.Point, System.Drawing, Version=2.0.0.0, Culture=neutral, PublicKeyToken=b03f5f7f11d50a3a">
+    <value>830, 17</value>
+  </metadata>
+  <metadata name="DiffContextMenu.TrayLocation" type="System.Drawing.Point, System.Drawing, Version=2.0.0.0, Culture=neutral, PublicKeyToken=b03f5f7f11d50a3a">
+    <value>696, 17</value>
+  </metadata>
+  <metadata name="TreeContextMenu.TrayLocation" type="System.Drawing.Point, System.Drawing, Version=2.0.0.0, Culture=neutral, PublicKeyToken=b03f5f7f11d50a3a">
+    <value>556, 17</value>
+  </metadata>
+  <metadata name="gitItemBindingSource.TrayLocation" type="System.Drawing.Point, System.Drawing, Version=2.0.0.0, Culture=neutral, PublicKeyToken=b03f5f7f11d50a3a">
+    <value>398, 17</value>
+  </metadata>
+  <metadata name="gitRevisionBindingSource.TrayLocation" type="System.Drawing.Point, System.Drawing, Version=2.0.0.0, Culture=neutral, PublicKeyToken=b03f5f7f11d50a3a">
+    <value>222, 17</value>
+  </metadata>
+  <metadata name="statusStrip.TrayLocation" type="System.Drawing.Point, System.Drawing, Version=2.0.0.0, Culture=neutral, PublicKeyToken=b03f5f7f11d50a3a">
+    <value>987, 17</value>
+  </metadata>
+  <metadata name="$this.TrayHeight" type="System.Int32, mscorlib, Version=2.0.0.0, Culture=neutral, PublicKeyToken=b77a5c561934e089">
+    <value>138</value>
+  </metadata>
 </root>