--- conflicted
+++ resolved
@@ -35,12 +35,7 @@
             syncContext = SynchronizationContext.Current;
 
             base.InitLayout();
-<<<<<<< HEAD
-            InitializeComponent();
-=======
             InitializeComponent(); Translate();
-            Revisions.Columns[0].Width = 40;
->>>>>>> a7cfaf71
 
             NormalFont = Revisions.Font;
             HeadFont = new Font(NormalFont, FontStyle.Bold);
