﻿namespace GitUI
{
    partial class PatchGrid
    {
        /// <summary> 
        /// Required designer variable.
        /// </summary>
        private System.ComponentModel.IContainer components = null;

        /// <summary> 
        /// Clean up any resources being used.
        /// </summary>
        /// <param name="disposing">true if managed resources should be disposed; otherwise, false.</param>
        protected override void Dispose(bool disposing)
        {
            if (disposing && (components != null))
            {
                components.Dispose();
            }
            base.Dispose(disposing);
        }

        #region Component Designer generated code

        /// <summary> 
        /// Required method for Designer support - do not modify 
        /// the contents of this method with the code editor.
        /// </summary>
        private void InitializeComponent()
        {
            this.components = new System.ComponentModel.Container();
            this.Patches = new System.Windows.Forms.DataGridView();
            this.patchFileBindingSource = new System.Windows.Forms.BindingSource(this.components);
            this.FileName = new System.Windows.Forms.DataGridViewTextBoxColumn();
            this.subjectDataGridViewTextBoxColumn = new System.Windows.Forms.DataGridViewTextBoxColumn();
            this.authorDataGridViewTextBoxColumn = new System.Windows.Forms.DataGridViewTextBoxColumn();
            this.dateDataGridViewTextBoxColumn = new System.Windows.Forms.DataGridViewTextBoxColumn();
            this.Status = new System.Windows.Forms.DataGridViewTextBoxColumn();
            ((System.ComponentModel.ISupportInitialize)(this.Patches)).BeginInit();
            ((System.ComponentModel.ISupportInitialize)(this.patchFileBindingSource)).BeginInit();
            this.SuspendLayout();
            // 
            // Patches
            // 
            this.Patches.AllowUserToAddRows = false;
            this.Patches.AllowUserToDeleteRows = false;
            this.Patches.AutoGenerateColumns = false;
            this.Patches.AutoSizeColumnsMode = System.Windows.Forms.DataGridViewAutoSizeColumnsMode.Fill;
            this.Patches.ColumnHeadersHeightSizeMode = System.Windows.Forms.DataGridViewColumnHeadersHeightSizeMode.AutoSize;
            this.Patches.Columns.AddRange(new System.Windows.Forms.DataGridViewColumn[] {
            this.FileName,
            this.subjectDataGridViewTextBoxColumn,
            this.authorDataGridViewTextBoxColumn,
            this.dateDataGridViewTextBoxColumn,
            this.Status});
            this.Patches.DataSource = this.patchFileBindingSource;
            this.Patches.Dock = System.Windows.Forms.DockStyle.Fill;
            this.Patches.Location = new System.Drawing.Point(0, 0);
            this.Patches.Margin = new System.Windows.Forms.Padding(3, 2, 3, 2);
            this.Patches.Name = "Patches";
            this.Patches.ReadOnly = true;
            this.Patches.RowHeadersVisible = false;
            this.Patches.SelectionMode = System.Windows.Forms.DataGridViewSelectionMode.FullRowSelect;
<<<<<<< HEAD
            this.Patches.Size = new System.Drawing.Size(675, 406);
=======
            this.Patches.ShowCellToolTips = false;
            this.Patches.Size = new System.Drawing.Size(675, 374);
>>>>>>> 88ccceae
            this.Patches.TabIndex = 0;
            this.Patches.DoubleClick += new System.EventHandler(this.Patches_DoubleClick);
            this.Patches.CellContentClick += new System.Windows.Forms.DataGridViewCellEventHandler(dataGridView1_CellContentClick);
            // 
            // patchFileBindingSource
            // 
            this.patchFileBindingSource.DataSource = typeof(PatchApply.PatchFile);
            // 
            // FileName
            // 
            this.FileName.AutoSizeMode = System.Windows.Forms.DataGridViewAutoSizeColumnMode.None;
            this.FileName.DataPropertyName = "Name";
            this.FileName.HeaderText = "Name";
            this.FileName.Name = "FileName";
            this.FileName.ReadOnly = true;
            this.FileName.Width = 50;
            // 
            // subjectDataGridViewTextBoxColumn
            // 
            this.subjectDataGridViewTextBoxColumn.DataPropertyName = "Subject";
            this.subjectDataGridViewTextBoxColumn.HeaderText = "Subject";
            this.subjectDataGridViewTextBoxColumn.Name = "subjectDataGridViewTextBoxColumn";
            this.subjectDataGridViewTextBoxColumn.ReadOnly = true;
            // 
            // authorDataGridViewTextBoxColumn
            // 
            this.authorDataGridViewTextBoxColumn.AutoSizeMode = System.Windows.Forms.DataGridViewAutoSizeColumnMode.None;
            this.authorDataGridViewTextBoxColumn.DataPropertyName = "Author";
            this.authorDataGridViewTextBoxColumn.HeaderText = "Author";
            this.authorDataGridViewTextBoxColumn.Name = "authorDataGridViewTextBoxColumn";
            this.authorDataGridViewTextBoxColumn.ReadOnly = true;
            this.authorDataGridViewTextBoxColumn.Width = 140;
            // 
            // dateDataGridViewTextBoxColumn
            // 
            this.dateDataGridViewTextBoxColumn.AutoSizeMode = System.Windows.Forms.DataGridViewAutoSizeColumnMode.None;
            this.dateDataGridViewTextBoxColumn.DataPropertyName = "Date";
            this.dateDataGridViewTextBoxColumn.HeaderText = "Date";
            this.dateDataGridViewTextBoxColumn.Name = "dateDataGridViewTextBoxColumn";
            this.dateDataGridViewTextBoxColumn.ReadOnly = true;
            this.dateDataGridViewTextBoxColumn.Width = 160;
            // 
            // Status
            // 
            this.Status.AutoSizeMode = System.Windows.Forms.DataGridViewAutoSizeColumnMode.None;
            this.Status.DataPropertyName = "Status";
            this.Status.HeaderText = "Status";
            this.Status.Name = "Status";
            this.Status.ReadOnly = true;
            this.Status.Width = 80;
            // 
            // PatchGrid
            // 
<<<<<<< HEAD
            this.AutoScaleDimensions = new System.Drawing.SizeF(6F, 13F);
=======
            this.AutoScaleDimensions = new System.Drawing.SizeF(6F, 12F);
>>>>>>> 88ccceae
            this.AutoScaleMode = System.Windows.Forms.AutoScaleMode.Font;
            this.Controls.Add(this.Patches);
            this.Margin = new System.Windows.Forms.Padding(3, 2, 3, 2);
            this.Name = "PatchGrid";
<<<<<<< HEAD
            this.Size = new System.Drawing.Size(675, 406);
=======
            this.Size = new System.Drawing.Size(675, 374);
>>>>>>> 88ccceae
            this.Load += new System.EventHandler(this.PatchGrid_Load);
            ((System.ComponentModel.ISupportInitialize)(this.Patches)).EndInit();
            ((System.ComponentModel.ISupportInitialize)(this.patchFileBindingSource)).EndInit();
            this.ResumeLayout(false);

        }

        #endregion

        private System.Windows.Forms.DataGridView Patches;
        private System.Windows.Forms.BindingSource patchFileBindingSource;
        private System.Windows.Forms.DataGridViewTextBoxColumn FileName;
        private System.Windows.Forms.DataGridViewTextBoxColumn subjectDataGridViewTextBoxColumn;
        private System.Windows.Forms.DataGridViewTextBoxColumn authorDataGridViewTextBoxColumn;
        private System.Windows.Forms.DataGridViewTextBoxColumn dateDataGridViewTextBoxColumn;
        private System.Windows.Forms.DataGridViewTextBoxColumn Status;
    }
}<|MERGE_RESOLUTION|>--- conflicted
+++ resolved
@@ -61,12 +61,7 @@
             this.Patches.ReadOnly = true;
             this.Patches.RowHeadersVisible = false;
             this.Patches.SelectionMode = System.Windows.Forms.DataGridViewSelectionMode.FullRowSelect;
-<<<<<<< HEAD
             this.Patches.Size = new System.Drawing.Size(675, 406);
-=======
-            this.Patches.ShowCellToolTips = false;
-            this.Patches.Size = new System.Drawing.Size(675, 374);
->>>>>>> 88ccceae
             this.Patches.TabIndex = 0;
             this.Patches.DoubleClick += new System.EventHandler(this.Patches_DoubleClick);
             this.Patches.CellContentClick += new System.Windows.Forms.DataGridViewCellEventHandler(dataGridView1_CellContentClick);
@@ -120,20 +115,12 @@
             // 
             // PatchGrid
             // 
-<<<<<<< HEAD
             this.AutoScaleDimensions = new System.Drawing.SizeF(6F, 13F);
-=======
-            this.AutoScaleDimensions = new System.Drawing.SizeF(6F, 12F);
->>>>>>> 88ccceae
             this.AutoScaleMode = System.Windows.Forms.AutoScaleMode.Font;
             this.Controls.Add(this.Patches);
             this.Margin = new System.Windows.Forms.Padding(3, 2, 3, 2);
             this.Name = "PatchGrid";
-<<<<<<< HEAD
             this.Size = new System.Drawing.Size(675, 406);
-=======
-            this.Size = new System.Drawing.Size(675, 374);
->>>>>>> 88ccceae
             this.Load += new System.EventHandler(this.PatchGrid_Load);
             ((System.ComponentModel.ISupportInitialize)(this.Patches)).EndInit();
             ((System.ComponentModel.ISupportInitialize)(this.patchFileBindingSource)).EndInit();
