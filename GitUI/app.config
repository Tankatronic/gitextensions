--- conflicted
+++ resolved
@@ -1,41 +1,5 @@
 ﻿<?xml version="1.0" encoding="utf-8"?>
 <configuration>
-<<<<<<< HEAD
-	<configSections>
-		
-  <sectionGroup name="userSettings" type="System.Configuration.UserSettingsGroup, System, Version=2.0.0.0, Culture=neutral, PublicKeyToken=b77a5c561934e089">
-   <section name="GitUI.Properties.Settings" type="System.Configuration.ClientSettingsSection, System, Version=2.0.0.0, Culture=neutral, PublicKeyToken=b77a5c561934e089" allowExeDefinition="MachineToLocalUser" requirePermission="false"/>
-  </sectionGroup>
- </configSections>
-	<startup><supportedRuntime version="v4.0" sku=".NETFramework,Version=v4.0,Profile=Client"/></startup>
- <userSettings>
-  <GitUI.Properties.Settings>
-   <setting name="Hotkeys" serializeAs="String">
-    <value />
-   </setting>
-   <setting name="FormBrowse_FileTreeSplitContainer_SplitterDistance"
-    serializeAs="String">
-    <value>215</value>
-   </setting>
-   <setting name="FormBrowse_DiffSplitContainer_SplitterDistance"
-    serializeAs="String">
-    <value>215</value>
-   </setting>
-   <setting name="Dashboard_MainSplitContainer_SplitterDistance"
-    serializeAs="String">
-    <value>0</value>
-   </setting>
-   <setting name="Dashboard_CommonSplitContainer_SplitterDistance"
-    serializeAs="String">
-    <value>0</value>
-   </setting>
-   <setting name="FormBrowse_MainSplitContainer_SplitterDistance"
-    serializeAs="String">
-    <value>213</value>
-   </setting>
-  </GitUI.Properties.Settings>
- </userSettings>
-=======
     <configSections>
         <sectionGroup name="userSettings" type="System.Configuration.UserSettingsGroup, System, Version=2.0.0.0, Culture=neutral, PublicKeyToken=b77a5c561934e089">
             <section name="GitUI.Properties.Settings" type="System.Configuration.ClientSettingsSection, System, Version=2.0.0.0, Culture=neutral, PublicKeyToken=b77a5c561934e089" allowExeDefinition="MachineToLocalUser" requirePermission="false" />
@@ -61,6 +25,9 @@
             <setting name="Dashboard_CommonSplitContainer_SplitterDistance" serializeAs="String">
                 <value>0</value>
             </setting>
+            <setting name="FormBrowse_MainSplitContainer_SplitterDistance"  serializeAs="String">
+	        <value>213</value>
+            </setting>
         </GitUI.Properties.Settings>
     </userSettings>
   <runtime>
@@ -79,5 +46,4 @@
       </dependentAssembly>
     </assemblyBinding>
   </runtime>
->>>>>>> fa25db81
 </configuration>