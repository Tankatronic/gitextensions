--- conflicted
+++ resolved
@@ -319,11 +319,14 @@
                         break;
                 }
             }
-            command = ExpandCommandVariables(command,aModule);
-
-<<<<<<< HEAD
+            command = ExpandCommandVariables(command, aModule);
+
             if (scriptInfo.IsPowerShell)
-=======
+            {
+                PowerShellHelper.RunPowerShell(command, argument, aModule.WorkingDir, scriptInfo.RunInBackground);
+                return false;
+            }
+
             if (command.StartsWith(PluginPrefix))
             {
                 command = command.Replace(PluginPrefix, "");
@@ -339,20 +342,13 @@
             if (!scriptInfo.RunInBackground)
                 FormProcess.ShowDialog(owner, command, argument, aModule.WorkingDir, null, true);
             else
->>>>>>> 214ff1d4
-            {
-                PowerShellHelper.RunPowerShell(command, argument, aModule.WorkingDir, scriptInfo.RunInBackground);
-                return false;
-            } else
-                if (!scriptInfo.RunInBackground)
-                    FormProcess.ShowDialog(owner, command, argument, aModule.WorkingDir, null, true);
+            {
+                if (originalCommand.Equals("{openurl}", StringComparison.CurrentCultureIgnoreCase))
+                    Process.Start(argument);
                 else
-                {
-                    if (originalCommand.Equals("{openurl}", StringComparison.CurrentCultureIgnoreCase))
-                        Process.Start(argument);
-                    else
-                        aModule.RunExternalCmdDetached(command, argument);
-                }
+                    aModule.RunExternalCmdDetached(command, argument);
+            }
+
             return !scriptInfo.RunInBackground;
         }
 
