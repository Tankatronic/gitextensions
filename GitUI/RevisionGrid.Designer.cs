﻿using GitCommands;

namespace GitUI
{
    partial class RevisionGrid
    {
        /// <summary> 
        /// Required designer variable.
        /// </summary>
        private System.ComponentModel.IContainer components = null;

        /// <summary> 
        /// Clean up any resources being used.
        /// </summary>
        /// <param name="disposing">true if managed resources should be disposed; otherwise, false.</param>
        protected override void Dispose(bool disposing)
        {
            if (disposing && (components != null))
            {
                components.Dispose();
            }
            base.Dispose(disposing);
        }

        #region Component Designer generated code

        /// <summary> 
        /// Required method for Designer support - do not modify 
        /// the contents of this method with the code editor.
        /// </summary>
        private void InitializeComponent()
        {
            this.components = new System.ComponentModel.Container();
            System.Windows.Forms.DataGridViewCellStyle dataGridViewCellStyle1 = new System.Windows.Forms.DataGridViewCellStyle();
<<<<<<< HEAD
            System.Windows.Forms.DataGridViewCellStyle dataGridViewCellStyle2 = new System.Windows.Forms.DataGridViewCellStyle();
            System.Windows.Forms.DataGridViewCellStyle dataGridViewCellStyle3 = new System.Windows.Forms.DataGridViewCellStyle();
            System.Windows.Forms.DataGridViewCellStyle dataGridViewCellStyle4 = new System.Windows.Forms.DataGridViewCellStyle();
            System.Windows.Forms.DataGridViewCellStyle dataGridViewCellStyle5 = new System.Windows.Forms.DataGridViewCellStyle();
=======
>>>>>>> 744cbac6
            System.ComponentModel.ComponentResourceManager resources = new System.ComponentModel.ComponentResourceManager(typeof(RevisionGrid));
            this.Revisions = new GitUI.DvcsGraph();
            this.CreateTag = new System.Windows.Forms.ContextMenuStrip(this.components);
            this.createTagToolStripMenuItem = new System.Windows.Forms.ToolStripMenuItem();
            this.deleteTagToolStripMenuItem = new System.Windows.Forms.ToolStripMenuItem();
            this.createNewBranchToolStripMenuItem = new System.Windows.Forms.ToolStripMenuItem();
            this.deleteBranchToolStripMenuItem = new System.Windows.Forms.ToolStripMenuItem();
            this.toolStripSeparator2 = new System.Windows.Forms.ToolStripSeparator();
            this.mergeBranchToolStripMenuItem = new System.Windows.Forms.ToolStripMenuItem();
            this.rebaseOnToolStripMenuItem = new System.Windows.Forms.ToolStripMenuItem();
            this.resetCurrentBranchToHereToolStripMenuItem = new System.Windows.Forms.ToolStripMenuItem();
            this.checkoutBranchToolStripMenuItem = new System.Windows.Forms.ToolStripMenuItem();
            this.checkoutRevisionToolStripMenuItem = new System.Windows.Forms.ToolStripMenuItem();
            this.revertCommitToolStripMenuItem = new System.Windows.Forms.ToolStripMenuItem();
            this.cherryPickCommitToolStripMenuItem = new System.Windows.Forms.ToolStripMenuItem();
            this.toolStripSeparator1 = new System.Windows.Forms.ToolStripSeparator();
            this.showBranchesToolStripMenuItem = new System.Windows.Forms.ToolStripMenuItem();
            this.showAllBranchesToolStripMenuItem = new System.Windows.Forms.ToolStripMenuItem();
            this.showCurrentBranchOnlyToolStripMenuItem = new System.Windows.Forms.ToolStripMenuItem();
            this.showFilteredBranchesToolStripMenuItem = new System.Windows.Forms.ToolStripMenuItem();
            this.toolStripSeparator4 = new System.Windows.Forms.ToolStripSeparator();
            this.ShowRemoteBranches = new System.Windows.Forms.ToolStripMenuItem();
            this.showRevisionGraphToolStripMenuItem = new System.Windows.Forms.ToolStripMenuItem();
            this.drawNonrelativesGrayToolStripMenuItem = new System.Windows.Forms.ToolStripMenuItem();
            this.showAuthorDateToolStripMenuItem = new System.Windows.Forms.ToolStripMenuItem();
            this.showRelativeDateToolStripMenuItem = new System.Windows.Forms.ToolStripMenuItem();
            this.orderRevisionsByDateToolStripMenuItem = new System.Windows.Forms.ToolStripMenuItem();
            this.toolStripSeparator3 = new System.Windows.Forms.ToolStripSeparator();
            this.filterToolStripMenuItem = new System.Windows.Forms.ToolStripMenuItem();
            this.SelecctionTimer = new System.Windows.Forms.Timer(this.components);
            this.NoCommits = new System.Windows.Forms.Panel();
            this.NoGit = new System.Windows.Forms.Panel();
            this.label2 = new System.Windows.Forms.Label();
            this.GitIgnore = new System.Windows.Forms.Button();
            this.Commit = new System.Windows.Forms.Button();
            this.label1 = new System.Windows.Forms.Label();
            this.Error = new System.Windows.Forms.PictureBox();
            this.Loading = new System.Windows.Forms.PictureBox();
            this.gitRevisionBindingSource = new System.Windows.Forms.BindingSource(this.components);
            this.quickSearchTimer = new System.Windows.Forms.Timer(this.components);
            this.Message = new System.Windows.Forms.DataGridViewTextBoxColumn();
            this.Author = new System.Windows.Forms.DataGridViewTextBoxColumn();
            this.Date = new System.Windows.Forms.DataGridViewTextBoxColumn();
            ((System.ComponentModel.ISupportInitialize)(this.Revisions)).BeginInit();
            this.CreateTag.SuspendLayout();
            this.NoCommits.SuspendLayout();
            this.NoGit.SuspendLayout();
            ((System.ComponentModel.ISupportInitialize)(this.Error)).BeginInit();
            ((System.ComponentModel.ISupportInitialize)(this.Loading)).BeginInit();
            ((System.ComponentModel.ISupportInitialize)(this.gitRevisionBindingSource)).BeginInit();
            this.SuspendLayout();
            // 
            // Revisions
            // 
            this.Revisions.AllowUserToAddRows = false;
            this.Revisions.AllowUserToDeleteRows = false;
<<<<<<< HEAD
            dataGridViewCellStyle1.Font = new System.Drawing.Font("Microsoft Sans Serif", 8.25F, System.Drawing.FontStyle.Regular, System.Drawing.GraphicsUnit.Point, ((byte)(0)));
            this.Revisions.AlternatingRowsDefaultCellStyle = dataGridViewCellStyle1;
            this.Revisions.BackgroundColor = System.Drawing.SystemColors.Window;
            this.Revisions.CellBorderStyle = System.Windows.Forms.DataGridViewCellBorderStyle.None;
            dataGridViewCellStyle2.Alignment = System.Windows.Forms.DataGridViewContentAlignment.MiddleLeft;
            dataGridViewCellStyle2.BackColor = System.Drawing.SystemColors.Control;
            dataGridViewCellStyle2.ForeColor = System.Drawing.SystemColors.WindowText;
            dataGridViewCellStyle2.SelectionBackColor = System.Drawing.SystemColors.Highlight;
            dataGridViewCellStyle2.SelectionForeColor = System.Drawing.SystemColors.HighlightText;
            dataGridViewCellStyle2.WrapMode = System.Windows.Forms.DataGridViewTriState.True;
            this.Revisions.ColumnHeadersDefaultCellStyle = dataGridViewCellStyle2;
=======
            this.Revisions.BackgroundColor = System.Drawing.SystemColors.Window;
            this.Revisions.CellBorderStyle = System.Windows.Forms.DataGridViewCellBorderStyle.None;
>>>>>>> 744cbac6
            this.Revisions.ColumnHeadersHeightSizeMode = System.Windows.Forms.DataGridViewColumnHeadersHeightSizeMode.AutoSize;
            this.Revisions.Columns.AddRange(new System.Windows.Forms.DataGridViewColumn[] {
            this.Message,
            this.Author,
            this.Date});
            this.Revisions.ContextMenuStrip = this.CreateTag;
<<<<<<< HEAD
            dataGridViewCellStyle3.Alignment = System.Windows.Forms.DataGridViewContentAlignment.MiddleLeft;
            dataGridViewCellStyle3.BackColor = System.Drawing.SystemColors.Window;
            dataGridViewCellStyle3.Font = new System.Drawing.Font("Microsoft Sans Serif", 8.25F, System.Drawing.FontStyle.Regular, System.Drawing.GraphicsUnit.Point, ((byte)(0)));
            dataGridViewCellStyle3.ForeColor = System.Drawing.SystemColors.ControlText;
            dataGridViewCellStyle3.SelectionBackColor = System.Drawing.SystemColors.GradientActiveCaption;
            dataGridViewCellStyle3.SelectionForeColor = System.Drawing.SystemColors.HighlightText;
            dataGridViewCellStyle3.WrapMode = System.Windows.Forms.DataGridViewTriState.False;
            this.Revisions.DefaultCellStyle = dataGridViewCellStyle3;
            this.Revisions.Dock = System.Windows.Forms.DockStyle.Fill;
            this.Revisions.FilterMode = GitUI.DvcsGraph.FilterType.None;
            this.Revisions.Font = new System.Drawing.Font("Microsoft Sans Serif", 8.25F, System.Drawing.FontStyle.Regular, System.Drawing.GraphicsUnit.Point, ((byte)(0)));
=======
            dataGridViewCellStyle1.Alignment = System.Windows.Forms.DataGridViewContentAlignment.MiddleLeft;
            dataGridViewCellStyle1.BackColor = System.Drawing.SystemColors.Window;
            dataGridViewCellStyle1.Font = new System.Drawing.Font("Tahoma", 9.75F);
            dataGridViewCellStyle1.ForeColor = System.Drawing.SystemColors.ControlText;
            dataGridViewCellStyle1.SelectionBackColor = System.Drawing.SystemColors.GradientActiveCaption;
            dataGridViewCellStyle1.SelectionForeColor = System.Drawing.SystemColors.HighlightText;
            dataGridViewCellStyle1.WrapMode = System.Windows.Forms.DataGridViewTriState.False;
            this.Revisions.DefaultCellStyle = dataGridViewCellStyle1;
            this.Revisions.Dock = System.Windows.Forms.DockStyle.Fill;
            this.Revisions.FilterMode = GitUI.DvcsGraph.FilterType.None;
>>>>>>> 744cbac6
            this.Revisions.GridColor = System.Drawing.SystemColors.Window;
            this.Revisions.Location = new System.Drawing.Point(0, 0);
            this.Revisions.Margin = new System.Windows.Forms.Padding(3, 4, 3, 4);
            this.Revisions.Name = "Revisions";
            this.Revisions.ReadOnly = true;
<<<<<<< HEAD
            dataGridViewCellStyle4.Alignment = System.Windows.Forms.DataGridViewContentAlignment.MiddleLeft;
            dataGridViewCellStyle4.BackColor = System.Drawing.SystemColors.Control;
            dataGridViewCellStyle4.ForeColor = System.Drawing.SystemColors.WindowText;
            dataGridViewCellStyle4.SelectionBackColor = System.Drawing.SystemColors.Highlight;
            dataGridViewCellStyle4.SelectionForeColor = System.Drawing.SystemColors.HighlightText;
            dataGridViewCellStyle4.WrapMode = System.Windows.Forms.DataGridViewTriState.True;
            this.Revisions.RowHeadersDefaultCellStyle = dataGridViewCellStyle4;
            this.Revisions.RowHeadersVisible = false;
            dataGridViewCellStyle5.Font = new System.Drawing.Font("Microsoft Sans Serif", 8.25F, System.Drawing.FontStyle.Regular, System.Drawing.GraphicsUnit.Point, ((byte)(0)));
            this.Revisions.RowsDefaultCellStyle = dataGridViewCellStyle5;
            this.Revisions.RowTemplate.DefaultCellStyle.Font = new System.Drawing.Font("Microsoft Sans Serif", 8.25F, System.Drawing.FontStyle.Regular, System.Drawing.GraphicsUnit.Point, ((byte)(0)));
=======
            this.Revisions.RowHeadersVisible = false;
>>>>>>> 744cbac6
            this.Revisions.RowTemplate.DefaultCellStyle.SelectionBackColor = System.Drawing.Color.FromArgb(((int)(((byte)(157)))), ((int)(((byte)(185)))), ((int)(((byte)(235)))));
            this.Revisions.RowTemplate.DefaultCellStyle.SelectionForeColor = System.Drawing.SystemColors.HighlightText;
            this.Revisions.RowTemplate.Resizable = System.Windows.Forms.DataGridViewTriState.False;
            this.Revisions.SelectedIds = null;
            this.Revisions.SelectionMode = System.Windows.Forms.DataGridViewSelectionMode.FullRowSelect;
            this.Revisions.Size = new System.Drawing.Size(682, 251);
            this.Revisions.StandardTab = true;
            this.Revisions.TabIndex = 0;
            this.Revisions.VirtualMode = true;
            this.Revisions.MouseClick += new System.Windows.Forms.MouseEventHandler(this.RevisionsMouseClick);
            this.Revisions.DoubleClick += new System.EventHandler(this.RevisionsDoubleClick);
            this.Revisions.CellMouseDown += new System.Windows.Forms.DataGridViewCellMouseEventHandler(this.RevisionsCellMouseDown);
            this.Revisions.KeyDown += new System.Windows.Forms.KeyEventHandler(this.RevisionsKeyUp);
            // 
            // CreateTag
            // 
            this.CreateTag.Items.AddRange(new System.Windows.Forms.ToolStripItem[] {
            this.createTagToolStripMenuItem,
            this.deleteTagToolStripMenuItem,
            this.createNewBranchToolStripMenuItem,
            this.deleteBranchToolStripMenuItem,
            this.toolStripSeparator2,
            this.mergeBranchToolStripMenuItem,
            this.rebaseOnToolStripMenuItem,
            this.resetCurrentBranchToHereToolStripMenuItem,
            this.checkoutBranchToolStripMenuItem,
            this.checkoutRevisionToolStripMenuItem,
            this.revertCommitToolStripMenuItem,
            this.cherryPickCommitToolStripMenuItem,
            this.toolStripSeparator1,
            this.showBranchesToolStripMenuItem,
            this.showRevisionGraphToolStripMenuItem,
            this.drawNonrelativesGrayToolStripMenuItem,
            this.showAuthorDateToolStripMenuItem,
            this.showRelativeDateToolStripMenuItem,
            this.orderRevisionsByDateToolStripMenuItem,
            this.toolStripSeparator3,
            this.filterToolStripMenuItem});
            this.CreateTag.Name = "CreateTag";
<<<<<<< HEAD
            this.CreateTag.Size = new System.Drawing.Size(255, 396);
=======
            this.CreateTag.Size = new System.Drawing.Size(255, 418);
>>>>>>> 744cbac6
            this.CreateTag.Opening += new System.ComponentModel.CancelEventHandler(this.CreateTagOpening);
            // 
            // createTagToolStripMenuItem
            // 
            this.createTagToolStripMenuItem.Image = global::GitUI.Properties.Resources._33;
            this.createTagToolStripMenuItem.Name = "createTagToolStripMenuItem";
            this.createTagToolStripMenuItem.ShortcutKeys = ((System.Windows.Forms.Keys)((System.Windows.Forms.Keys.Control | System.Windows.Forms.Keys.T)));
            this.createTagToolStripMenuItem.Size = new System.Drawing.Size(254, 22);
            this.createTagToolStripMenuItem.Text = "Create new tag";
            this.createTagToolStripMenuItem.Click += new System.EventHandler(this.CreateTagToolStripMenuItemClick);
            // 
            // deleteTagToolStripMenuItem
            // 
            this.deleteTagToolStripMenuItem.Name = "deleteTagToolStripMenuItem";
            this.deleteTagToolStripMenuItem.Size = new System.Drawing.Size(254, 22);
            this.deleteTagToolStripMenuItem.Text = "Delete tag";
            // 
            // createNewBranchToolStripMenuItem
            // 
            this.createNewBranchToolStripMenuItem.Image = global::GitUI.Properties.Resources._35;
            this.createNewBranchToolStripMenuItem.Name = "createNewBranchToolStripMenuItem";
            this.createNewBranchToolStripMenuItem.ShortcutKeys = ((System.Windows.Forms.Keys)((System.Windows.Forms.Keys.Control | System.Windows.Forms.Keys.B)));
            this.createNewBranchToolStripMenuItem.Size = new System.Drawing.Size(254, 22);
            this.createNewBranchToolStripMenuItem.Text = "Create new branch";
            this.createNewBranchToolStripMenuItem.Click += new System.EventHandler(this.CreateNewBranchToolStripMenuItemClick);
            // 
            // deleteBranchToolStripMenuItem
            // 
            this.deleteBranchToolStripMenuItem.Name = "deleteBranchToolStripMenuItem";
            this.deleteBranchToolStripMenuItem.Size = new System.Drawing.Size(254, 22);
            this.deleteBranchToolStripMenuItem.Text = "Delete branch";
            // 
            // toolStripSeparator2
            // 
            this.toolStripSeparator2.Name = "toolStripSeparator2";
            this.toolStripSeparator2.Size = new System.Drawing.Size(251, 6);
            // 
            // mergeBranchToolStripMenuItem
            // 
            this.mergeBranchToolStripMenuItem.Name = "mergeBranchToolStripMenuItem";
            this.mergeBranchToolStripMenuItem.Size = new System.Drawing.Size(254, 22);
            this.mergeBranchToolStripMenuItem.Text = "Merge with branch";
            // 
            // rebaseOnToolStripMenuItem
            // 
            this.rebaseOnToolStripMenuItem.Name = "rebaseOnToolStripMenuItem";
            this.rebaseOnToolStripMenuItem.Size = new System.Drawing.Size(254, 22);
            this.rebaseOnToolStripMenuItem.Text = "Rebase on";
            // 
            // resetCurrentBranchToHereToolStripMenuItem
            // 
            this.resetCurrentBranchToHereToolStripMenuItem.Name = "resetCurrentBranchToHereToolStripMenuItem";
            this.resetCurrentBranchToHereToolStripMenuItem.Size = new System.Drawing.Size(254, 22);
            this.resetCurrentBranchToHereToolStripMenuItem.Text = "Reset current branch to here";
            this.resetCurrentBranchToHereToolStripMenuItem.Click += new System.EventHandler(this.ResetCurrentBranchToHereToolStripMenuItemClick);
            // 
            // checkoutBranchToolStripMenuItem
            // 
            this.checkoutBranchToolStripMenuItem.Name = "checkoutBranchToolStripMenuItem";
            this.checkoutBranchToolStripMenuItem.Size = new System.Drawing.Size(254, 22);
            this.checkoutBranchToolStripMenuItem.Text = "Checkout branch";
            this.checkoutBranchToolStripMenuItem.Click += new System.EventHandler(this.CheckoutBranchToolStripMenuItemClick);
            // 
            // checkoutRevisionToolStripMenuItem
            // 
            this.checkoutRevisionToolStripMenuItem.Name = "checkoutRevisionToolStripMenuItem";
            this.checkoutRevisionToolStripMenuItem.Size = new System.Drawing.Size(254, 22);
            this.checkoutRevisionToolStripMenuItem.Text = "Checkout revision";
            this.checkoutRevisionToolStripMenuItem.Click += new System.EventHandler(this.CheckoutRevisionToolStripMenuItemClick);
            // 
            // revertCommitToolStripMenuItem
            // 
            this.revertCommitToolStripMenuItem.Name = "revertCommitToolStripMenuItem";
            this.revertCommitToolStripMenuItem.Size = new System.Drawing.Size(254, 22);
            this.revertCommitToolStripMenuItem.Text = "Revert commit";
            this.revertCommitToolStripMenuItem.Click += new System.EventHandler(this.RevertCommitToolStripMenuItemClick);
            // 
            // cherryPickCommitToolStripMenuItem
            // 
            this.cherryPickCommitToolStripMenuItem.Name = "cherryPickCommitToolStripMenuItem";
            this.cherryPickCommitToolStripMenuItem.Size = new System.Drawing.Size(254, 22);
            this.cherryPickCommitToolStripMenuItem.Text = "Cherry pick commit";
            this.cherryPickCommitToolStripMenuItem.Click += new System.EventHandler(this.CherryPickCommitToolStripMenuItemClick);
            // 
            // toolStripSeparator1
            // 
            this.toolStripSeparator1.Name = "toolStripSeparator1";
            this.toolStripSeparator1.Size = new System.Drawing.Size(251, 6);
            // 
            // showBranchesToolStripMenuItem
            // 
            this.showBranchesToolStripMenuItem.DropDownItems.AddRange(new System.Windows.Forms.ToolStripItem[] {
            this.showAllBranchesToolStripMenuItem,
            this.showCurrentBranchOnlyToolStripMenuItem,
            this.showFilteredBranchesToolStripMenuItem,
            this.toolStripSeparator4,
            this.ShowRemoteBranches});
            this.showBranchesToolStripMenuItem.Name = "showBranchesToolStripMenuItem";
            this.showBranchesToolStripMenuItem.Size = new System.Drawing.Size(254, 22);
            this.showBranchesToolStripMenuItem.Text = "Show branches";
            // 
            // showAllBranchesToolStripMenuItem
            // 
            this.showAllBranchesToolStripMenuItem.Name = "showAllBranchesToolStripMenuItem";
            this.showAllBranchesToolStripMenuItem.Size = new System.Drawing.Size(236, 22);
            this.showAllBranchesToolStripMenuItem.Text = "Show all branches";
            this.showAllBranchesToolStripMenuItem.Click += new System.EventHandler(this.ShowAllBranchesToolStripMenuItemClick);
            // 
            // showCurrentBranchOnlyToolStripMenuItem
            // 
            this.showCurrentBranchOnlyToolStripMenuItem.Name = "showCurrentBranchOnlyToolStripMenuItem";
            this.showCurrentBranchOnlyToolStripMenuItem.Size = new System.Drawing.Size(236, 22);
            this.showCurrentBranchOnlyToolStripMenuItem.Text = "Show current branch only";
            this.showCurrentBranchOnlyToolStripMenuItem.Click += new System.EventHandler(this.ShowCurrentBranchOnlyToolStripMenuItemClick);
            // 
            // showFilteredBranchesToolStripMenuItem
            // 
            this.showFilteredBranchesToolStripMenuItem.Name = "showFilteredBranchesToolStripMenuItem";
            this.showFilteredBranchesToolStripMenuItem.Size = new System.Drawing.Size(236, 22);
            this.showFilteredBranchesToolStripMenuItem.Text = "Show filtered branches";
            this.showFilteredBranchesToolStripMenuItem.Click += new System.EventHandler(this.ShowFilteredBranchesToolStripMenuItemClick);
            // 
            // toolStripSeparator4
            // 
            this.toolStripSeparator4.Name = "toolStripSeparator4";
            this.toolStripSeparator4.Size = new System.Drawing.Size(233, 6);
            // 
            // ShowRemoteBranches
            // 
            this.ShowRemoteBranches.Checked = true;
            this.ShowRemoteBranches.CheckState = System.Windows.Forms.CheckState.Checked;
            this.ShowRemoteBranches.Name = "ShowRemoteBranches";
            this.ShowRemoteBranches.Size = new System.Drawing.Size(236, 22);
            this.ShowRemoteBranches.Text = "Show remote branches";
            this.ShowRemoteBranches.Click += new System.EventHandler(this.ShowRemoteBranchesClick);
            // 
            // showRevisionGraphToolStripMenuItem
            // 
            this.showRevisionGraphToolStripMenuItem.Name = "showRevisionGraphToolStripMenuItem";
            this.showRevisionGraphToolStripMenuItem.Size = new System.Drawing.Size(254, 22);
            this.showRevisionGraphToolStripMenuItem.Text = "Show revision graph";
            this.showRevisionGraphToolStripMenuItem.Click += new System.EventHandler(this.ShowRevisionGraphToolStripMenuItemClick);
            // 
            // drawNonrelativesGrayToolStripMenuItem
            // 
            this.drawNonrelativesGrayToolStripMenuItem.Name = "drawNonrelativesGrayToolStripMenuItem";
            this.drawNonrelativesGrayToolStripMenuItem.Size = new System.Drawing.Size(254, 22);
            this.drawNonrelativesGrayToolStripMenuItem.Text = "Draw non-relatives gray";
            this.drawNonrelativesGrayToolStripMenuItem.Click += new System.EventHandler(this.drawNonrelativesGrayToolStripMenuItem_Click);
            // 
            // showAuthorDateToolStripMenuItem
            // 
            this.showAuthorDateToolStripMenuItem.Name = "showAuthorDateToolStripMenuItem";
            this.showAuthorDateToolStripMenuItem.Size = new System.Drawing.Size(254, 22);
            this.showAuthorDateToolStripMenuItem.Text = "Show author date";
            this.showAuthorDateToolStripMenuItem.Click += new System.EventHandler(this.ShowAuthorDateToolStripMenuItemClick);
            // 
            // showRelativeDateToolStripMenuItem
            // 
            this.showRelativeDateToolStripMenuItem.Name = "showRelativeDateToolStripMenuItem";
            this.showRelativeDateToolStripMenuItem.Size = new System.Drawing.Size(254, 22);
            this.showRelativeDateToolStripMenuItem.Text = "Show relative date";
            this.showRelativeDateToolStripMenuItem.Click += new System.EventHandler(this.ShowRelativeDateToolStripMenuItemClick);
            // 
            // orderRevisionsByDateToolStripMenuItem
            // 
            this.orderRevisionsByDateToolStripMenuItem.Name = "orderRevisionsByDateToolStripMenuItem";
            this.orderRevisionsByDateToolStripMenuItem.Size = new System.Drawing.Size(254, 22);
            this.orderRevisionsByDateToolStripMenuItem.Text = "Order revisions by date";
            this.orderRevisionsByDateToolStripMenuItem.Click += new System.EventHandler(this.OrderRevisionsByDateToolStripMenuItemClick);
            // 
            // toolStripSeparator3
            // 
            this.toolStripSeparator3.Name = "toolStripSeparator3";
            this.toolStripSeparator3.Size = new System.Drawing.Size(251, 6);
            // 
            // filterToolStripMenuItem
            // 
            this.filterToolStripMenuItem.Name = "filterToolStripMenuItem";
            this.filterToolStripMenuItem.Size = new System.Drawing.Size(254, 22);
            this.filterToolStripMenuItem.Text = "Set advanced filter";
            this.filterToolStripMenuItem.Click += new System.EventHandler(this.FilterToolStripMenuItemClick);
            // 
            // SelecctionTimer
            // 
            this.SelecctionTimer.Interval = 200;
            this.SelecctionTimer.Tick += new System.EventHandler(this.SelecctionTimerTick);
            // 
            // NoCommits
            // 
            this.NoCommits.Controls.Add(this.NoGit);
            this.NoCommits.Controls.Add(this.GitIgnore);
            this.NoCommits.Controls.Add(this.Commit);
            this.NoCommits.Controls.Add(this.label1);
            this.NoCommits.Dock = System.Windows.Forms.DockStyle.Fill;
            this.NoCommits.Location = new System.Drawing.Point(0, 0);
            this.NoCommits.Margin = new System.Windows.Forms.Padding(3, 4, 3, 4);
            this.NoCommits.Name = "NoCommits";
            this.NoCommits.Size = new System.Drawing.Size(682, 251);
            this.NoCommits.TabIndex = 3;
            // 
            // NoGit
            // 
            this.NoGit.Controls.Add(this.label2);
            this.NoGit.Location = new System.Drawing.Point(0, 0);
            this.NoGit.Margin = new System.Windows.Forms.Padding(3, 4, 3, 4);
            this.NoGit.Name = "NoGit";
            this.NoGit.Size = new System.Drawing.Size(682, 251);
            this.NoGit.TabIndex = 4;
            // 
            // label2
            // 
            this.label2.AutoSize = true;
            this.label2.Location = new System.Drawing.Point(15, 11);
            this.label2.Name = "label2";
            this.label2.Size = new System.Drawing.Size(272, 16);
            this.label2.TabIndex = 1;
            this.label2.Text = "The current working dir is not a git repository.";
            // 
            // GitIgnore
            // 
            this.GitIgnore.Location = new System.Drawing.Point(468, 11);
            this.GitIgnore.Margin = new System.Windows.Forms.Padding(3, 4, 3, 4);
            this.GitIgnore.Name = "GitIgnore";
            this.GitIgnore.Size = new System.Drawing.Size(182, 28);
            this.GitIgnore.TabIndex = 3;
            this.GitIgnore.Text = "Edit .gitignore";
            this.GitIgnore.UseVisualStyleBackColor = true;
            this.GitIgnore.Click += new System.EventHandler(this.GitIgnoreClick);
            // 
            // Commit
            // 
            this.Commit.Location = new System.Drawing.Point(468, 44);
            this.Commit.Margin = new System.Windows.Forms.Padding(3, 4, 3, 4);
            this.Commit.Name = "Commit";
            this.Commit.Size = new System.Drawing.Size(182, 28);
            this.Commit.TabIndex = 2;
            this.Commit.Text = "Commit";
            this.Commit.UseVisualStyleBackColor = true;
            this.Commit.Click += new System.EventHandler(this.CommitClick);
            // 
            // label1
            // 
            this.label1.AutoSize = true;
            this.label1.Location = new System.Drawing.Point(15, 11);
            this.label1.Name = "label1";
            this.label1.Size = new System.Drawing.Size(399, 128);
            this.label1.TabIndex = 0;
            this.label1.Text = resources.GetString("label1.Text");
            // 
            // Error
            // 
            this.Error.Dock = System.Windows.Forms.DockStyle.Fill;
            this.Error.Image = global::GitUI.Properties.Resources.error;
            this.Error.Location = new System.Drawing.Point(0, 0);
            this.Error.Margin = new System.Windows.Forms.Padding(3, 4, 3, 4);
            this.Error.Name = "Error";
            this.Error.Size = new System.Drawing.Size(682, 251);
            this.Error.SizeMode = System.Windows.Forms.PictureBoxSizeMode.CenterImage;
            this.Error.TabIndex = 2;
            this.Error.TabStop = false;
            // 
            // Loading
            // 
            this.Loading.BackColor = System.Drawing.SystemColors.AppWorkspace;
            this.Loading.Dock = System.Windows.Forms.DockStyle.Fill;
            this.Loading.Image = global::GitUI.Properties.Resources.loadingpanel;
            this.Loading.Location = new System.Drawing.Point(0, 0);
            this.Loading.Margin = new System.Windows.Forms.Padding(3, 4, 3, 4);
            this.Loading.Name = "Loading";
            this.Loading.Size = new System.Drawing.Size(682, 251);
            this.Loading.SizeMode = System.Windows.Forms.PictureBoxSizeMode.CenterImage;
            this.Loading.TabIndex = 1;
            this.Loading.TabStop = false;
            this.Loading.Visible = false;
            // 
            // gitRevisionBindingSource
            // 
            this.gitRevisionBindingSource.DataSource = typeof(GitCommands.GitRevision);
            // 
            // quickSearchTimer
            // 
            this.quickSearchTimer.Interval = 500;
            // 
            // Message
            // 
            this.Message.AutoSizeMode = System.Windows.Forms.DataGridViewAutoSizeColumnMode.Fill;
            this.Message.HeaderText = "Message";
            this.Message.Name = "Message";
            this.Message.ReadOnly = true;
            this.Message.SortMode = System.Windows.Forms.DataGridViewColumnSortMode.NotSortable;
            // 
            // Author
            // 
            this.Author.HeaderText = "Author";
            this.Author.Name = "Author";
            this.Author.ReadOnly = true;
            this.Author.SortMode = System.Windows.Forms.DataGridViewColumnSortMode.NotSortable;
            this.Author.Width = 150;
            // 
            // Date
            // 
            this.Date.HeaderText = "Date";
            this.Date.Name = "Date";
            this.Date.ReadOnly = true;
            this.Date.SortMode = System.Windows.Forms.DataGridViewColumnSortMode.NotSortable;
            this.Date.Width = 180;
            // 
            // RevisionGrid
            // 
            this.AutoScaleDimensions = new System.Drawing.SizeF(7F, 16F);
            this.AutoScaleMode = System.Windows.Forms.AutoScaleMode.Font;
            this.Controls.Add(this.NoCommits);
            this.Controls.Add(this.Error);
            this.Controls.Add(this.Loading);
            this.Controls.Add(this.Revisions);
            this.Margin = new System.Windows.Forms.Padding(3, 4, 3, 4);
            this.Name = "RevisionGrid";
            this.Size = new System.Drawing.Size(682, 251);
            ((System.ComponentModel.ISupportInitialize)(this.Revisions)).EndInit();
            this.CreateTag.ResumeLayout(false);
            this.NoCommits.ResumeLayout(false);
            this.NoCommits.PerformLayout();
            this.NoGit.ResumeLayout(false);
            this.NoGit.PerformLayout();
            ((System.ComponentModel.ISupportInitialize)(this.Error)).EndInit();
            ((System.ComponentModel.ISupportInitialize)(this.Loading)).EndInit();
            ((System.ComponentModel.ISupportInitialize)(this.gitRevisionBindingSource)).EndInit();
            this.ResumeLayout(false);

        }

        #endregion

        private DvcsGraph Revisions;
        private System.Windows.Forms.BindingSource gitRevisionBindingSource;
        private System.Windows.Forms.PictureBox Loading;
        private System.Windows.Forms.Timer SelecctionTimer;
        public System.Windows.Forms.PictureBox Error;
        private System.Windows.Forms.ContextMenuStrip CreateTag;
        private System.Windows.Forms.ToolStripMenuItem createTagToolStripMenuItem;
        private System.Windows.Forms.ToolStripMenuItem createNewBranchToolStripMenuItem;
        private System.Windows.Forms.ToolStripMenuItem resetCurrentBranchToHereToolStripMenuItem;
        private System.Windows.Forms.Panel NoCommits;
        private System.Windows.Forms.Label label1;
        private System.Windows.Forms.Button Commit;
        private System.Windows.Forms.Button GitIgnore;
        private System.Windows.Forms.ToolStripMenuItem ShowRemoteBranches;
        private System.Windows.Forms.ToolStripMenuItem showBranchesToolStripMenuItem;
        private System.Windows.Forms.ToolStripSeparator toolStripSeparator1;
        private System.Windows.Forms.ToolStripSeparator toolStripSeparator2;
        private System.Windows.Forms.ToolStripMenuItem revertCommitToolStripMenuItem;
        private System.Windows.Forms.ToolStripMenuItem showRevisionGraphToolStripMenuItem;
        private System.Windows.Forms.Panel NoGit;
        private System.Windows.Forms.Label label2;
        private System.Windows.Forms.ToolStripSeparator toolStripSeparator3;
        private System.Windows.Forms.ToolStripMenuItem filterToolStripMenuItem;
        private System.Windows.Forms.ToolStripMenuItem deleteTagToolStripMenuItem;
        private System.Windows.Forms.ToolStripMenuItem deleteBranchToolStripMenuItem;
        private System.Windows.Forms.ToolStripMenuItem checkoutRevisionToolStripMenuItem;
        private System.Windows.Forms.ToolStripMenuItem orderRevisionsByDateToolStripMenuItem;
        private System.Windows.Forms.ToolStripMenuItem checkoutBranchToolStripMenuItem;
        private System.Windows.Forms.ToolStripMenuItem mergeBranchToolStripMenuItem;
        private System.Windows.Forms.ToolStripMenuItem cherryPickCommitToolStripMenuItem;
        private System.Windows.Forms.ToolStripMenuItem showAuthorDateToolStripMenuItem;
        private System.Windows.Forms.ToolStripMenuItem showRelativeDateToolStripMenuItem;
        private System.Windows.Forms.Timer quickSearchTimer;
        private System.Windows.Forms.ToolStripMenuItem rebaseOnToolStripMenuItem;
        private System.Windows.Forms.ToolStripMenuItem showAllBranchesToolStripMenuItem;
        private System.Windows.Forms.ToolStripMenuItem showCurrentBranchOnlyToolStripMenuItem;
        private System.Windows.Forms.ToolStripMenuItem showFilteredBranchesToolStripMenuItem;
        private System.Windows.Forms.ToolStripSeparator toolStripSeparator4;
<<<<<<< HEAD
=======
        private System.Windows.Forms.ToolStripMenuItem drawNonrelativesGrayToolStripMenuItem;
>>>>>>> 744cbac6
        private System.Windows.Forms.DataGridViewTextBoxColumn Message;
        private System.Windows.Forms.DataGridViewTextBoxColumn Author;
        private System.Windows.Forms.DataGridViewTextBoxColumn Date;
    }
}<|MERGE_RESOLUTION|>--- conflicted
+++ resolved
@@ -32,13 +32,10 @@
         {
             this.components = new System.ComponentModel.Container();
             System.Windows.Forms.DataGridViewCellStyle dataGridViewCellStyle1 = new System.Windows.Forms.DataGridViewCellStyle();
-<<<<<<< HEAD
             System.Windows.Forms.DataGridViewCellStyle dataGridViewCellStyle2 = new System.Windows.Forms.DataGridViewCellStyle();
             System.Windows.Forms.DataGridViewCellStyle dataGridViewCellStyle3 = new System.Windows.Forms.DataGridViewCellStyle();
             System.Windows.Forms.DataGridViewCellStyle dataGridViewCellStyle4 = new System.Windows.Forms.DataGridViewCellStyle();
             System.Windows.Forms.DataGridViewCellStyle dataGridViewCellStyle5 = new System.Windows.Forms.DataGridViewCellStyle();
-=======
->>>>>>> 744cbac6
             System.ComponentModel.ComponentResourceManager resources = new System.ComponentModel.ComponentResourceManager(typeof(RevisionGrid));
             this.Revisions = new GitUI.DvcsGraph();
             this.CreateTag = new System.Windows.Forms.ContextMenuStrip(this.components);
@@ -95,7 +92,6 @@
             // 
             this.Revisions.AllowUserToAddRows = false;
             this.Revisions.AllowUserToDeleteRows = false;
-<<<<<<< HEAD
             dataGridViewCellStyle1.Font = new System.Drawing.Font("Microsoft Sans Serif", 8.25F, System.Drawing.FontStyle.Regular, System.Drawing.GraphicsUnit.Point, ((byte)(0)));
             this.Revisions.AlternatingRowsDefaultCellStyle = dataGridViewCellStyle1;
             this.Revisions.BackgroundColor = System.Drawing.SystemColors.Window;
@@ -107,17 +103,12 @@
             dataGridViewCellStyle2.SelectionForeColor = System.Drawing.SystemColors.HighlightText;
             dataGridViewCellStyle2.WrapMode = System.Windows.Forms.DataGridViewTriState.True;
             this.Revisions.ColumnHeadersDefaultCellStyle = dataGridViewCellStyle2;
-=======
-            this.Revisions.BackgroundColor = System.Drawing.SystemColors.Window;
-            this.Revisions.CellBorderStyle = System.Windows.Forms.DataGridViewCellBorderStyle.None;
->>>>>>> 744cbac6
             this.Revisions.ColumnHeadersHeightSizeMode = System.Windows.Forms.DataGridViewColumnHeadersHeightSizeMode.AutoSize;
             this.Revisions.Columns.AddRange(new System.Windows.Forms.DataGridViewColumn[] {
             this.Message,
             this.Author,
             this.Date});
             this.Revisions.ContextMenuStrip = this.CreateTag;
-<<<<<<< HEAD
             dataGridViewCellStyle3.Alignment = System.Windows.Forms.DataGridViewContentAlignment.MiddleLeft;
             dataGridViewCellStyle3.BackColor = System.Drawing.SystemColors.Window;
             dataGridViewCellStyle3.Font = new System.Drawing.Font("Microsoft Sans Serif", 8.25F, System.Drawing.FontStyle.Regular, System.Drawing.GraphicsUnit.Point, ((byte)(0)));
@@ -129,24 +120,11 @@
             this.Revisions.Dock = System.Windows.Forms.DockStyle.Fill;
             this.Revisions.FilterMode = GitUI.DvcsGraph.FilterType.None;
             this.Revisions.Font = new System.Drawing.Font("Microsoft Sans Serif", 8.25F, System.Drawing.FontStyle.Regular, System.Drawing.GraphicsUnit.Point, ((byte)(0)));
-=======
-            dataGridViewCellStyle1.Alignment = System.Windows.Forms.DataGridViewContentAlignment.MiddleLeft;
-            dataGridViewCellStyle1.BackColor = System.Drawing.SystemColors.Window;
-            dataGridViewCellStyle1.Font = new System.Drawing.Font("Tahoma", 9.75F);
-            dataGridViewCellStyle1.ForeColor = System.Drawing.SystemColors.ControlText;
-            dataGridViewCellStyle1.SelectionBackColor = System.Drawing.SystemColors.GradientActiveCaption;
-            dataGridViewCellStyle1.SelectionForeColor = System.Drawing.SystemColors.HighlightText;
-            dataGridViewCellStyle1.WrapMode = System.Windows.Forms.DataGridViewTriState.False;
-            this.Revisions.DefaultCellStyle = dataGridViewCellStyle1;
-            this.Revisions.Dock = System.Windows.Forms.DockStyle.Fill;
-            this.Revisions.FilterMode = GitUI.DvcsGraph.FilterType.None;
->>>>>>> 744cbac6
             this.Revisions.GridColor = System.Drawing.SystemColors.Window;
             this.Revisions.Location = new System.Drawing.Point(0, 0);
             this.Revisions.Margin = new System.Windows.Forms.Padding(3, 4, 3, 4);
             this.Revisions.Name = "Revisions";
             this.Revisions.ReadOnly = true;
-<<<<<<< HEAD
             dataGridViewCellStyle4.Alignment = System.Windows.Forms.DataGridViewContentAlignment.MiddleLeft;
             dataGridViewCellStyle4.BackColor = System.Drawing.SystemColors.Control;
             dataGridViewCellStyle4.ForeColor = System.Drawing.SystemColors.WindowText;
@@ -158,9 +136,6 @@
             dataGridViewCellStyle5.Font = new System.Drawing.Font("Microsoft Sans Serif", 8.25F, System.Drawing.FontStyle.Regular, System.Drawing.GraphicsUnit.Point, ((byte)(0)));
             this.Revisions.RowsDefaultCellStyle = dataGridViewCellStyle5;
             this.Revisions.RowTemplate.DefaultCellStyle.Font = new System.Drawing.Font("Microsoft Sans Serif", 8.25F, System.Drawing.FontStyle.Regular, System.Drawing.GraphicsUnit.Point, ((byte)(0)));
-=======
-            this.Revisions.RowHeadersVisible = false;
->>>>>>> 744cbac6
             this.Revisions.RowTemplate.DefaultCellStyle.SelectionBackColor = System.Drawing.Color.FromArgb(((int)(((byte)(157)))), ((int)(((byte)(185)))), ((int)(((byte)(235)))));
             this.Revisions.RowTemplate.DefaultCellStyle.SelectionForeColor = System.Drawing.SystemColors.HighlightText;
             this.Revisions.RowTemplate.Resizable = System.Windows.Forms.DataGridViewTriState.False;
@@ -200,11 +175,7 @@
             this.toolStripSeparator3,
             this.filterToolStripMenuItem});
             this.CreateTag.Name = "CreateTag";
-<<<<<<< HEAD
-            this.CreateTag.Size = new System.Drawing.Size(255, 396);
-=======
             this.CreateTag.Size = new System.Drawing.Size(255, 418);
->>>>>>> 744cbac6
             this.CreateTag.Opening += new System.ComponentModel.CancelEventHandler(this.CreateTagOpening);
             // 
             // createTagToolStripMenuItem
@@ -352,7 +323,7 @@
             // 
             this.drawNonrelativesGrayToolStripMenuItem.Name = "drawNonrelativesGrayToolStripMenuItem";
             this.drawNonrelativesGrayToolStripMenuItem.Size = new System.Drawing.Size(254, 22);
-            this.drawNonrelativesGrayToolStripMenuItem.Text = "Draw non-relatives gray";
+            this.drawNonrelativesGrayToolStripMenuItem.Text = "Draw non relatives gray";
             this.drawNonrelativesGrayToolStripMenuItem.Click += new System.EventHandler(this.drawNonrelativesGrayToolStripMenuItem_Click);
             // 
             // showAuthorDateToolStripMenuItem
@@ -577,10 +548,7 @@
         private System.Windows.Forms.ToolStripMenuItem showCurrentBranchOnlyToolStripMenuItem;
         private System.Windows.Forms.ToolStripMenuItem showFilteredBranchesToolStripMenuItem;
         private System.Windows.Forms.ToolStripSeparator toolStripSeparator4;
-<<<<<<< HEAD
-=======
         private System.Windows.Forms.ToolStripMenuItem drawNonrelativesGrayToolStripMenuItem;
->>>>>>> 744cbac6
         private System.Windows.Forms.DataGridViewTextBoxColumn Message;
         private System.Windows.Forms.DataGridViewTextBoxColumn Author;
         private System.Windows.Forms.DataGridViewTextBoxColumn Date;
