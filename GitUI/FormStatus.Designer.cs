﻿using System.Windows.Forms;
namespace GitUI
{
    partial class FormStatus
    {
        /// <summary>
        /// Required designer variable.
        /// </summary>
        private System.ComponentModel.IContainer components = null;

        /// <summary>
        /// Clean up any resources being used.
        /// </summary>
        /// <param name="disposing">true if managed resources should be disposed; otherwise, false.</param>
        protected override void Dispose(bool disposing)
        {
            if (disposing && (components != null))
            {
                components.Dispose();
            }
            if (outpuTimer != null)
            {
                outpuTimer.Dispose();
                outpuTimer = null;
            }
            base.Dispose(disposing);
        }

        #region Windows Form Designer generated code

        /// <summary>
        /// Required method for Designer support - do not modify
        /// the contents of this method with the code editor.
        /// </summary>
        private void InitializeComponent()
        {
            this.Ok = new System.Windows.Forms.Button();
            this.MessageTextBox = new System.Windows.Forms.RichTextBox();
            this.ProgressBar = new System.Windows.Forms.ProgressBar();
            this.KeepDialogOpen = new System.Windows.Forms.CheckBox();
            this.Abort = new System.Windows.Forms.Button();
            this.tableLayoutPanel1 = new System.Windows.Forms.TableLayoutPanel();
            this.tableLayoutPanel2 = new System.Windows.Forms.TableLayoutPanel();
            this.splitContainer1 = new System.Windows.Forms.SplitContainer();
            this.picBoxSuccessFail = new System.Windows.Forms.PictureBox();
            this.tableLayoutPanel1.SuspendLayout();
            this.tableLayoutPanel2.SuspendLayout();
            ((System.ComponentModel.ISupportInitialize)(this.splitContainer1)).BeginInit();
            this.splitContainer1.Panel1.SuspendLayout();
            this.splitContainer1.Panel2.SuspendLayout();
            this.splitContainer1.SuspendLayout();
            ((System.ComponentModel.ISupportInitialize)(this.picBoxSuccessFail)).BeginInit();
            this.SuspendLayout();
            // 
            // Ok
            // 
            this.Ok.Anchor = ((System.Windows.Forms.AnchorStyles)((System.Windows.Forms.AnchorStyles.Left | System.Windows.Forms.AnchorStyles.Right)));
            this.Ok.Location = new System.Drawing.Point(461, 5);
            this.Ok.Name = "Ok";
            this.Ok.Size = new System.Drawing.Size(75, 23);
            this.Ok.TabIndex = 0;
            this.Ok.Text = "OK";
            this.Ok.UseCompatibleTextRendering = true;
            this.Ok.UseVisualStyleBackColor = true;
            this.Ok.Click += new System.EventHandler(this.Ok_Click);
            // 
            // Output
            // 
            this.MessageTextBox.BackColor = System.Drawing.SystemColors.Window;
            this.MessageTextBox.BorderStyle = System.Windows.Forms.BorderStyle.FixedSingle;
            this.MessageTextBox.Dock = System.Windows.Forms.DockStyle.Fill;
            this.MessageTextBox.Font = new System.Drawing.Font("Lucida Console", 9F, System.Drawing.FontStyle.Regular, System.Drawing.GraphicsUnit.Point, ((byte)(0)));
            this.MessageTextBox.Location = new System.Drawing.Point(0, 0);
            this.MessageTextBox.Name = "Output";
            this.MessageTextBox.ReadOnly = true;
            this.MessageTextBox.Size = new System.Drawing.Size(489, 261);
            this.MessageTextBox.TabIndex = 0;
            this.MessageTextBox.Text = "";
            // 
            // ProgressBar
            // 
            this.ProgressBar.Anchor = ((System.Windows.Forms.AnchorStyles)((System.Windows.Forms.AnchorStyles.Left | System.Windows.Forms.AnchorStyles.Right)));
            this.ProgressBar.Location = new System.Drawing.Point(3, 4);
            this.ProgressBar.MarqueeAnimationSpeed = 1;
            this.ProgressBar.Name = "ProgressBar";
            this.ProgressBar.Size = new System.Drawing.Size(262, 25);
            this.ProgressBar.Step = 50;
            this.ProgressBar.Style = System.Windows.Forms.ProgressBarStyle.Marquee;
            this.ProgressBar.TabIndex = 3;
            // 
            // KeepDialogOpen
            // 
            this.KeepDialogOpen.Anchor = ((System.Windows.Forms.AnchorStyles)((System.Windows.Forms.AnchorStyles.Left | System.Windows.Forms.AnchorStyles.Right)));
            this.KeepDialogOpen.AutoSize = true;
            this.KeepDialogOpen.Location = new System.Drawing.Point(271, 7);
            this.KeepDialogOpen.Name = "KeepDialogOpen";
            this.KeepDialogOpen.Size = new System.Drawing.Size(103, 19);
            this.KeepDialogOpen.TabIndex = 3;
            this.KeepDialogOpen.Text = "Keep dialog open";
            this.KeepDialogOpen.UseCompatibleTextRendering = true;
            this.KeepDialogOpen.UseVisualStyleBackColor = true;
            this.KeepDialogOpen.CheckedChanged += new System.EventHandler(this.KeepDialogOpen_CheckedChanged);
            // 
            // Abort
            // 
            this.Abort.Anchor = ((System.Windows.Forms.AnchorStyles)((System.Windows.Forms.AnchorStyles.Left | System.Windows.Forms.AnchorStyles.Right)));
            this.Abort.Location = new System.Drawing.Point(380, 5);
            this.Abort.Name = "Abort";
            this.Abort.Size = new System.Drawing.Size(75, 23);
            this.Abort.TabIndex = 3;
            this.Abort.Text = "Abort";
            this.Abort.UseCompatibleTextRendering = true;
            this.Abort.UseVisualStyleBackColor = true;
            this.Abort.Click += new System.EventHandler(this.Abort_Click);
            // 
            // tableLayoutPanel1
            // 
            this.tableLayoutPanel1.AutoSize = true;
            this.tableLayoutPanel1.ColumnCount = 1;
            this.tableLayoutPanel1.ColumnStyles.Add(new System.Windows.Forms.ColumnStyle(System.Windows.Forms.SizeType.Percent, 100F));
            this.tableLayoutPanel1.Controls.Add(this.tableLayoutPanel2, 0, 1);
            this.tableLayoutPanel1.Controls.Add(this.splitContainer1, 0, 0);
            this.tableLayoutPanel1.Dock = System.Windows.Forms.DockStyle.Fill;
            this.tableLayoutPanel1.Location = new System.Drawing.Point(10, 10);
            this.tableLayoutPanel1.Name = "tableLayoutPanel1";
            this.tableLayoutPanel1.RowCount = 2;
            this.tableLayoutPanel1.RowStyles.Add(new System.Windows.Forms.RowStyle(System.Windows.Forms.SizeType.Percent, 100F));
            this.tableLayoutPanel1.RowStyles.Add(new System.Windows.Forms.RowStyle(System.Windows.Forms.SizeType.Absolute, 40F));
            this.tableLayoutPanel1.RowStyles.Add(new System.Windows.Forms.RowStyle(System.Windows.Forms.SizeType.Absolute, 20F));
            this.tableLayoutPanel1.Size = new System.Drawing.Size(545, 307);
            this.tableLayoutPanel1.TabIndex = 3;
            // 
            // tableLayoutPanel2
            // 
            this.tableLayoutPanel2.ColumnCount = 4;
            this.tableLayoutPanel2.ColumnStyles.Add(new System.Windows.Forms.ColumnStyle(System.Windows.Forms.SizeType.Percent, 100F));
            this.tableLayoutPanel2.ColumnStyles.Add(new System.Windows.Forms.ColumnStyle());
            this.tableLayoutPanel2.ColumnStyles.Add(new System.Windows.Forms.ColumnStyle());
            this.tableLayoutPanel2.ColumnStyles.Add(new System.Windows.Forms.ColumnStyle());
            this.tableLayoutPanel2.Controls.Add(this.Ok, 3, 0);
            this.tableLayoutPanel2.Controls.Add(this.Abort, 2, 0);
            this.tableLayoutPanel2.Controls.Add(this.KeepDialogOpen, 1, 0);
            this.tableLayoutPanel2.Controls.Add(this.ProgressBar, 0, 0);
            this.tableLayoutPanel2.Dock = System.Windows.Forms.DockStyle.Fill;
            this.tableLayoutPanel2.Location = new System.Drawing.Point(3, 270);
            this.tableLayoutPanel2.Name = "tableLayoutPanel2";
            this.tableLayoutPanel2.RowCount = 1;
            this.tableLayoutPanel2.RowStyles.Add(new System.Windows.Forms.RowStyle(System.Windows.Forms.SizeType.Percent, 100F));
            this.tableLayoutPanel2.Size = new System.Drawing.Size(539, 34);
            this.tableLayoutPanel2.TabIndex = 0;
            // 
            // splitContainer1
            // 
            this.splitContainer1.Dock = System.Windows.Forms.DockStyle.Fill;
            this.splitContainer1.FixedPanel = System.Windows.Forms.FixedPanel.Panel2;
            this.splitContainer1.IsSplitterFixed = true;
            this.splitContainer1.Location = new System.Drawing.Point(3, 3);
            this.splitContainer1.Name = "splitContainer1";
            // 
            // splitContainer1.Panel1
            // 
            this.splitContainer1.Panel1.Controls.Add(this.MessageTextBox);
            // 
            // splitContainer1.Panel2
            // 
            this.splitContainer1.Panel2.Controls.Add(this.picBoxSuccessFail);
            this.splitContainer1.Size = new System.Drawing.Size(539, 261);
            this.splitContainer1.SplitterDistance = 489;
            this.splitContainer1.TabIndex = 2;
            // 
            // picBoxSuccessFail
            // 
            this.picBoxSuccessFail.Image = global::GitUI.Properties.Resources.success;
            this.picBoxSuccessFail.Location = new System.Drawing.Point(3, 3);
            this.picBoxSuccessFail.Name = "picBoxSuccessFail";
            this.picBoxSuccessFail.Size = new System.Drawing.Size(50, 50);
            this.picBoxSuccessFail.TabIndex = 1;
            this.picBoxSuccessFail.TabStop = false;
            // 
            // FormStatus
            // 
<<<<<<< HEAD
            this.AutoScaleDimensions = new System.Drawing.SizeF(6F, 12F);
=======
            this.AcceptButton = this.Ok;
            this.AutoScaleDimensions = new System.Drawing.SizeF(7F, 15F);
>>>>>>> dd4a0c84
            this.AutoScaleMode = System.Windows.Forms.AutoScaleMode.Font;
            this.CancelButton = this.Abort;
            this.ClientSize = new System.Drawing.Size(565, 327);
            this.ControlBox = false;
            this.Controls.Add(this.tableLayoutPanel1);
            this.MinimumSize = new System.Drawing.Size(500, 200);
            this.Name = "FormStatus";
            this.Padding = new System.Windows.Forms.Padding(10);
            this.StartPosition = System.Windows.Forms.FormStartPosition.CenterParent;
            this.Text = "Process";
            this.FormClosed += new System.Windows.Forms.FormClosedEventHandler(this.FormStatus_FormClosed);
            this.Load += new System.EventHandler(this.FormStatus_Load);
            this.tableLayoutPanel1.ResumeLayout(false);
            this.tableLayoutPanel2.ResumeLayout(false);
            this.tableLayoutPanel2.PerformLayout();
            this.splitContainer1.Panel1.ResumeLayout(false);
            this.splitContainer1.Panel2.ResumeLayout(false);
            ((System.ComponentModel.ISupportInitialize)(this.splitContainer1)).EndInit();
            this.splitContainer1.ResumeLayout(false);
            ((System.ComponentModel.ISupportInitialize)(this.picBoxSuccessFail)).EndInit();
            this.ResumeLayout(false);
            this.PerformLayout();

        }

        #endregion

        private System.Windows.Forms.ProgressBar ProgressBar;
        private System.Windows.Forms.RichTextBox MessageTextBox;
        protected System.Windows.Forms.Button Ok;
        protected System.Windows.Forms.CheckBox KeepDialogOpen;
        protected System.Windows.Forms.Button Abort;
        private TableLayoutPanel tableLayoutPanel1;
        private TableLayoutPanel tableLayoutPanel2;
        private PictureBox picBoxSuccessFail;
        private SplitContainer splitContainer1;
    }
}<|MERGE_RESOLUTION|>--- conflicted
+++ resolved
@@ -179,12 +179,8 @@
             // 
             // FormStatus
             // 
-<<<<<<< HEAD
-            this.AutoScaleDimensions = new System.Drawing.SizeF(6F, 12F);
-=======
             this.AcceptButton = this.Ok;
             this.AutoScaleDimensions = new System.Drawing.SizeF(7F, 15F);
->>>>>>> dd4a0c84
             this.AutoScaleMode = System.Windows.Forms.AutoScaleMode.Font;
             this.CancelButton = this.Abort;
             this.ClientSize = new System.Drawing.Size(565, 327);
