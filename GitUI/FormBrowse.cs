using System;
using System.Collections.Generic;
using System.Collections.Specialized;
using System.Configuration;
using System.Diagnostics;
using System.Drawing;
using System.IO;
using System.Linq;
using System.Net;
using System.Text;
using System.Threading;
using System.Windows.Forms;
using GitCommands;
using GitCommands.Repository;
using GitUI.Hotkey;
using GitUI.Plugin;
using GitUI.RepoHosting;
using GitUI.Script;
using GitUI.Statistics;
using GitUIPluginInterfaces;

#if !__MonoCS__
using Microsoft.WindowsAPICodePack.Taskbar;
#endif
using ResourceManager.Translation;

namespace GitUI
{
    public partial class FormBrowse : GitModuleForm, IBrowseRepo
    {
        #region Translation

        private readonly TranslationString _stashCount =
            new TranslationString("{0} saved {1}");
        private readonly TranslationString _stashPlural =
            new TranslationString("stashes");
        private readonly TranslationString _stashSingular =
            new TranslationString("stash");

        private readonly TranslationString _warningMiddleOfBisect =
            new TranslationString("Your are in the middle of a bisect");
        private readonly TranslationString _warningMiddleOfRebase =
            new TranslationString("You are in the middle of a rebase");
        private readonly TranslationString _warningMiddleOfPatchApply =
            new TranslationString("You are in the middle of a patch apply");

        private readonly TranslationString _hintUnresolvedMergeConflicts =
            new TranslationString("There are unresolved merge conflicts!");

        private static readonly TranslationString _noBranchTitle =
            new TranslationString("no branch");

        private readonly TranslationString _noSubmodulesPresent =
            new TranslationString("No submodules");

        private readonly TranslationString _saveFileFilterCurrentFormat =
            new TranslationString("Current format");
        private readonly TranslationString _saveFileFilterAllFiles =
            new TranslationString("All files");

        private readonly TranslationString _indexLockDeleted =
            new TranslationString("index.lock deleted.");
        private readonly TranslationString _indexLockNotFound =
            new TranslationString("index.lock not found at:");

        private readonly TranslationString _errorCaption =
            new TranslationString("Error");

        private readonly TranslationString _noReposHostPluginLoaded =
            new TranslationString("No repository host plugin loaded.");

        private readonly TranslationString _noReposHostFound =
            new TranslationString("Could not find any relevant repository hosts for the currently open repository.");

        private readonly TranslationString _configureWorkingDirMenu =
            new TranslationString("Configure this menu");

        private readonly TranslationString _alwaysShowCheckoutDlgStr =
            new TranslationString("Always show checkout dialog");

        private readonly TranslationString directoryIsNotAValidRepositoryCaption =
            new TranslationString("Open");

        private readonly TranslationString directoryIsNotAValidRepository =
            new TranslationString("The selected item is not a valid git repository.\n\nDo you want to abort and remove it from the recent repositories list?");

        private readonly TranslationString _updateCurrentSubmodule =
            new TranslationString("Update current submodule");

        #endregion

        private readonly SynchronizationContext syncContext;
        private Dashboard _dashboard;
        private ToolStripItem _rebase;
        private ToolStripItem _bisect;
        private ToolStripItem _warning;

#if !__MonoCS__
        private ThumbnailToolBarButton _commitButton;
        private ThumbnailToolBarButton _pushButton;
        private ThumbnailToolBarButton _pullButton;
        private bool _toolbarButtonsCreated;
#endif
        private bool _dontUpdateOnIndexChange;
        private ToolStripGitStatus _toolStripGitStatus;
        private FilterRevisionsHelper filterRevisionsHelper;
        private FilterBranchHelper _FilterBranchHelper;

        private const string DiffTabPageTitleBase = "Diff";

        /// <summary>For VS designer</summary>
        private FormBrowse()
            : this(null, string.Empty) { }

        public FormBrowse(GitUICommands aCommands, string filter)
            : base(true, aCommands)
        {
            syncContext = SynchronizationContext.Current;

            InitializeComponent();
           
            // set tab page images
            {
                var imageList = new ImageList();
                CommitInfoTabControl.ImageList = imageList;
                imageList.ColorDepth = ColorDepth.Depth8Bit;
                imageList.Images.Add(global::GitUI.Properties.Resources.IconCommit);
                imageList.Images.Add(global::GitUI.Properties.Resources.IconFileTree);
                imageList.Images.Add(global::GitUI.Properties.Resources.IconDiff);
                CommitInfoTabControl.TabPages[0].ImageIndex = 0;
                CommitInfoTabControl.TabPages[1].ImageIndex = 1;
                CommitInfoTabControl.TabPages[2].ImageIndex = 2;
            }

            if (aCommands != null)
            {
                RevisionGrid.UICommandsSource = this;
                repoObjectsTree.UICommandsSource = this;
            }

            AsyncLoader.DoAsync(() => PluginLoader.Load(), () => RegisterPlugins());
            RevisionGrid.GitModuleChanged += DashboardGitModuleChanged;
            filterRevisionsHelper = new FilterRevisionsHelper(toolStripTextBoxFilter, toolStripDropDownButton1, RevisionGrid, toolStripLabel2, this);
            _FilterBranchHelper = new FilterBranchHelper(toolStripBranches, toolStripDropDownButton2, RevisionGrid);
            Translate();

            if (Settings.ShowGitStatusInBrowseToolbar)
            {
                _toolStripGitStatus = new ToolStripGitStatus
                                 {
                                     ImageTransparentColor = Color.Magenta
                                 };
                if (aCommands != null)
                    _toolStripGitStatus.UICommandsSource = this;
                _toolStripGitStatus.Click += StatusClick;
                ToolStrip.Items.Insert(ToolStrip.Items.IndexOf(toolStripButton1), _toolStripGitStatus);
                ToolStrip.Items.Remove(toolStripButton1);
                _toolStripGitStatus.CommitTranslatedString = toolStripButton1.Text;
            }
            RevisionGrid.SelectionChanged += RevisionGridSelectionChanged;
            DiffText.ExtraDiffArgumentsChanged += DiffTextExtraDiffArgumentsChanged;
            filterRevisionsHelper.SetFilter(filter);
            DiffText.SetFileLoader(getNextPatchFile);

            GitTree.ImageList = new ImageList();
            GitTree.ImageList.Images.Add(Properties.Resources.New); //File
            GitTree.ImageList.Images.Add(Properties.Resources.Folder); //Folder
            GitTree.ImageList.Images.Add(Properties.Resources.IconFolderSubmodule); //Submodule

            GitTree.MouseDown += GitTree_MouseDown;
            GitTree.MouseMove += GitTree_MouseMove;

            this.HotkeysEnabled = true;
            this.Hotkeys = HotkeySettingsManager.LoadHotkeys(HotkeySettingsName);
            this.toolPanel.SplitterDistance = this.ToolStrip.Height;
            this._dontUpdateOnIndexChange = false;
            
            GitUICommandsChanged += (a, oldcommands) =>
            {
                RefreshPullIcon();
                oldcommands.PostRepositoryChanged -= UICommands_PostRepositoryChanged;
                UICommands.PostRepositoryChanged += UICommands_PostRepositoryChanged;
                oldcommands.BrowseRepo = null;
                UICommands.BrowseRepo = this;
            };
            
            if (aCommands != null)
            {
                RefreshPullIcon();
                UICommands.PostRepositoryChanged += UICommands_PostRepositoryChanged;
                UICommands.BrowseRepo = this;                
            }

            dontSetAsDefaultToolStripMenuItem.Checked = Settings.DonSetAsLastPullAction;
        }

        void UICommands_PostRepositoryChanged(object sender, GitUIBaseEventArgs e)
        {
            RefreshRevisions();
        }

        private void RefreshRevisions()
        {
            if (_dashboard == null || !_dashboard.Visible)
            {
                RevisionGrid.ForceRefreshRevisions();
                InternalInitialize(false);
            }
        }
    
        #region IBrowseRepo
        public void GoToRevision(string revision)
        {
            RevisionGrid.GoToRevision(revision);
        }

        #endregion

        private void ShowDashboard()
        {
            if (_dashboard == null)
            {
                _dashboard = new Dashboard();
                _dashboard.GitModuleChanged += DashboardGitModuleChanged;
                toolPanel.Panel2.Controls.Add(_dashboard);
                _dashboard.Dock = DockStyle.Fill;
            }
            else
                _dashboard.Refresh();
            _dashboard.Visible = true;
            _dashboard.BringToFront();
            _dashboard.ShowRecentRepositories();
        }

        private void HideDashboard()
        {
            if (_dashboard != null)
                _dashboard.Visible = false;
        }

        private void DashboardGitModuleChanged(GitModule module)
        {
            SetGitModule(module);
        }

        private void GitTree_AfterSelect(object sender, TreeViewEventArgs e)
        {
            var item = e.Node.Tag as GitItem;
            if (item == null)
                return;

            if (item.IsBlob)
                FileText.ViewGitItem(item.FileName, item.Guid);
            else if (item.IsCommit)
                FileText.ViewText(item.FileName,
                    GitCommandHelpers.GetSubmoduleText(Module, item.FileName, item.Guid));
            else
                FileText.ViewText("", "");
        }

        private void BrowseLoad(object sender, EventArgs e)
        {
#if !__MonoCS__
            if (Settings.RunningOnWindows() && TaskbarManager.IsPlatformSupported)
            {
                TaskbarManager.Instance.ApplicationId = "GitExtensions";
            }
#endif

            RevisionGrid.Load();
            _FilterBranchHelper.InitToolStripBranchFilter();

            Cursor.Current = Cursors.WaitCursor;
            InternalInitialize(false);
            RevisionGrid.Focus();
            RevisionGrid.IndexWatcher.Reset();

            RevisionGrid.IndexWatcher.Changed += _indexWatcher_Changed;

            Cursor.Current = Cursors.Default;

            try
            {
                if (Settings.PlaySpecialStartupSound)
                {
                    using (var cow_moo = Properties.Resources.cow_moo)
                        new System.Media.SoundPlayer(cow_moo).Play();
                }
            }
            catch // This code is just for fun, we do not want the program to crash because of it.
            {
            }
        }

        void _indexWatcher_Changed(bool indexChanged)
        {
            syncContext.Post(o =>
            {
                RefreshButton.Image = indexChanged && Settings.UseFastChecks && Module.ValidWorkingDir()
                                          ? GitUI.Properties.Resources.arrow_refresh_dirty
                                          : GitUI.Properties.Resources.arrow_refresh;
            }, this);
        }

        private bool pluginsLoaded;
        private void LoadPluginsInPluginMenu()
        {
            if (!pluginsLoaded)
            {
                foreach (var plugin in LoadedPlugins.Plugins)
                {
                    var item = new ToolStripMenuItem { Text = plugin.Description, Tag = plugin };
                    item.Click += ItemClick;
                    pluginsToolStripMenuItem.DropDownItems.Add(item);
                }
                pluginsLoaded = true;
                UpdatePluginMenu(Module.ValidWorkingDir());
            }
        }

        /// <summary>
        ///   Execute plugin
        /// </summary>
        private void ItemClick(object sender, EventArgs e)
        {
            var menuItem = sender as ToolStripMenuItem;
            if (menuItem == null)
                return;

            var plugin = menuItem.Tag as IGitPlugin;
            if (plugin == null)
                return;

            var eventArgs = new GitUIEventArgs(this, UICommands);

            bool refresh = plugin.Execute(eventArgs);
            if (refresh)
                RefreshToolStripMenuItemClick(null, null);
        }

        private void UpdatePluginMenu(bool validWorkingDir)
        {
            foreach (ToolStripItem item in pluginsToolStripMenuItem.DropDownItems)
            {
                var plugin = item.Tag as IGitPluginForRepository;

                item.Enabled = plugin == null || validWorkingDir;
            }
        }

        private void RegisterPlugins()
        {
            foreach (var plugin in LoadedPlugins.Plugins)
                plugin.Register(UICommands);

            UICommands.RaisePostRegisterPlugin(this);
        }

        private void UnregisterPlugins()
        {
            foreach (var plugin in LoadedPlugins.Plugins)
                plugin.Unregister(UICommands);
        }

        /// <summary>Refreshes the UI.</summary>
        private void InternalInitialize(bool hard)
        {
            Cursor.Current = Cursors.WaitCursor;

            UICommands.RaisePreBrowseInitialize(this);

            bool validWorkingDir = Module.ValidWorkingDir();
            bool hasWorkingDir = !string.IsNullOrEmpty(Module.WorkingDir);
            branchSelect.Text = validWorkingDir ? Module.GetSelectedBranch() : "";
            if (hasWorkingDir)
                HideDashboard();
            else
                ShowDashboard();
            toolStripButtonLevelUp.Enabled = hasWorkingDir;
            CommitInfoTabControl.Visible = validWorkingDir;
            fileExplorerToolStripMenuItem.Enabled = validWorkingDir;
            commandsToolStripMenuItem.Enabled = validWorkingDir;
            manageRemoteRepositoriesToolStripMenuItem1.Enabled = validWorkingDir;
            branchSelect.Enabled = validWorkingDir;
            toolStripButton1.Enabled = validWorkingDir;
            if (_toolStripGitStatus != null)
                _toolStripGitStatus.Enabled = validWorkingDir;
            toolStripButtonPull.Enabled = validWorkingDir;
            toolStripButtonPush.Enabled = validWorkingDir;
            submodulesToolStripMenuItem.Enabled = validWorkingDir;
            UpdatePluginMenu(validWorkingDir);
            gitMaintenanceToolStripMenuItem.Enabled = validWorkingDir;
            editgitignoreToolStripMenuItem1.Enabled = validWorkingDir;
            editgitattributesToolStripMenuItem.Enabled = validWorkingDir;
            editmailmapToolStripMenuItem.Enabled = validWorkingDir;
            toolStripSplitStash.Enabled = validWorkingDir;
            commitcountPerUserToolStripMenuItem.Enabled = validWorkingDir;
            _createPullRequestsToolStripMenuItem.Enabled = validWorkingDir;
            _viewPullRequestsToolStripMenuItem.Enabled = validWorkingDir;
            //Only show "Repository hosts" menu item when there is at least 1 repository host plugin loaded
            _repositoryHostsToolStripMenuItem.Visible = RepoHosts.GitHosters.Count > 0;
            if (RepoHosts.GitHosters.Count == 1)
                _repositoryHostsToolStripMenuItem.Text = RepoHosts.GitHosters[0].Description;
            _FilterBranchHelper.InitToolStripBranchFilter();
            if (hard && hasWorkingDir)
                ShowRevisions();
            RefreshWorkingDirCombo();
            Text = GenerateWindowTitle(Module.WorkingDir, validWorkingDir, branchSelect.Text);
            DiffText.Font = Settings.DiffFont;
            UpdateJumplist(validWorkingDir);

            CheckForMergeConflicts();
            UpdateStashCount();

            // load custom user menu
            LoadUserMenu();

            repoObjectsTree.Reload();
            UICommands.RaisePostBrowseInitialize(this);
            
            Cursor.Current = Cursors.Default;
        }

        private void RefreshWorkingDirCombo()
        {
            if (Settings.RecentReposComboMinWidth > 0)
            {
                _NO_TRANSLATE_Workingdir.AutoSize = false;
                _NO_TRANSLATE_Workingdir.Width = Settings.RecentReposComboMinWidth;
            }
            else
                _NO_TRANSLATE_Workingdir.AutoSize = true;

            Repository r = null;
            if (Repositories.RepositoryHistory.Repositories.Count > 0)
                r = Repositories.RepositoryHistory.Repositories[0];

            List<RecentRepoInfo> mostRecentRepos = new List<RecentRepoInfo>();

            if (r == null || !r.Path.Equals(Module.WorkingDir, StringComparison.InvariantCultureIgnoreCase))
                Repositories.AddMostRecentRepository(Module.WorkingDir);

            using (var graphics = CreateGraphics())
            {
                var splitter = new RecentRepoSplitter
                {
                    measureFont = _NO_TRANSLATE_Workingdir.Font,
                    graphics = graphics
                };
                splitter.SplitRecentRepos(Repositories.RepositoryHistory.Repositories, mostRecentRepos, mostRecentRepos);
            }

            RecentRepoInfo ri = mostRecentRepos.Find((e) => e.Repo.Path.Equals(Module.WorkingDir, StringComparison.InvariantCultureIgnoreCase));

            if (ri == null)
                _NO_TRANSLATE_Workingdir.Text = Module.WorkingDir;
            else
                _NO_TRANSLATE_Workingdir.Text = ri.Caption;
        }

        /// <summary>
        /// Returns a short name for repository.
        /// If the repository contains a description it is returned,
        /// otherwise the last part of path is returned.
        /// </summary>
        /// <param name="repositoryDir">Path to repository.</param>
        /// <returns>Short name for repository</returns>
        private static String GetRepositoryShortName(string repositoryDir)
        {
            DirectoryInfo dirInfo = new DirectoryInfo(repositoryDir);
            if (dirInfo.Exists)
            {
                string desc = ReadRepositoryDescription(repositoryDir);
                if (desc.IsNullOrEmpty())
                {
                    desc = Repositories.RepositoryHistory.Repositories
                        .Where(repo => repo.Path.Equals(repositoryDir, StringComparison.CurrentCultureIgnoreCase)).Select(repo => repo.Title)
                        .FirstOrDefault();
                }
                return desc ?? dirInfo.Name;
            }
            return dirInfo.Name;
        }

        /// <summary>Updates the UI with the correct userscript(s).</summary>
        private void LoadUserMenu()
        {
            var scripts = ScriptManager.GetScripts().Where(script => script.Enabled
                && script.OnEvent == ScriptEvent.ShowInUserMenuBar).ToList();

            for (int i = ToolStrip.Items.Count - 1; i >= 0; i--)
                if (ToolStrip.Items[i].Tag != null &&
                    ToolStrip.Items[i].Tag as String == "userscript")
                    ToolStrip.Items.RemoveAt(i);

            if (scripts.Count == 0)
                return;

            ToolStripSeparator toolstripseparator = new ToolStripSeparator();
            toolstripseparator.Tag = "userscript";
            ToolStrip.Items.Add(toolstripseparator);

            foreach (ScriptInfo scriptInfo in scripts)
            {
                ToolStripButton tempButton = new ToolStripButton();
                //store scriptname
                tempButton.Text = scriptInfo.Name;
                tempButton.Tag = "userscript";
                //add handler
                tempButton.Click += UserMenu_Click;
                tempButton.Enabled = true;
                tempButton.Visible = true;
                //tempButton.Image = GitUI.Properties.Resources.bug;
                //scriptInfo.Icon = "Cow";
                tempButton.Image = scriptInfo.GetIcon();
                tempButton.DisplayStyle = ToolStripItemDisplayStyle.ImageAndText;
                //add to toolstrip
                ToolStrip.Items.Add(tempButton);
            }
        }

        private void UserMenu_Click(object sender, EventArgs e)
        {
            ScriptRunner.RunScript(Module, ((ToolStripButton)sender).Text, null);
            RevisionGrid.RefreshRevisions();
        }

        private void UpdateJumplist(bool validWorkingDir)
        {
#if !__MonoCS__
            if (Settings.RunningOnWindows() && TaskbarManager.IsPlatformSupported)
            {
                if (validWorkingDir)
                {
                    string repositoryDescription = GetRepositoryShortName(Module.WorkingDir);
                    string baseFolder = Path.Combine(Settings.ApplicationDataPath, "Recent");
                    if (!Directory.Exists(baseFolder))
                    {
                        Directory.CreateDirectory(baseFolder);
                    }

                    //Remove InvalidPathChars
                    StringBuilder sb = new StringBuilder(repositoryDescription);
                    foreach (char c in Path.GetInvalidFileNameChars())
                    {
                        sb.Replace(c, '_');
                    }

                    string path = Path.Combine(baseFolder, String.Format("{0}.{1}", sb, "gitext"));
                    File.WriteAllText(path, Module.WorkingDir);
                    JumpList.AddToRecent(path);

                    var JList = JumpList.CreateJumpListForIndividualWindow(TaskbarManager.Instance.ApplicationId, Handle);
                    JList.ClearAllUserTasks();

                    //to control which category Recent/Frequent is displayed
                    JList.KnownCategoryToDisplay = JumpListKnownCategoryType.Recent;

                    JList.Refresh();
                }

                CreateOrUpdateTaskBarButtons(validWorkingDir);
            }
#endif
        }

        private void CreateOrUpdateTaskBarButtons(bool validRepo)
        {
#if !__MonoCS__
            if (Settings.RunningOnWindows() && TaskbarManager.IsPlatformSupported)
            {
                if (!_toolbarButtonsCreated)
                {
                    _commitButton = new ThumbnailToolBarButton(MakeIcon(toolStripButton1.Image, 48, true), toolStripButton1.Text);
                    _commitButton.Click += ToolStripButton1Click;

                    _pushButton = new ThumbnailToolBarButton(MakeIcon(toolStripButtonPush.Image, 48, true), toolStripButtonPush.Text);
                    _pushButton.Click += PushToolStripMenuItemClick;

                    _pullButton = new ThumbnailToolBarButton(MakeIcon(toolStripButtonPull.Image, 48, true), toolStripButtonPull.Text);
                    _pullButton.Click += PullToolStripMenuItemClick;

                    _toolbarButtonsCreated = true;
                    ThumbnailToolBarButton[] buttons = new[] { _commitButton, _pullButton, _pushButton };

                    //Call this method using reflection.  This is a workaround to *not* reference WPF libraries, becuase of how the WindowsAPICodePack was implimented.
                    TaskbarManager.Instance.ThumbnailToolBars.AddButtons(Handle, buttons);
                }

                _commitButton.Enabled = validRepo;
                _pushButton.Enabled = validRepo;
                _pullButton.Enabled = validRepo;
            }
#endif
        }

        /// <summary>
        /// Converts an image into an icon.  This was taken off of the interwebs.
        /// It's on a billion different sites and forum posts, so I would say its creative commons by now. -tekmaven
        /// </summary>
        /// <param name="img">The image that shall become an icon</param>
        /// <param name="size">The width and height of the icon. Standard
        /// sizes are 16x16, 32x32, 48x48, 64x64.</param>
        /// <param name="keepAspectRatio">Whether the image should be squashed into a
        /// square or whether whitespace should be put around it.</param>
        /// <returns>An icon!!</returns>
        private static Icon MakeIcon(Image img, int size, bool keepAspectRatio)
        {
            Bitmap square = new Bitmap(size, size); // create new bitmap
            Graphics g = Graphics.FromImage(square); // allow drawing to it

            int x, y, w, h; // dimensions for new image

            if (!keepAspectRatio || img.Height == img.Width)
            {
                // just fill the square
                x = y = 0; // set x and y to 0
                w = h = size; // set width and height to size
            }
            else
            {
                // work out the aspect ratio
                float r = (float)img.Width / (float)img.Height;

                // set dimensions accordingly to fit inside size^2 square
                if (r > 1)
                { // w is bigger, so divide h by r
                    w = size;
                    h = (int)((float)size / r);
                    x = 0; y = (size - h) / 2; // center the image
                }
                else
                { // h is bigger, so multiply w by r
                    w = (int)((float)size * r);
                    h = size;
                    y = 0; x = (size - w) / 2; // center the image
                }
            }

            // make the image shrink nicely by using HighQualityBicubic mode
            g.InterpolationMode = System.Drawing.Drawing2D.InterpolationMode.HighQualityBicubic;
            g.DrawImage(img, x, y, w, h); // draw image with specified dimensions
            g.Flush(); // make sure all drawing operations complete before we get the icon

            // following line would work directly on any image, but then
            // it wouldn't look as nice.
            return Icon.FromHandle(square.GetHicon());
        }

        /// <summary>Updates the UI with the correct stash count.</summary>
        private void UpdateStashCount()
        {
            if (Settings.ShowStashCount)
            {
                int stashCount = Module.GetStashes().Count;
                toolStripSplitStash.Text = string.Format(_stashCount.Text, stashCount,
                                                         stashCount != 1 ? _stashPlural.Text : _stashSingular.Text);
            }
            else
            {
                toolStripSplitStash.Text = string.Empty;
            }
        }

        private void CheckForMergeConflicts()
        {
            bool validWorkingDir = Module.ValidWorkingDir();

            if (validWorkingDir && Module.InTheMiddleOfBisect())
            {
                if (_bisect == null)
                {
                    _bisect = new WarningToolStripItem { Text = _warningMiddleOfBisect.Text };
                    _bisect.Click += BisectClick;
                    statusStrip.Items.Add(_bisect);
                }
            }
            else
            {
                if (_bisect != null)
                {
                    _bisect.Click -= BisectClick;
                    statusStrip.Items.Remove(_bisect);
                    _bisect = null;
                }
            }

            if (validWorkingDir &&
                (Module.InTheMiddleOfRebase() || Module.InTheMiddleOfPatch()))
            {
                if (_rebase == null)
                {
                    _rebase = new WarningToolStripItem
                                  {
                                      Text = Module.InTheMiddleOfRebase()
                                                 ? _warningMiddleOfRebase.Text
                                                 : _warningMiddleOfPatchApply.Text
                                  };
                    _rebase.Click += RebaseClick;
                    statusStrip.Items.Add(_rebase);
                }
            }
            else
            {
                if (_rebase != null)
                {
                    _rebase.Click -= RebaseClick;
                    statusStrip.Items.Remove(_rebase);
                    _rebase = null;
                }
            }

            if (validWorkingDir && Module.InTheMiddleOfConflictedMerge() &&
                !Directory.Exists(Module.GetGitDirectory() + "rebase-apply\\"))
            {
                if (_warning == null)
                {
                    _warning = new WarningToolStripItem { Text = _hintUnresolvedMergeConflicts.Text };
                    _warning.Click += WarningClick;
                    statusStrip.Items.Add(_warning);
                }
            }
            else
            {
                if (_warning != null)
                {
                    _warning.Click -= WarningClick;
                    statusStrip.Items.Remove(_warning);
                    _warning = null;
                }
            }

            //Only show status strip when there are status items on it.
            //There is always a close (x) button, do not count first item.
            if (statusStrip.Items.Count > 1)
                statusStrip.Show();
            else
                statusStrip.Hide();
        }

        /// <summary>
        /// Generates main window title according to given repository.
        /// </summary>
        /// <param name="workingDir">Path to repository.</param>
        /// <param name="isWorkingDirValid">If the given path contains valid repository.</param>
        /// <param name="branchName">Current branch name.</param>
        private static string GenerateWindowTitle(string workingDir, bool isWorkingDirValid, string branchName)
        {
#if DEBUG
            const string defaultTitle = "Git Extensions -> DEBUG <-";
            const string repositoryTitleFormat = "{0} ({1}) - Git Extensions -> DEBUG <-";
#else
            const string defaultTitle = "Git Extensions";
            const string repositoryTitleFormat = "{0} ({1}) - Git Extensions";
#endif
            if (!isWorkingDirValid)
                return defaultTitle;
            string repositoryDescription = GetRepositoryShortName(workingDir);
            if (string.IsNullOrEmpty(branchName))
                branchName = _noBranchTitle.Text;
            return string.Format(repositoryTitleFormat, repositoryDescription, branchName.Trim('(', ')'));
        }

        /// <summary>
        /// Reads repository description's first line from ".git\description" file.
        /// </summary>
        /// <param name="workingDir">Path to repository.</param>
        /// <returns>If the repository has description, returns that description, else returns <c>null</c>.</returns>
        private static string ReadRepositoryDescription(string workingDir)
        {
            const string repositoryDescriptionFileName = "description";
            const string defaultDescription = "Unnamed repository; edit this file 'description' to name the repository.";

            var repositoryPath = GitModule.GetGitDirectory(workingDir);
            var repositoryDescriptionFilePath = Path.Combine(repositoryPath, repositoryDescriptionFileName);
            if (!File.Exists(repositoryDescriptionFilePath))
                return null;
            try
            {
                var repositoryDescription = File.ReadLines(repositoryDescriptionFilePath).FirstOrDefault();
                return string.Equals(repositoryDescription, defaultDescription, StringComparison.CurrentCulture)
                           ? null
                           : repositoryDescription;
            }
            catch (IOException)
            {
                return null;
            }
        }

        private void RebaseClick(object sender, EventArgs e)
        {
            if (Module.InTheMiddleOfRebase())
                UICommands.StartRebaseDialog(this, null);
            else
                UICommands.StartApplyPatchDialog(this);
        }


        private void ShowRevisions()
        {
            if (RevisionGrid.IndexWatcher.IndexChanged)
            {
                RevisionGrid.RefreshRevisions();
                FillFileTree();
                FillDiff();
                FillCommitInfo();
            }
            RevisionGrid.IndexWatcher.Reset();
        }

        //store strings to not keep references to nodes
        private readonly Stack<string> lastSelectedNodes = new Stack<string>();

        private void FillFileTree()
        {
            if (CommitInfoTabControl.SelectedTab != TreeTabPage)
                return;

            try
            {
                GitTree.SuspendLayout();
                // Save state only when there is selected node
                if (GitTree.SelectedNode != null)
                {
                    TreeNode node = GitTree.SelectedNode;
                    FileText.SaveCurrentScrollPos();
                    lastSelectedNodes.Clear();
                    while (node != null)
                    {
                        lastSelectedNodes.Push(node.Text);
                        node = node.Parent;
                    }
                }

                // Refresh tree
                GitTree.Nodes.Clear();
                //restore selected file and scroll position when new selection is done
                if (RevisionGrid.GetSelectedRevisions().Count > 0)
                {
                    LoadInTree(RevisionGrid.GetSelectedRevisions()[0].SubItems, GitTree.Nodes);
                    //GitTree.Sort();
                    TreeNode lastMatchedNode = null;
                    // Load state
                    var currenNodes = GitTree.Nodes;
                    TreeNode matchedNode = null;
                    while (lastSelectedNodes.Count > 0 && currenNodes != null)
                    {
                        var next = lastSelectedNodes.Pop();
                        foreach (TreeNode node in currenNodes)
                        {
                            if (node.Text != next && next.Length != 40)
                                continue;

                            node.Expand();
                            matchedNode = node;
                            break;
                        }
                        if (matchedNode == null)
                            currenNodes = null;
                        else
                        {
                            lastMatchedNode = matchedNode;
                            currenNodes = matchedNode.Nodes;
                        }
                    }
                    //if there is no exact match, don't restore scroll position
                    if (lastMatchedNode != matchedNode)
                        FileText.ResetCurrentScrollPos();
                    GitTree.SelectedNode = lastMatchedNode;
                }
                if (GitTree.SelectedNode == null)
                {
                    FileText.ViewText("", "");
                }
            }
            finally
            {
                GitTree.ResumeLayout();
            }
        }

        private void FillDiff()
        {
            DiffTabPage.Text = string.Format("{0}", DiffTabPageTitleBase);

            if (CommitInfoTabControl.SelectedTab != DiffTabPage)
            {
                return;
            }

            var revisions = RevisionGrid.GetSelectedRevisions();

            DiffText.SaveCurrentScrollPos();

            DiffFiles.SetDiffs(revisions);

            switch (revisions.Count)
            {
                case 0:
                    DiffTabPage.Text = string.Format("{0} (no selection)", DiffTabPageTitleBase);
                    break;

                case 1: // diff "parent" --> "selected revision"
                    var revision = revisions[0];
                    if (revision != null && revision.ParentGuids != null && revision.ParentGuids.Length != 0)
                        DiffTabPage.Text = string.Format("{0} (A: parent --> B: selection)", DiffTabPageTitleBase);
                    break;

                case 2: // diff "first clicked revision" --> "second clicked revision"
                    bool artificialRevSelected = revisions[0].IsArtificial() || revisions[1].IsArtificial();
                    if (!artificialRevSelected)
                        DiffTabPage.Text = string.Format("{0} (A: first --> B: second)", DiffTabPageTitleBase);
                    break;

                default: // more than 2 revisions selected => no diff
                    DiffTabPage.Text = string.Format("{0} (not supported)", DiffTabPageTitleBase);
                    break;
            }
        }

        private void FillCommitInfo()
        {
            if (CommitInfoTabControl.SelectedTab != CommitInfoTabPage)
                return;

            if (RevisionGrid.GetSelectedRevisions().Count == 0)
                return;

            var revision = RevisionGrid.GetSelectedRevisions()[0];
            var children = RevisionGrid.GetRevisionChildren(revision.Guid);

            if (revision != null)
                RevisionInfo.SetRevisionWithChildren(revision, children);
        }

        public void FileHistoryOnClick(object sender, EventArgs e)
        {
            var item = GitTree.SelectedNode.Tag as GitItem;

            if (item == null)
                return;

            IList<GitRevision> revisions = RevisionGrid.GetSelectedRevisions();

            if (revisions.Count == 0)
                UICommands.StartFileHistoryDialog(this, item.FileName);
            else
                UICommands.StartFileHistoryDialog(this, item.FileName, revisions[0], false, false);
        }

        public void FindFileOnClick(object sender, EventArgs e)
        {
            string selectedItem;
            using (var searchWindow = new SearchWindow<string>(FindFileMatches)
            {
                Owner = this
            })
            {
                searchWindow.ShowDialog(this);
                selectedItem = searchWindow.SelectedItem;
            }
            if (string.IsNullOrEmpty(selectedItem))
            {
                return;
            }

            string[] items = selectedItem.Split(new[] { '/' });
            TreeNodeCollection nodes = GitTree.Nodes;

            for (int i = 0; i < items.Length - 1; i++)
            {
                TreeNode selectedNode = Find(nodes, items[i]);

                if (selectedNode == null)
                {
                    return; //Item does not exist in the tree
                }

                selectedNode.Expand();
                nodes = selectedNode.Nodes;
            }

            var lastItem = Find(nodes, items[items.Length - 1]);
            if (lastItem != null)
            {
                GitTree.SelectedNode = lastItem;
            }
        }

        private static TreeNode Find(TreeNodeCollection nodes, string label)
        {
            for (int i = 0; i < nodes.Count; i++)
            {
                if (nodes[i].Text == label)
                {
                    return nodes[i];
                }
            }
            return null;
        }

        private IList<string> FindFileMatches(string name)
        {
            var candidates = Module.GetFullTree(RevisionGrid.GetSelectedRevisions()[0].TreeGuid);

            string nameAsLower = name.ToLower();

            return candidates.Where(fileName => fileName.ToLower().Contains(nameAsLower)).ToList();
        }

        public void OpenWithOnClick(object sender, EventArgs e)
        {
            var gitItem = GitTree.SelectedNode.Tag as GitItem;
            if (gitItem == null || !gitItem.IsBlob)
                return;

            var fileName = gitItem.FileName;
            if (fileName.Contains("\\") && fileName.LastIndexOf("\\") < fileName.Length)
                fileName = fileName.Substring(fileName.LastIndexOf('\\') + 1);
            if (fileName.Contains("/") && fileName.LastIndexOf("/") < fileName.Length)
                fileName = fileName.Substring(fileName.LastIndexOf('/') + 1);

            fileName = (Path.GetTempPath() + fileName).Replace(Settings.PathSeparatorWrong, Settings.PathSeparator);
            Module.SaveBlobAs(fileName, gitItem.Guid);
            OsShellUtil.OpenAs(fileName);
        }

        private void FileTreeContextMenu_Opening(object sender, System.ComponentModel.CancelEventArgs e)
        {
            var gitItem = (GitTree.SelectedNode != null) ? GitTree.SelectedNode.Tag as GitItem : null;
            var enableItems = gitItem != null && gitItem.IsBlob;

            saveAsToolStripMenuItem.Enabled = enableItems;
            openFileToolStripMenuItem.Enabled = enableItems;
            openFileWithToolStripMenuItem.Enabled = enableItems;
            openWithToolStripMenuItem.Enabled = enableItems;
            copyFilenameToClipboardToolStripMenuItem.Enabled = enableItems;
            editCheckedOutFileToolStripMenuItem.Enabled = enableItems;
        }

        public void OpenOnClick(object sender, EventArgs e)
        {
            try
            {
                var gitItem = GitTree.SelectedNode.Tag as GitItem;
                if (gitItem == null || !gitItem.IsBlob)
                    return;

                var fileName = gitItem.FileName;
                if (fileName.Contains("\\") && fileName.LastIndexOf("\\") < fileName.Length)
                    fileName = fileName.Substring(fileName.LastIndexOf('\\') + 1);
                if (fileName.Contains("/") && fileName.LastIndexOf("/") < fileName.Length)
                    fileName = fileName.Substring(fileName.LastIndexOf('/') + 1);

                fileName = (Path.GetTempPath() + fileName).Replace(Settings.PathSeparatorWrong, Settings.PathSeparator);

                Module.SaveBlobAs(fileName, (gitItem).Guid);

                Process.Start(fileName);
            }
            catch (Exception ex)
            {
                MessageBox.Show(this, ex.Message);
            }
        }

        protected void LoadInTree(IEnumerable<IGitItem> items, TreeNodeCollection node)
        {
            var sortedItems = items.OrderBy(gi => gi, new GitFileTreeComparer());

            foreach (var item in sortedItems)
            {
                var subNode = node.Add(item.Name);
                subNode.Tag = item;

                var gitItem = item as GitItem;

                if (gitItem == null)
                    subNode.Nodes.Add(new TreeNode());
                else
                {
                    if (gitItem.IsTree)
                    {
                        subNode.ImageIndex = 1;
                        subNode.SelectedImageIndex = 1;
                        subNode.Nodes.Add(new TreeNode());
                    }
                    else
                        if (gitItem.IsCommit)
                        {
                            subNode.ImageIndex = 2;
                            subNode.SelectedImageIndex = 2;
                            subNode.Text = item.Name + " (Submodule)";
                        }
                }
            }
        }

        private void RevisionGridSelectionChanged(object sender, EventArgs e)
        {
            try
            {
                var revisions = RevisionGrid.GetSelectedRevisions();

                if (revisions.Count > 0 &&
                    (revisions[0].Guid == GitRevision.UnstagedGuid ||
                     revisions[0].Guid == GitRevision.IndexGuid))
                {
                    CommitInfoTabControl.RemoveIfExists(CommitInfoTabPage);
                    CommitInfoTabControl.RemoveIfExists(TreeTabPage);
                }
                else
                {
                    CommitInfoTabControl.InsertIfNotExists(0, CommitInfoTabPage);
                    CommitInfoTabControl.InsertIfNotExists(1, TreeTabPage);
                }

                //RevisionGrid.HighlightSelectedBranch();

                FillFileTree();
                FillDiff();
                FillCommitInfo();
            }
            catch (Exception ex)
            {
                Trace.WriteLine(ex.Message);
            }
        }

        private void OpenToolStripMenuItemClick(object sender, EventArgs e)
        {
            GitModule module = Open.OpenModule(this);
            if (module != null)
                SetGitModule(module);
        }

        private void CheckoutToolStripMenuItemClick(object sender, EventArgs e)
        {
            UICommands.StartCheckoutRevisionDialog(this);
        }

        private void GitTreeDoubleClick(object sender, EventArgs e)
        {
            if (GitTree.SelectedNode == null || !(GitTree.SelectedNode.Tag is IGitItem))
                return;

            var item = GitTree.SelectedNode.Tag as GitItem;
            if (item == null)
                return;

            if (item.IsBlob)
            {
<<<<<<< HEAD
                if (UICommands.StartFileHistoryDialog(this, item.FileName, null))
                    Initialize();
=======
                UICommands.StartFileHistoryDialog(this, item.FileName, null);                
>>>>>>> 3671ed4e
            }
            else if (item.IsCommit)
            {
                Process process = new Process();
                process.StartInfo.FileName = Application.ExecutablePath;
                process.StartInfo.Arguments = "browse";
                process.StartInfo.WorkingDirectory = Path.Combine(Module.WorkingDir, item.Name + Settings.PathSeparator.ToString());
                process.Start();
            }
        }

        private void ViewDiffToolStripMenuItemClick(object sender, EventArgs e)
        {
            UICommands.StartCompareRevisionsDialog(this);
        }

        private void CloneToolStripMenuItemClick(object sender, EventArgs e)
        {
            UICommands.StartCloneDialog(this);            
        }

        private void CommitToolStripMenuItemClick(object sender, EventArgs e)
        {
            UICommands.StartCommitDialog(this);
        }

        private void InitNewRepositoryToolStripMenuItemClick(object sender, EventArgs e)
        {
            UICommands.StartInitializeDialog(this, DashboardGitModuleChanged);
        }

        private void PushToolStripMenuItemClick(object sender, EventArgs e)
        {
            bool bSilent = (ModifierKeys & Keys.Shift) != 0;
            UICommands.StartPushDialog(this, bSilent);
        }

        private void PullToolStripMenuItemClick(object sender, EventArgs e)
        {
            bool bSilent;
            if (sender == toolStripButtonPull || sender == pullToolStripMenuItem)
            {
                if (Module.LastPullAction == Settings.PullAction.None)
                {
                    bSilent = (ModifierKeys & Keys.Shift) != 0;
                }
                else if (Module.LastPullAction == Settings.PullAction.FetchAll)
                {
                    fetchAllToolStripMenuItem_Click(sender, e);
                    return;
                }
                else
                { 
                    bSilent = true;
                    Module.LastPullActionToPullMerge();
                }
            }
            else
            {
                bSilent = sender != pullToolStripMenuItem1;
                RefreshPullIcon();
                Module.LastPullActionToPullMerge();
            }

            UICommands.StartPullDialog(this, bSilent);

        }

        private void RefreshToolStripMenuItemClick(object sender, EventArgs e)
        {
            if (_dashboard != null)
            {
                _dashboard.Refresh();
            }

            RefreshRevisions();
        }

        private void AboutToolStripMenuItemClick(object sender, EventArgs e)
        {
            using (var frm = new AboutBox()) frm.ShowDialog(this);
        }

        private void PatchToolStripMenuItemClick(object sender, EventArgs e)
        {
            UICommands.StartViewPatchDialog(this);
        }

        private void ApplyPatchToolStripMenuItemClick(object sender, EventArgs e)
        {
            UICommands.StartApplyPatchDialog(this);
        }

        private void GitBashToolStripMenuItemClick1(object sender, EventArgs e)
        {
            Module.RunBash();
        }

        private void GitGuiToolStripMenuItemClick(object sender, EventArgs e)
        {
            Module.RunGui();
        }

        private void FormatPatchToolStripMenuItemClick(object sender, EventArgs e)
        {
            UICommands.StartFormatPatchDialog(this);
        }

        private void GitcommandLogToolStripMenuItemClick(object sender, EventArgs e)
        {
            GitLogForm.ShowOrActivate(this);
        }

        private void CheckoutBranchToolStripMenuItemClick(object sender, EventArgs e)
        {
            UICommands.StartCheckoutBranchDialog(this);
        }

        private void StashToolStripMenuItemClick(object sender, EventArgs e)
        {
            UICommands.StartStashDialog(this);
        }

        private void ResetToolStripMenuItem_Click(object sender, EventArgs e)
        {
            UICommands.StartResetChangesDialog(this);
        }

        private void RunMergetoolToolStripMenuItemClick(object sender, EventArgs e)
        {
            UICommands.StartResolveConflictsDialog(this);
        }

        private void WarningClick(object sender, EventArgs e)
        {
            UICommands.StartResolveConflictsDialog(this);
        }

        private void WorkingdirClick(object sender, EventArgs e)
        {
            _NO_TRANSLATE_Workingdir.ShowDropDown();
        }

        private void CurrentBranchClick(object sender, EventArgs e)
        {
            branchSelect.ShowDropDown();
        }

        private void DeleteBranchToolStripMenuItemClick(object sender, EventArgs e)
        {
            UICommands.StartDeleteBranchDialog(this, null);
        }

        private void DeleteTagToolStripMenuItemClick(object sender, EventArgs e)
        {
            UICommands.StartDeleteTagDialog(this, null);
        }

        private void CherryPickToolStripMenuItemClick(object sender, EventArgs e)
        {
            var revisions = RevisionGrid.GetSelectedRevisions();
            if (revisions.Count != 1)
            {
                MessageBox.Show("Select exactly one revision.");
                return;
            }

            UICommands.StartCherryPickDialog(this, revisions.First());
        }

        private void MergeBranchToolStripMenuItemClick(object sender, EventArgs e)
        {
            UICommands.StartMergeBranchDialog(this, null);
        }

        private void ToolStripButton1Click(object sender, EventArgs e)
        {
            CommitToolStripMenuItemClick(sender, e);
        }

        private void SettingsClick(object sender, EventArgs e)
        {
            SettingsToolStripMenuItem2Click(sender, e);
        }

        private void TagToolStripMenuItemClick(object sender, EventArgs e)
        {
            UICommands.StartCreateTagDialog(this);
        }

        private void RefreshButtonClick(object sender, EventArgs e)
        {
            RefreshToolStripMenuItemClick(sender, e);
        }

        private void CommitcountPerUserToolStripMenuItemClick(object sender, EventArgs e)
        {
            using (var frm = new FormCommitCount(UICommands)) frm.ShowDialog(this);
        }

        private void KGitToolStripMenuItemClick(object sender, EventArgs e)
        {
            Module.RunGitK();
        }

        private void DonateToolStripMenuItemClick(object sender, EventArgs e)
        {
            using (var frm = new FormDonate()) frm.ShowDialog(this);
        }

        private void FormBrowseFormClosing(object sender, FormClosingEventArgs e)
        {
            SaveUserMenuPosition();
        }

        private void SaveUserMenuPosition()
        {
            GitCommands.Settings.UserMenuLocationX = UserMenuToolStrip.Location.X;
            GitCommands.Settings.UserMenuLocationY = UserMenuToolStrip.Location.Y;
        }

        private void EditGitignoreToolStripMenuItem1Click(object sender, EventArgs e)
        {
            UICommands.StartEditGitIgnoreDialog(this);
        }

        private void SettingsToolStripMenuItem2Click(object sender, EventArgs e)
        {
            var translation = Settings.Translation;
            UICommands.StartSettingsDialog(this);
            if (translation != Settings.Translation)
                Translate();

            this.Hotkeys = HotkeySettingsManager.LoadHotkeys(HotkeySettingsName);
            RevisionGrid.ReloadHotkeys();
            RevisionGrid.ReloadTranslation();
        }

        private void ArchiveToolStripMenuItemClick(object sender, EventArgs e)
        {
            var revisions = RevisionGrid.GetSelectedRevisions();
            if (revisions.Count != 1)
            {
                MessageBox.Show("Select exactly one revision.");
                return;
            }

            UICommands.StartArchiveDialog(this, revisions.First());
        }

        private void EditMailMapToolStripMenuItemClick(object sender, EventArgs e)
        {
            UICommands.StartMailMapDialog(this);
        }

        private void CompressGitDatabaseToolStripMenuItemClick(object sender, EventArgs e)
        {
            FormProcess.ShowModeless(this, "gc");
        }

        private void VerifyGitDatabaseToolStripMenuItemClick(object sender, EventArgs e)
        {
            UICommands.StartVerifyDatabaseDialog(this);
        }

        private void ManageRemoteRepositoriesToolStripMenuItemClick(object sender, EventArgs e)
        {
            UICommands.StartRemotesDialog(this);
        }

        private void RebaseToolStripMenuItemClick(object sender, EventArgs e)
        {
            IList<GitRevision> revisions = RevisionGrid.GetSelectedRevisions();
            if (2 == revisions.Count)
            {
                string to = null;
                string from = null;

                string currentBranch = Module.GetSelectedBranch();
                string currentCheckout = RevisionGrid.CurrentCheckout;

                if (revisions[0].Guid == currentCheckout)
                {
                    from = revisions[1].Guid.Substring(0, 8);
                    to = currentBranch;
                }
                else if (revisions[1].Guid == currentCheckout)
                {
                    from = revisions[0].Guid.Substring(0, 8);
                    to = currentBranch;
                }
                UICommands.StartRebaseDialog(this, from, to, null);
            }
            else
            {
                UICommands.StartRebaseDialog(this, null);
            }
        }

        private void StartAuthenticationAgentToolStripMenuItemClick(object sender, EventArgs e)
        {
            Module.StartExternalCommand(Settings.Pageant, "");
        }

        private void GenerateOrImportKeyToolStripMenuItemClick(object sender, EventArgs e)
        {
            Module.StartExternalCommand(Settings.Puttygen, "");
        }

        private void TabControl1SelectedIndexChanged(object sender, EventArgs e)
        {
            FillFileTree();
            FillDiff();
            FillCommitInfo();
        }

        private void DiffFilesSelectedIndexChanged(object sender, EventArgs e)
        {
            if (!_dontUpdateOnIndexChange)
                ShowSelectedFileDiff();
        }

        private void ShowSelectedFileDiff()
        {
            if (DiffFiles.SelectedItem == null)
            {
                DiffText.ViewPatch("");
                return;
            }

            DiffText.ViewPatch(RevisionGrid, DiffFiles.SelectedItem, String.Empty);
        }


        private void ChangelogToolStripMenuItemClick(object sender, EventArgs e)
        {
            using (var frm = new FormChangeLog()) frm.ShowDialog(this);
        }

        private void DiffFilesDoubleClick(object sender, EventArgs e)
        {
            if (DiffFiles.SelectedItem == null)
                return;

            UICommands.StartFileHistoryDialog(this, (DiffFiles.SelectedItem).Name);
        }

        private void ToolStripButtonPushClick(object sender, EventArgs e)
        {
            PushToolStripMenuItemClick(sender, e);
        }

        private void ManageSubmodulesToolStripMenuItemClick(object sender, EventArgs e)
        {
            UICommands.StartSubmodulesDialog(this);
        }

        private void UpdateSubmoduleToolStripMenuItemClick(object sender, EventArgs e)
        {
            var submodule = (sender as ToolStripMenuItem).Tag as string;
            FormProcess.ShowDialog(this, Module.SuperprojectModule,
                GitCommandHelpers.SubmoduleUpdateCmd(submodule));
            UICommands.RepoChangedNotifier.Notify();
        }

        private void UpdateAllSubmodulesForSuperProjectToolStripMenuItemClick(object sender, EventArgs e)
        {
            var module = (sender as ToolStripMenuItem).Tag as GitModule;
            GitUICommands uiCommands = new GitUICommands(module);
            if (uiCommands.StartUpdateSubmodulesDialog(this))
                UICommands.RepoChangedNotifier.Notify();
        }

        private void UpdateAllSubmodulesToolStripMenuItemClick(object sender, EventArgs e)
        {
            UICommands.StartUpdateSubmodulesDialog(this);
        }

        private void SynchronizeAllSubmodulesToolStripMenuItemClick(object sender, EventArgs e)
        {
            UICommands.StartSyncSubmodulesDialog(this);
        }

        private void ToolStripSplitStashButtonClick(object sender, EventArgs e)
        {
            UICommands.StartStashDialog(this);
        }

        private void StashChangesToolStripMenuItemClick(object sender, EventArgs e)
        {
            var arguments = GitCommandHelpers.StashSaveCmd(Settings.IncludeUntrackedFilesInManualStash);
            FormProcess.ShowDialog(this, arguments);
            UICommands.RepoChangedNotifier.Notify();
        }

        private void StashPopToolStripMenuItemClick(object sender, EventArgs e)
        {
            FormProcess.ShowDialog(this, "stash pop");
            UICommands.RepoChangedNotifier.Notify();
            MergeConflictHandler.HandleMergeConflicts(UICommands, this, false);
        }

        private void ViewStashToolStripMenuItemClick(object sender, EventArgs e)
        {
            UICommands.StartStashDialog(this);
        }

        private void ExitToolStripMenuItemClick(object sender, EventArgs e)
        {
            Close();
        }

        private void FileToolStripMenuItemDropDownOpening(object sender, EventArgs e)
        {
            recentToolStripMenuItem.DropDownItems.Clear();

            foreach (var historyItem in Repositories.RepositoryHistory.Repositories)
            {
                if (string.IsNullOrEmpty(historyItem.Path))
                    continue;

                var historyItemMenu = new ToolStripMenuItem(historyItem.Path);
                historyItemMenu.Click += HistoryItemMenuClick;
                historyItemMenu.Width = 225;
                recentToolStripMenuItem.DropDownItems.Add(historyItemMenu);
            }
        }

        private void ChangeWorkingDir(string path)
        {
            GitModule module = new GitModule(path);

            if (!module.ValidWorkingDir())
            {
                DialogResult dialogResult = MessageBox.Show(this, directoryIsNotAValidRepository.Text,
                    directoryIsNotAValidRepositoryCaption.Text, MessageBoxButtons.YesNoCancel,
                    MessageBoxIcon.Exclamation, MessageBoxDefaultButton.Button1);
                if (dialogResult == DialogResult.Yes)
                {
                    Repositories.RepositoryHistory.RemoveRecentRepository(path);
                    return;
                }
                else if (dialogResult == DialogResult.Cancel)
                    return;
            }

            SetGitModule(module);
        }

        private void HistoryItemMenuClick(object sender, EventArgs e)
        {
            var button = sender as ToolStripMenuItem;

            if (button == null)
                return;

            ChangeWorkingDir(button.Text);
        }

        private void SettingsToolStripMenuItemClick(object sender, EventArgs e)
        {
            UICommands.StartPluginSettingsDialog(this);
        }

        private void CloseToolStripMenuItemClick(object sender, EventArgs e)
        {
            SetWorkingDir("");
        }

        public override void CancelButtonClick(object sender, EventArgs e)
        {
            if (string.IsNullOrEmpty(Module.WorkingDir))
            {
                Close();
                return;
            }
            CloseToolStripMenuItemClick(sender, e);
        }

        private void GitTreeMouseDown(object sender, MouseEventArgs e)
        {
            if (e.Button == MouseButtons.Right)
                GitTree.SelectedNode = GitTree.GetNodeAt(e.X, e.Y);
        }

        private void UserManualToolStripMenuItemClick(object sender, EventArgs e)
        {
            try
            {
                Process.Start(Settings.GetInstallDir() + "\\GitExtensionsUserManual.pdf");
            }
            catch (Exception ex)
            {
                MessageBox.Show(this, ex.Message);
            }
        }

        private void DiffTextExtraDiffArgumentsChanged(object sender, EventArgs e)
        {
            ShowSelectedFileDiff();
        }

        private void CleanupToolStripMenuItemClick(object sender, EventArgs e)
        {
            using (var frm = new FormCleanupRepository(UICommands)) frm.ShowDialog(this);
        }

        private void openWithDifftoolToolStripMenuItem_Click(object sender, EventArgs e)
        {
            if (DiffFiles.SelectedItem == null)
                return;

            var selectedItem = DiffFiles.SelectedItem;
            GitUIExtensions.DiffWithRevisionKind diffKind;

            if (sender == aLocalToolStripMenuItem)
                diffKind = GitUIExtensions.DiffWithRevisionKind.DiffALocal;
            else if (sender == bLocalToolStripMenuItem)
                diffKind = GitUIExtensions.DiffWithRevisionKind.DiffBLocal;
            else if (sender == parentOfALocalToolStripMenuItem)
                diffKind = GitUIExtensions.DiffWithRevisionKind.DiffAParentLocal;
            else if (sender == parentOfBLocalToolStripMenuItem)
                diffKind = GitUIExtensions.DiffWithRevisionKind.DiffBParentLocal;
            else
            {
                Debug.Assert(sender == aBToolStripMenuItem, "Not implemented DiffWithRevisionKind: " + sender);
                diffKind = GitUIExtensions.DiffWithRevisionKind.DiffAB;
            }

            RevisionGrid.OpenWithDifftool(selectedItem.Name, selectedItem.OldName, diffKind);
        }

        private void AddWorkingdirDropDownItem(Repository repo, string caption)
        {
            ToolStripMenuItem toolStripItem = new ToolStripMenuItem(caption);
            _NO_TRANSLATE_Workingdir.DropDownItems.Add(toolStripItem);

            toolStripItem.Click += (hs, he) => ChangeWorkingDir(repo.Path);

            if (repo.Title != null || !repo.Path.Equals(caption))
                toolStripItem.ToolTipText = repo.Path;
        }

        private void WorkingdirDropDownOpening(object sender, EventArgs e)
        {
            _NO_TRANSLATE_Workingdir.DropDownItems.Clear();

            List<RecentRepoInfo> mostRecentRepos = new List<RecentRepoInfo>();
            List<RecentRepoInfo> lessRecentRepos = new List<RecentRepoInfo>();

            using (var graphics = CreateGraphics())
            {
                var splitter = new RecentRepoSplitter
                {
                    measureFont = _NO_TRANSLATE_Workingdir.Font,
                    graphics = graphics
                };
                splitter.SplitRecentRepos(Repositories.RepositoryHistory.Repositories, mostRecentRepos, lessRecentRepos);
            }

            foreach (RecentRepoInfo repo in mostRecentRepos)
                AddWorkingdirDropDownItem(repo.Repo, repo.Caption);

            if (lessRecentRepos.Count > 0)
            {
                if (mostRecentRepos.Count > 0 && (Settings.SortMostRecentRepos || Settings.SortLessRecentRepos))
                    _NO_TRANSLATE_Workingdir.DropDownItems.Add(new ToolStripSeparator());

                foreach (RecentRepoInfo repo in lessRecentRepos)
                    AddWorkingdirDropDownItem(repo.Repo, repo.Caption);
            }

            _NO_TRANSLATE_Workingdir.DropDownItems.Add(new ToolStripSeparator());

            ToolStripMenuItem toolStripItem = new ToolStripMenuItem(openToolStripMenuItem.Text);
            toolStripItem.ShortcutKeys = openToolStripMenuItem.ShortcutKeys;
            _NO_TRANSLATE_Workingdir.DropDownItems.Add(toolStripItem);
            toolStripItem.Click += (hs, he) => OpenToolStripMenuItemClick(hs, he);

            toolStripItem = new ToolStripMenuItem(_configureWorkingDirMenu.Text);
            _NO_TRANSLATE_Workingdir.DropDownItems.Add(toolStripItem);
            toolStripItem.Click += (hs, he) =>
            {
                using (var frm = new FormRecentReposSettings()) frm.ShowDialog(this);
                RefreshWorkingDirCombo();
            };

        }

        private void SetWorkingDir(string path)
        {
            SetGitModule(new GitModule(path));
        }

        private void SetGitModule(GitModule module)
        {
            UnregisterPlugins();
            UICommands = new GitUICommands(module);

            if (Module.ValidWorkingDir())
            {
                Repositories.AddMostRecentRepository(Module.WorkingDir);
                Settings.RecentWorkingDir = module.WorkingDir;
#if DEBUG
                //Current encodings
                Debug.WriteLine("Encodings for " + module.WorkingDir);
                Debug.WriteLine("Files content encoding: " + module.FilesEncoding.EncodingName);
                Debug.WriteLine("Commit encoding: " + module.CommitEncoding.EncodingName);
                if (module.LogOutputEncoding.CodePage != module.CommitEncoding.CodePage)
                    Debug.WriteLine("Log output encoding: " + module.LogOutputEncoding.EncodingName);
#endif
            }

            UICommands.RepoChangedNotifier.Notify();
            RevisionGrid.IndexWatcher.Reset();
            RegisterPlugins();
        }

        private void TranslateToolStripMenuItemClick(object sender, EventArgs e)
        {
            Process.Start(Path.Combine(Path.GetDirectoryName(Application.ExecutablePath), "TranslationApp.exe"));
        }

        private void FileExplorerToolStripMenuItemClick(object sender, EventArgs e)
        {
            try
            {
                Process.Start(Module.WorkingDir);
            }
            catch (Exception ex)
            {
                MessageBox.Show(this, ex.Message);
            }
        }

        private void StatusClick(object sender, EventArgs e)
        {
            // TODO: Replace with a status page?
            CommitToolStripMenuItemClick(sender, e);
        }

        public void SaveAsOnClick(object sender, EventArgs e)
        {
            var item = GitTree.SelectedNode.Tag as GitItem;

            if (item == null)
                return;
            if (!item.IsBlob)
                return;

            var fullName = Path.Combine(Module.WorkingDir, item.FileName);
            using (var fileDialog =
                new SaveFileDialog
                    {
                        InitialDirectory = Path.GetDirectoryName(fullName),
                        FileName = Path.GetFileName(fullName),
                        DefaultExt = GitCommandHelpers.GetFileExtension(fullName),
                        AddExtension = true
                    })
            {
                fileDialog.Filter =
                    _saveFileFilterCurrentFormat.Text + " (*." +
                    GitCommandHelpers.GetFileExtension(fileDialog.FileName) + ")|*." +
                    GitCommandHelpers.GetFileExtension(fileDialog.FileName) +
                    "|" + _saveFileFilterAllFiles.Text + " (*.*)|*.*";

                if (fileDialog.ShowDialog(this) == DialogResult.OK)
                {
                    Module.SaveBlobAs(fileDialog.FileName, item.Guid);
                }
            }
        }

        private void ResetToThisRevisionOnClick(object sender, EventArgs e)
        {
            IList<GitRevision> revisions = RevisionGrid.GetSelectedRevisions();

            if (!revisions.Any() || revisions.Count != 1)
            {
                MessageBox.Show("Exactly one revision must be selected. Abort.");
                return;
                ////throw new ApplicationException("Exactly one revision must be selected"); // todo: unified exception handling?
            }

            if (MessageBox.Show("Really reset selected file / directory?", "Reset", MessageBoxButtons.OKCancel)
                == System.Windows.Forms.DialogResult.OK)
            {
                var item = GitTree.SelectedNode.Tag as GitItem;
                var files = new List<string> { item.FileName };
                Module.CheckoutFiles(files, revisions.First().Guid, false);
            }
        }

        private void GitTreeBeforeExpand(object sender, TreeViewCancelEventArgs e)
        {
            if (e.Node.IsExpanded)
                return;

            var item = (IGitItem)e.Node.Tag;

            e.Node.Nodes.Clear();
            LoadInTree(item.SubItems, e.Node.Nodes);
        }

        private void CreateBranchToolStripMenuItemClick(object sender, EventArgs e)
        {
            UICommands.StartCreateBranchDialog(this);
        }

        private void RevisionGridDoubleClick(object sender, EventArgs e)
        {
            UICommands.StartCompareRevisionsDialog(this);
        }

        private void GitBashClick(object sender, EventArgs e)
        {
            GitBashToolStripMenuItemClick1(sender, e);
        }

        private void ToolStripButtonPullClick(object sender, EventArgs e)
        {
            PullToolStripMenuItemClick(sender, e);
        }

        private void editgitattributesToolStripMenuItem_Click(object sender, EventArgs e)
        {
            UICommands.StartEditGitAttributesDialog(this);
        }

        private void copyFilenameToClipboardToolStripMenuItem_Click(object sender, EventArgs e)
        {
            var gitItem = GitTree.SelectedNode.Tag as GitItem;
            if (gitItem == null)
                return;

            var fileName = Path.Combine(Module.WorkingDir, (gitItem).FileName);
            Clipboard.SetText(fileName.Replace('/', '\\'));
        }

        private void copyFilenameToClipboardToolStripMenuItem1_Click(object sender, EventArgs e)
        {
            if (DiffFiles.SelectedItems.Count == 0)
                return;

            var fileNames = new StringBuilder();
            foreach (var item in DiffFiles.SelectedItems)
            {
                //Only use appendline when multiple items are selected.
                //This to make it easier to use the text from clipboard when 1 file is selected.
                if (fileNames.Length > 0)
                    fileNames.AppendLine();

                fileNames.Append((Path.Combine(Module.WorkingDir, item.Name)).Replace(Settings.PathSeparatorWrong, Settings.PathSeparator));
            }
            Clipboard.SetText(fileNames.ToString());
        }

        private void deleteIndexlockToolStripMenuItem_Click(object sender, EventArgs e)
        {
            string fileName = Path.Combine(Module.WorkingDirGitDir(), "index.lock");

            if (File.Exists(fileName))
            {
                File.Delete(fileName);
                MessageBox.Show(this, _indexLockDeleted.Text);
            }
            else
                MessageBox.Show(this, _indexLockNotFound.Text + " " + fileName);
        }

        private void saveAsToolStripMenuItem1_Click(object sender, EventArgs e)
        {
            IList<GitRevision> revisions = RevisionGrid.GetSelectedRevisions();

            if (revisions.Count == 0)
                return;

            if (DiffFiles.SelectedItem == null)
                return;

            GitItemStatus item = DiffFiles.SelectedItem;

            var fullName = Path.Combine(Module.WorkingDir, item.Name);
            using (var fileDialog =
                new SaveFileDialog
                {
                    InitialDirectory = Path.GetDirectoryName(fullName),
                    FileName = Path.GetFileName(fullName),
                    DefaultExt = GitCommandHelpers.GetFileExtension(fullName),
                    AddExtension = true
                })
            {
                fileDialog.Filter =
                    _saveFileFilterCurrentFormat.Text + " (*." +
                    fileDialog.DefaultExt + ")|*." +
                    fileDialog.DefaultExt +
                    "|" + _saveFileFilterAllFiles.Text + " (*.*)|*.*";

                if (fileDialog.ShowDialog(this) == DialogResult.OK)
                {
                    Module.SaveBlobAs(fileDialog.FileName, string.Format("{0}:\"{1}\"", revisions[0].Guid, item.Name));
                }
            }
        }

        private void toolStripStatusLabel1_Click(object sender, EventArgs e)
        {
            statusStrip.Hide();
        }

        private void openWithToolStripMenuItem_Click(object sender, EventArgs e)
        {
            var item = GitTree.SelectedNode.Tag;

            var gitItem = item as GitItem;
            if (gitItem == null || !(gitItem).IsBlob)
                return;

            var fileName = Path.Combine(Module.WorkingDir, (gitItem).FileName);
            OsShellUtil.OpenAs(fileName.Replace(Settings.PathSeparatorWrong, Settings.PathSeparator));
        }

        private void pluginsToolStripMenuItem_DropDownOpening(object sender, EventArgs e)
        {
            LoadPluginsInPluginMenu();
        }

        private void BisectClick(object sender, EventArgs e)
        {
            using (var frm = new FormBisect(RevisionGrid)) frm.ShowDialog(this);
            UICommands.RepoChangedNotifier.Notify();
        }

        private void fileHistoryDiffToolstripMenuItem_Click(object sender, EventArgs e)
        {
            GitItemStatus item = DiffFiles.SelectedItem;

            if (item.IsTracked)
            {
                IList<GitRevision> revisions = RevisionGrid.GetSelectedRevisions();

                if (revisions.Count == 0)
                    UICommands.StartFileHistoryDialog(this, item.Name);
                else
                    UICommands.StartFileHistoryDialog(this, item.Name, revisions[0], false);
            }
        }

        private void CurrentBranchDropDownOpening(object sender, EventArgs e)
        {
            branchSelect.DropDownItems.Clear();
            foreach (var branch in Module.GetHeads(false))
            {
                var toolStripItem = branchSelect.DropDownItems.Add(branch.Name);
                toolStripItem.Click += BranchSelectToolStripItem_Click;
            }

            branchSelect.DropDownItems.Add(new ToolStripSeparator());

            ToolStripMenuItem item = new ToolStripMenuItem(checkoutBranchToolStripMenuItem.Text);
            item.ShortcutKeys = checkoutBranchToolStripMenuItem.ShortcutKeys;
            item.ShortcutKeyDisplayString = checkoutBranchToolStripMenuItem.ShortcutKeyDisplayString;
            branchSelect.DropDownItems.Add(item);
            item.Click += (hs, he) => CheckoutBranchToolStripMenuItemClick(hs, he);
        }

        void BranchSelectToolStripItem_Click(object sender, EventArgs e)
        {
            var toolStripItem = (ToolStripItem)sender;
            UICommands.StartCheckoutBranchDialog(this, toolStripItem.Text, false);
        }

        private void _forkCloneMenuItem_Click(object sender, EventArgs e)
        {
            if (RepoHosts.GitHosters.Count > 0)
            {
                UICommands.StartCloneForkFromHoster(this, RepoHosts.GitHosters[0], DashboardGitModuleChanged);
                UICommands.RepoChangedNotifier.Notify();
            }
            else
            {
                MessageBox.Show(this, _noReposHostPluginLoaded.Text, _errorCaption.Text, MessageBoxButtons.OK, MessageBoxIcon.Error);
            }
        }

        private void _viewPullRequestsToolStripMenuItem_Click(object sender, EventArgs e)
        {
            var repoHost = RepoHosts.TryGetGitHosterForModule(Module);
            if (repoHost == null)
            {
                MessageBox.Show(this, _noReposHostFound.Text, _errorCaption.Text, MessageBoxButtons.OK, MessageBoxIcon.Error);
                return;
            }

            UICommands.StartPullRequestsDialog(this, repoHost);
            UICommands.RepoChangedNotifier.Notify();
        }

        private void _createPullRequestToolStripMenuItem_Click(object sender, EventArgs e)
        {
            var repoHost = RepoHosts.TryGetGitHosterForModule(Module);
            if (repoHost == null)
            {
                MessageBox.Show(this, _noReposHostFound.Text, _errorCaption.Text, MessageBoxButtons.OK, MessageBoxIcon.Error);
                return;
            }

            UICommands.StartCreatePullRequest(this, repoHost);
        }

        #region Hotkey commands

        public const string HotkeySettingsName = "Browse";

        internal enum Commands
        {
            GitBash,
            GitGui,
            GitGitK,
            FocusRevisionGrid,
            FocusCommitInfo,
            FocusFileTree,
            FocusDiff,
            Commit,
            AddNotes,
            FindFileInSelectedCommit,
            SelectCurrentRevision,
            CheckoutBranch,
            QuickFetch,
            QuickPull,
            QuickPush,
            RotateApplicationIcon,
        }

        private void AddNotes()
        {
            Module.EditNotes(RevisionGrid.GetSelectedRevisions().Count > 0 ? RevisionGrid.GetSelectedRevisions()[0].Guid : string.Empty);
            FillCommitInfo();
        }

        private void FindFileInSelectedCommit()
        {
            CommitInfoTabControl.SelectedTab = TreeTabPage;
            EnabledSplitViewLayout(true);
            GitTree.Focus();
            FindFileOnClick(null, null);
        }

        private void QuickFetch()
        {
            FormProcess.ShowDialog(this, Module.FetchCmd(string.Empty, string.Empty, string.Empty));
            UICommands.RepoChangedNotifier.Notify();
        }


        protected override bool ExecuteCommand(int cmd)
        {
            switch ((Commands)cmd)
            {
                case Commands.GitBash: Module.RunBash(); break;
                case Commands.GitGui: Module.RunGui(); break;
                case Commands.GitGitK: Module.RunGitK(); break;
                case Commands.FocusRevisionGrid: RevisionGrid.Focus(); break;
                case Commands.FocusCommitInfo: CommitInfoTabControl.SelectedTab = CommitInfoTabPage; break;
                case Commands.FocusFileTree: CommitInfoTabControl.SelectedTab = TreeTabPage; GitTree.Focus(); break;
                case Commands.FocusDiff: CommitInfoTabControl.SelectedTab = DiffTabPage; DiffFiles.Focus(); break;
                case Commands.Commit: CommitToolStripMenuItemClick(null, null); break;
                case Commands.AddNotes: AddNotes(); break;
                case Commands.FindFileInSelectedCommit: FindFileInSelectedCommit(); break;
                case Commands.SelectCurrentRevision: RevisionGrid.SetSelectedRevision(new GitRevision(Module, RevisionGrid.CurrentCheckout)); break;
                case Commands.CheckoutBranch: CheckoutBranchToolStripMenuItemClick(null, null); break;
                case Commands.QuickFetch: QuickFetch(); break;
                case Commands.QuickPull:
                    UICommands.StartPullDialog(this, true);
                    break;
                case Commands.QuickPush:
                    UICommands.StartPushDialog(this, true);                   
                    break;
                case Commands.RotateApplicationIcon: RotateApplicationIcon(); break;
                default: return base.ExecuteCommand(cmd);
            }

            return true;
        }

        #endregion

        private void goToToolStripMenuItem_Click(object sender, EventArgs e)
        {
            using (FormGoToCommit formGoToCommit = new FormGoToCommit(UICommands))
            {
                if (formGoToCommit.ShowDialog(this) == DialogResult.OK)
                {
                   GoToRevision(formGoToCommit.GetRevision());
                }
            }
        }

        private void toggleSplitViewLayout_Click(object sender, EventArgs e)
        {
            EnabledSplitViewLayout(RightSplitContainer.Panel2.Height == 0 && RightSplitContainer.Height > 0);
        }

        private void EnabledSplitViewLayout(bool enabled)
        {
            if (enabled)
                RightSplitContainer.SplitterDistance = (RightSplitContainer.Height / 5) * 2;
            else
                RightSplitContainer.SplitterDistance = RightSplitContainer.Height;
        }

        private void editCheckedOutFileToolStripMenuItem_Click(object sender, EventArgs e)
        {
            var item = GitTree.SelectedNode.Tag;

            var gitItem = item as GitItem;
            if (gitItem == null || !gitItem.IsBlob)
                return;

            var fileName = Path.Combine(Module.WorkingDir, (gitItem).FileName);
            using (var frm = new FormEditor(UICommands, fileName)) frm.ShowDialog(this);
        }

        #region Git file tree drag-drop
        private Rectangle gitTreeDragBoxFromMouseDown;

        private void GitTree_MouseDown(object sender, MouseEventArgs e)
        {
            //DRAG
            if (e.Button == MouseButtons.Left)
            {
                // Remember the point where the mouse down occurred.
                // The DragSize indicates the size that the mouse can move
                // before a drag event should be started.
                Size dragSize = SystemInformation.DragSize;

                // Create a rectangle using the DragSize, with the mouse position being
                // at the center of the rectangle.
                gitTreeDragBoxFromMouseDown = new Rectangle(new Point(e.X - (dragSize.Width / 2),
                                                                e.Y - (dragSize.Height / 2)),
                                                                dragSize);
            }
        }

        void GitTree_MouseMove(object sender, MouseEventArgs e)
        {
            TreeView gitTree = (TreeView)sender;

            //DRAG
            // If the mouse moves outside the rectangle, start the drag.
            if (gitTreeDragBoxFromMouseDown != Rectangle.Empty &&
                !gitTreeDragBoxFromMouseDown.Contains(e.X, e.Y))
            {
                StringCollection fileList = new StringCollection();

                //foreach (GitItemStatus item in SelectedItems)
                if (gitTree.SelectedNode != null)
                {
                    GitItem item = gitTree.SelectedNode.Tag as GitItem;
                    if (item != null)
                    {
                        string fileName = Path.Combine(Module.WorkingDir, item.FileName);

                        fileList.Add(fileName.Replace('/', '\\'));
                    }

                    DataObject obj = new DataObject();
                    obj.SetFileDropList(fileList);

                    // Proceed with the drag and drop, passing in the list item.
                    DoDragDrop(obj, DragDropEffects.Copy);
                    gitTreeDragBoxFromMouseDown = Rectangle.Empty;
                }
            }
        }
        #endregion

        private int getNextIdx(int curIdx, int maxIdx, bool searchBackward)
        {
            if (searchBackward)
            {
                if (curIdx == 0)
                {
                    curIdx = maxIdx;
                }
                else
                {
                    curIdx--;
                }
            }
            else
            {
                if (curIdx == maxIdx)
                {
                    curIdx = 0;
                }
                else
                {
                    curIdx++;
                }
            }
            return curIdx;
        }

        private Tuple<int, string> getNextPatchFile(bool searchBackward)
        {
            var revisions = RevisionGrid.GetSelectedRevisions();
            if (revisions.Count == 0)
                return null;
            int idx = DiffFiles.SelectedIndex;
            if (idx == -1)
                return new Tuple<int, string>(idx, null);

            idx = getNextIdx(idx, DiffFiles.GitItemStatuses.Count() - 1, searchBackward);
            _dontUpdateOnIndexChange = true;
            DiffFiles.SelectedIndex = idx;
            _dontUpdateOnIndexChange = false;
            return new Tuple<int, string>(idx, DiffText.GetSelectedPatch(RevisionGrid, DiffFiles.SelectedItem));
        }

        private void openContainingFolderToolStripMenuItem_Click(object sender, EventArgs e)
        {
            if (DiffFiles.SelectedItems.Count == 0)
                return;

            foreach (var item in DiffFiles.SelectedItems)
            {
                var fileNames = new StringBuilder();
                fileNames.Append((Path.Combine(Module.WorkingDir, item.Name)).Replace(Settings.PathSeparatorWrong, Settings.PathSeparator));

                string filePath = fileNames.ToString();
                if (File.Exists(filePath))
                {
                    OsShellUtil.SelectPathInFileExplorer(filePath);
                }
            }
        }

        private void fileTreeOpenContainingFolderToolStripMenuItem_Click(object sender, EventArgs e)
        {
            var gitItem = GitTree.SelectedNode.Tag as GitItem;
            if (gitItem == null)
            {
                return;
            }

            var filePath = Path.Combine(Module.WorkingDir, gitItem.FileName);
            // needed?
            ////    var fileNames = new StringBuilder();
            ////    fileNames.Append((Module.WorkingDir + item.Name).Replace(Settings.PathSeparatorWrong, Settings.PathSeparator));
            if (File.Exists(filePath))
            {
                OsShellUtil.SelectPathInFileExplorer(filePath);
            }
            else if (Directory.Exists(filePath))
            {
                OsShellUtil.OpenWithFileExplorer(filePath);
            }
        }

        private void DiffContextMenu_Opening(object sender, System.ComponentModel.CancelEventArgs e)
        {
            bool artificialRevSelected;

            IList<GitRevision> revisions = RevisionGrid.GetSelectedRevisions();

            if (revisions.Count == 0)
                artificialRevSelected = false;
            else
                artificialRevSelected = revisions[0].IsArtificial();
            if (revisions.Count > 1)
                artificialRevSelected = artificialRevSelected || revisions[revisions.Count - 1].IsArtificial();

            foreach (var item in DiffFiles.SelectedItems)
            {
                var fileNames = new StringBuilder();
                fileNames.Append((Path.Combine(Module.WorkingDir, item.Name)).Replace(Settings.PathSeparatorWrong, Settings.PathSeparator));

                if (File.Exists(fileNames.ToString()))
                {
                    openContainingFolderToolStripMenuItem.Enabled = true;
                    return;
                }
            }

            openContainingFolderToolStripMenuItem.Enabled = false;
        }

        protected override void OnClosing(System.ComponentModel.CancelEventArgs e)
        {
            base.OnClosing(e);
            if (_dashboard != null)
                _dashboard.SaveSplitterPositions();
            try
            {
                var settings = Properties.Settings.Default;
                settings.FormBrowse_FileTreeSplitContainer_SplitterDistance = FileTreeSplitContainer.SplitterDistance;
                settings.FormBrowse_DiffSplitContainer_SplitterDistance = DiffSplitContainer.SplitterDistance;
                settings.FormBrowse_MainSplitContainer_SplitterDistance = MainSplitContainer.SplitterDistance;
                settings.Save();
            }
            catch (ConfigurationException)
            {
                //TODO: howto restore a corrupted config? Properties.Settings.Default.Reset() doesn't work.
            }
        }

        private void CloneSvnToolStripMenuItemClick(object sender, EventArgs e)
        {
            UICommands.StartSvnCloneDialog(this, DashboardGitModuleChanged);
        }

        private void SvnRebaseToolStripMenuItem_Click(object sender, EventArgs e)
        {
            UICommands.StartSvnRebaseDialog(this);
        }

        private void SvnDcommitToolStripMenuItem_Click(object sender, EventArgs e)
        {
            UICommands.StartSvnDcommitDialog(this);
        }

        private void SvnFetchToolStripMenuItem_Click(object sender, EventArgs e)
        {
            UICommands.StartSvnFetchDialog(this);
        }

        private void expandAllStripMenuItem_Click(object sender, EventArgs e)
        {
            GitTree.ExpandAll();
        }

        private void collapseAllToolStripMenuItem_Click(object sender, EventArgs e)
        {
            GitTree.CollapseAll();
        }

        private void DiffFiles_DataSourceChanged(object sender, EventArgs e)
        {
            if (DiffFiles.GitItemStatuses == null || !DiffFiles.GitItemStatuses.Any())
                DiffText.ViewPatch(String.Empty);
        }

        private void blameToolStripMenuItem_Click(object sender, EventArgs e)
        {
            GitItemStatus item = DiffFiles.SelectedItem;

            if (item.IsTracked)
            {
                IList<GitRevision> revisions = RevisionGrid.GetSelectedRevisions();

                if (revisions.Count == 0)
                    UICommands.StartFileHistoryDialog(this, item.Name, null, false, true);
                else
                    UICommands.StartFileHistoryDialog(this, item.Name, revisions[0], true, true);
            }

        }

        private void blameToolStripMenuItem1_Click(object sender, EventArgs e)
        {
            var item = GitTree.SelectedNode.Tag as GitItem;

            if (item == null)
                return;

            IList<GitRevision> revisions = RevisionGrid.GetSelectedRevisions();

            if (revisions.Count == 0)
                UICommands.StartFileHistoryDialog(this, item.FileName, null, false, true);
            else
                UICommands.StartFileHistoryDialog(this, item.FileName, revisions[0], true, true);
        }

        public override void AddTranslationItems(Translation translation)
        {
            base.AddTranslationItems(translation);
            TranslationUtl.AddTranslationItemsFromFields(Name, filterRevisionsHelper, translation);
            TranslationUtl.AddTranslationItemsFromFields(Name, _FilterBranchHelper, translation);
        }

        public override void TranslateItems(Translation translation)
        {
            base.TranslateItems(translation);
            TranslationUtl.TranslateItemsFromFields(Name, filterRevisionsHelper, translation);
            TranslationUtl.TranslateItemsFromFields(Name, _FilterBranchHelper, translation);
        }


        private IList<GitItemStatus> FindDiffFilesMatches(string name)
        {
            var candidates = DiffFiles.GitItemStatuses;

            string nameAsLower = name.ToLower();

            return candidates.Where(item =>
                {
                    return item.Name != null && item.Name.ToLower().Contains(nameAsLower)
                        || item.OldName != null && item.OldName.ToLower().Contains(nameAsLower);
                }
                ).ToList();
        }



        private void findInDiffToolStripMenuItem_Click(object sender, EventArgs e)
        {
            GitItemStatus selectedItem;
            using (var searchWindow = new SearchWindow<GitItemStatus>(FindDiffFilesMatches)
            {
                Owner = this
            })
            {
                searchWindow.ShowDialog(this);
                selectedItem = searchWindow.SelectedItem;
            }
            if (selectedItem != null)
            {
                DiffFiles.SelectedItem = selectedItem;
            }

        }

        private void dontSetAsDefaultToolStripMenuItem_Click(object sender, EventArgs e)
        {
            Settings.DonSetAsLastPullAction = !dontSetAsDefaultToolStripMenuItem.Checked;
            dontSetAsDefaultToolStripMenuItem.Checked = Settings.DonSetAsLastPullAction;
        }

        private void mergeToolStripMenuItem_Click(object sender, EventArgs e)
        {
            Module.LastPullAction = Settings.PullAction.Merge;
            PullToolStripMenuItemClick(sender, e);
        }

        private void rebaseToolStripMenuItem1_Click(object sender, EventArgs e)
        {
            Module.LastPullAction = Settings.PullAction.Rebase;
            PullToolStripMenuItemClick(sender, e);
        }

        private void fetchToolStripMenuItem_Click(object sender, EventArgs e)
        {
            Module.LastPullAction = Settings.PullAction.Fetch;
            PullToolStripMenuItemClick(sender, e);
        }

        private void pullToolStripMenuItem1_Click(object sender, EventArgs e)
        {
            if (!Settings.DonSetAsLastPullAction)
                Module.LastPullAction = Settings.PullAction.None;
            PullToolStripMenuItemClick(sender, e);

            //restore Settings.PullMerge value
            if (Settings.DonSetAsLastPullAction)
                Module.LastPullActionToPullMerge();
        }

        private void RefreshPullIcon()
        {
            switch (Module.LastPullAction)
            {
                case Settings.PullAction.Fetch:
                    toolStripButtonPull.Image = Properties.Resources.PullFetch;
                    toolStripButtonPull.ToolTipText = "Pull - fetch";
                    break;

                case Settings.PullAction.FetchAll:
                    toolStripButtonPull.Image = Properties.Resources.PullFetchAll;
                    toolStripButtonPull.ToolTipText = "Pull - fetch all";
                    break;

                case Settings.PullAction.Merge:
                    toolStripButtonPull.Image = Properties.Resources.PullMerge;
                    toolStripButtonPull.ToolTipText = "Pull - merge";
                    break;

                case Settings.PullAction.Rebase:
                    toolStripButtonPull.Image = Properties.Resources.PullRebase;
                    toolStripButtonPull.ToolTipText = "Pull - rebase";
                    break;

                default:
                    toolStripButtonPull.Image = Properties.Resources.Icon_4;
                    toolStripButtonPull.ToolTipText = "Open pull dialog";
                    break;
            }
        }

        private void fetchAllToolStripMenuItem_Click(object sender, EventArgs e)
        {
            if (!Settings.DonSetAsLastPullAction)
                Module.LastPullAction = Settings.PullAction.FetchAll;

            RefreshPullIcon();
            bool pullCompelted;
            ConfigureFormPull configProc = (formPull) => formPull.SetForFetchAll();

            UICommands.StartPullDialog(this, true, out pullCompelted, configProc);
            
            //restore Settings.PullMerge value
            if (Settings.DonSetAsLastPullAction)
                Module.LastPullActionToPullMerge();
        }

        private void resetFileToAToolStripMenuItem_Click(object sender, EventArgs e)
        {
            IList<GitRevision> revisions = RevisionGrid.GetSelectedRevisions();

            if (!revisions.Any() || revisions.Count < 1 || revisions.Count > 2 || !DiffFiles.SelectedItems.Any())
            {
                return;
            }

            var files = DiffFiles.SelectedItems.Select(item => item.Name);

            if (revisions.Count == 1)
            {
                if (!revisions[0].HasParent())
                {
                    MessageBox.Show("Revision must have a parent. Abort.");
                    ////throw new ApplicationException("Revision must have a parent."); // todo: unified exception handling?
                }

                Module.CheckoutFiles(files, revisions[0].Guid + "^", false);
            }
            else
            {
                Module.CheckoutFiles(files, revisions[1].Guid, false);
            }
        }

        private void resetFileToRemoteToolStripMenuItem_Click(object sender, EventArgs e)
        {
            IList<GitRevision> revisions = RevisionGrid.GetSelectedRevisions();

            if (!revisions.Any() || !DiffFiles.SelectedItems.Any())
            {
                return;
            }

            var files = DiffFiles.SelectedItems.Select(item => item.Name);

            Module.CheckoutFiles(files, revisions[0].Guid, false);
        }

        private void _NO_TRANSLATE_Workingdir_MouseUp(object sender, MouseEventArgs e)
        {
            if (e.Button == MouseButtons.Right)
                OpenToolStripMenuItemClick(sender, e);
        }

        private void branchSelect_MouseUp(object sender, MouseEventArgs e)
        {
            if (e.Button == MouseButtons.Right)
                CheckoutBranchToolStripMenuItemClick(sender, e);
        }

        private void RevisionInfo_CommandClick(object sender, CommitInfo.CommandEventArgs e)
        {
            if (e.Command == "gotocommit")
            {
                RevisionGrid.SetSelectedRevision(new GitRevision(Module, e.Data));
            }
            else if (e.Command == "gotobranch" || e.Command == "gototag")
            {
                string error = "";
                CommitData commit = CommitData.GetCommitData(Module, e.Data, ref error);
                if (commit != null)
                    RevisionGrid.SetSelectedRevision(new GitRevision(Module, commit.Guid));
            }
        }

        private void SubmoduleToolStripButtonClick(object sender, EventArgs e)
        {
            var button = sender as ToolStripMenuItem;

            if (button == null)
                return;

            if (button.Tag is GitModule)
                SetGitModule(button.Tag as GitModule);
            else
                SetWorkingDir(button.Tag as string);
        }

        private void toolStripButtonLevelUp_DropDownOpening(object sender, EventArgs e)
        {
            LoadSubmodulesIntoDropDownMenu();
        }

        private void RemoveSubmoduleButtons()
        {
            foreach (var item in toolStripButtonLevelUp.DropDownItems)
            {
                var toolStripButton = item as ToolStripMenuItem;
                if (toolStripButton != null)
                    toolStripButton.Click -= SubmoduleToolStripButtonClick;
            }
            toolStripButtonLevelUp.DropDownItems.Clear();
        }
        private string GetModuleBranch(string path)
        {
            string branch = GitModule.GetSelectedBranchFast(path);
            if (branch == GitModule.DetachedBranch)
                return "[no branch]";
            return "[" + branch + "]";
        }

        private ToolStripMenuItem AddSubmoduleToMenu(string name, object module)
        {
            var spmenu = new ToolStripMenuItem(name);
            spmenu.Click += SubmoduleToolStripButtonClick;
            spmenu.Width = 200;
            spmenu.Tag = module;
            toolStripButtonLevelUp.DropDownItems.Add(spmenu);
            return spmenu;
        }

        private void LoadSubmodulesIntoDropDownMenu()
        {
            Cursor.Current = Cursors.WaitCursor;

            RemoveSubmoduleButtons();

            foreach (var submodule in Module.GetSubmodulesLocalPathes().OrderBy(submoduleName => submoduleName))
            {
                var name = submodule;
                string path = Module.GetSubmoduleFullPath(submodule);
                if (Settings.DashboardShowCurrentBranch && !GitModule.IsBareRepository(path))
                    name = name + " " + GetModuleBranch(path);

                AddSubmoduleToMenu(name, path);
            }

            bool containSubmodules = toolStripButtonLevelUp.DropDownItems.Count != 0;
            if (!containSubmodules)
                toolStripButtonLevelUp.DropDownItems.Add(_noSubmodulesPresent.Text);

            string currentSubmoduleName = null;
            GitModule supersuperproject = null;
            if (Module.SuperprojectModule != null)
            {
                var superprojectSeparator = new ToolStripSeparator();
                toolStripButtonLevelUp.DropDownItems.Add(superprojectSeparator);

                supersuperproject = Module.FindTopProjectModule();
                if (Module.SuperprojectModule.WorkingDir != supersuperproject.WorkingDir)
                {
                    var name = "Top project: " + Path.GetFileName(Path.GetDirectoryName(supersuperproject.WorkingDir));
                    string path = supersuperproject.WorkingDir;
                    if (Settings.DashboardShowCurrentBranch && !GitModule.IsBareRepository(path))
                        name = name + " " + GetModuleBranch(path);

                    AddSubmoduleToMenu(name, supersuperproject);
                }

                {
                    var name = "Superproject: ";
                    if (Module.SuperprojectModule.WorkingDir != supersuperproject.WorkingDir)
                    {
                        string localpath = Module.SuperprojectModule.WorkingDir.Substring(supersuperproject.WorkingDir.Length);
                        localpath = localpath.Replace(Settings.PathSeparator, Settings.PathSeparatorWrong).TrimEnd(
                                Settings.PathSeparatorWrong);
                        name = name + localpath;
                    }
                    else
                        name = name + Path.GetFileName(Path.GetDirectoryName(supersuperproject.WorkingDir));
                    string path = Module.SuperprojectModule.WorkingDir;
                    if (Settings.DashboardShowCurrentBranch && !GitModule.IsBareRepository(path))
                        name = name + " " + GetModuleBranch(path);

                    AddSubmoduleToMenu(name, Module.SuperprojectModule);
                }

                var submodules = supersuperproject.GetSubmodulesLocalPathes().OrderBy(submoduleName => submoduleName);
                if (submodules.Any())
                {
                    string localpath = Module.WorkingDir.Substring(supersuperproject.WorkingDir.Length);
                    localpath = localpath.Replace(Settings.PathSeparator, Settings.PathSeparatorWrong).TrimEnd(
                            Settings.PathSeparatorWrong);

                    foreach (var submodule in submodules)
                    {
                        var name = submodule;
                        string path = supersuperproject.GetSubmoduleFullPath(submodule);
                        if (Settings.DashboardShowCurrentBranch && !GitModule.IsBareRepository(path))
                            name = name + " " + GetModuleBranch(path);
                        //var module = supersuperproject.GetSubmodule(submodule);
                        //var status = GitCommandHelpers.GetSubmoduleChanges(module.SuperprojectModule,
                        //    module.GetCurrentSubmoduleLocalPath());
                        //if (status != null && status.IsDirty)
                        //    name = name + "-dirty";
                        var submenu = AddSubmoduleToMenu(name, path);
                        if (submodule == localpath)
                        {
                            currentSubmoduleName = Module.GetCurrentSubmoduleLocalPath();
                            submenu.Font = new Font(submenu.Font, FontStyle.Bold);
                        }
                    }
                }
            }

            var separator = new ToolStripSeparator();
            toolStripButtonLevelUp.DropDownItems.Add(separator);

            var mi = new ToolStripMenuItem(updateAllSubmodulesToolStripMenuItem.Text);
            mi.Click += UpdateAllSubmodulesToolStripMenuItemClick;
            toolStripButtonLevelUp.DropDownItems.Add(mi);

            if (currentSubmoduleName != null)
            {
                var usmi = new ToolStripMenuItem(_updateCurrentSubmodule.Text);
                usmi.Tag = currentSubmoduleName;
                usmi.Click += UpdateSubmoduleToolStripMenuItemClick;
                toolStripButtonLevelUp.DropDownItems.Add(usmi);
            }

            Cursor.Current = Cursors.Default;
        }

        private void toolStripButtonLevelUp_ButtonClick(object sender, EventArgs e)
        {
            if (Module.SuperprojectModule != null)
                SetGitModule(Module.SuperprojectModule);
            else
                toolStripButtonLevelUp.ShowDropDown();
        }

        private void openWithDifftoolToolStripMenuItem_DropDownOpening(object sender, EventArgs e)
        {
            bool artificialRevSelected = false;
            bool enableDiffDropDown = true;
            bool showParentItems = false;

            IList<GitRevision> revisions = RevisionGrid.GetSelectedRevisions();

            if (revisions.Count > 0)
            {
                artificialRevSelected = revisions[0].IsArtificial();

                if (revisions.Count == 2)
                {
                    artificialRevSelected = artificialRevSelected || revisions[revisions.Count - 1].IsArtificial();
                    showParentItems = true;
                }
                else
                    enableDiffDropDown = revisions.Count == 1;
            }

            aBToolStripMenuItem.Enabled = enableDiffDropDown;
            bLocalToolStripMenuItem.Enabled = enableDiffDropDown;
            aLocalToolStripMenuItem.Enabled = enableDiffDropDown;
            parentOfALocalToolStripMenuItem.Enabled = enableDiffDropDown;
            parentOfBLocalToolStripMenuItem.Enabled = enableDiffDropDown;

            parentOfALocalToolStripMenuItem.Visible = showParentItems;
            parentOfBLocalToolStripMenuItem.Visible = showParentItems;

            if (!enableDiffDropDown)
                return;
            //enable *<->Local items only when local file exists
            foreach (var item in DiffFiles.SelectedItems)
            {
                var fileNames = new StringBuilder();
                fileNames.Append((Path.Combine(Module.WorkingDir, item.Name)).Replace(Settings.PathSeparatorWrong, Settings.PathSeparator));

                if (File.Exists(fileNames.ToString()))
                {
                    bLocalToolStripMenuItem.Enabled = !artificialRevSelected;
                    aLocalToolStripMenuItem.Enabled = !artificialRevSelected;
                    parentOfALocalToolStripMenuItem.Enabled = !artificialRevSelected;
                    parentOfBLocalToolStripMenuItem.Enabled = !artificialRevSelected;
                    return;
                }
            }
        }
<<<<<<< HEAD
=======

>>>>>>> 3671ed4e
        private void reportAnIssueToolStripMenuItem_Click(object sender, EventArgs e)
        {
            string issueData = "--- GitExtensions";
            try
            {
                issueData += Settings.GitExtensionsVersionString;
                issueData += ", " + GitCommandHelpers.VersionInUse.Full;
                issueData += ", " + System.Environment.OSVersion.ToString();
            }
            catch(Exception){}

            Process.Start(@"https://github.com/gitextensions/gitextensions/issues/new?body=" + WebUtility.HtmlEncode(issueData));            
        }
<<<<<<< HEAD

=======
>>>>>>> 3671ed4e
    }
}
<|MERGE_RESOLUTION|>--- conflicted
+++ resolved
@@ -1,2859 +1,2847 @@
-using System;
-using System.Collections.Generic;
-using System.Collections.Specialized;
-using System.Configuration;
-using System.Diagnostics;
-using System.Drawing;
-using System.IO;
-using System.Linq;
-using System.Net;
-using System.Text;
-using System.Threading;
-using System.Windows.Forms;
-using GitCommands;
-using GitCommands.Repository;
-using GitUI.Hotkey;
-using GitUI.Plugin;
-using GitUI.RepoHosting;
-using GitUI.Script;
-using GitUI.Statistics;
-using GitUIPluginInterfaces;
-
-#if !__MonoCS__
-using Microsoft.WindowsAPICodePack.Taskbar;
-#endif
-using ResourceManager.Translation;
-
-namespace GitUI
-{
-    public partial class FormBrowse : GitModuleForm, IBrowseRepo
-    {
-        #region Translation
-
-        private readonly TranslationString _stashCount =
-            new TranslationString("{0} saved {1}");
-        private readonly TranslationString _stashPlural =
-            new TranslationString("stashes");
-        private readonly TranslationString _stashSingular =
-            new TranslationString("stash");
-
-        private readonly TranslationString _warningMiddleOfBisect =
-            new TranslationString("Your are in the middle of a bisect");
-        private readonly TranslationString _warningMiddleOfRebase =
-            new TranslationString("You are in the middle of a rebase");
-        private readonly TranslationString _warningMiddleOfPatchApply =
-            new TranslationString("You are in the middle of a patch apply");
-
-        private readonly TranslationString _hintUnresolvedMergeConflicts =
-            new TranslationString("There are unresolved merge conflicts!");
-
-        private static readonly TranslationString _noBranchTitle =
-            new TranslationString("no branch");
-
-        private readonly TranslationString _noSubmodulesPresent =
-            new TranslationString("No submodules");
-
-        private readonly TranslationString _saveFileFilterCurrentFormat =
-            new TranslationString("Current format");
-        private readonly TranslationString _saveFileFilterAllFiles =
-            new TranslationString("All files");
-
-        private readonly TranslationString _indexLockDeleted =
-            new TranslationString("index.lock deleted.");
-        private readonly TranslationString _indexLockNotFound =
-            new TranslationString("index.lock not found at:");
-
-        private readonly TranslationString _errorCaption =
-            new TranslationString("Error");
-
-        private readonly TranslationString _noReposHostPluginLoaded =
-            new TranslationString("No repository host plugin loaded.");
-
-        private readonly TranslationString _noReposHostFound =
-            new TranslationString("Could not find any relevant repository hosts for the currently open repository.");
-
-        private readonly TranslationString _configureWorkingDirMenu =
-            new TranslationString("Configure this menu");
-
-        private readonly TranslationString _alwaysShowCheckoutDlgStr =
-            new TranslationString("Always show checkout dialog");
-
-        private readonly TranslationString directoryIsNotAValidRepositoryCaption =
-            new TranslationString("Open");
-
-        private readonly TranslationString directoryIsNotAValidRepository =
-            new TranslationString("The selected item is not a valid git repository.\n\nDo you want to abort and remove it from the recent repositories list?");
-
-        private readonly TranslationString _updateCurrentSubmodule =
-            new TranslationString("Update current submodule");
-
-        #endregion
-
-        private readonly SynchronizationContext syncContext;
-        private Dashboard _dashboard;
-        private ToolStripItem _rebase;
-        private ToolStripItem _bisect;
-        private ToolStripItem _warning;
-
-#if !__MonoCS__
-        private ThumbnailToolBarButton _commitButton;
-        private ThumbnailToolBarButton _pushButton;
-        private ThumbnailToolBarButton _pullButton;
-        private bool _toolbarButtonsCreated;
-#endif
-        private bool _dontUpdateOnIndexChange;
-        private ToolStripGitStatus _toolStripGitStatus;
-        private FilterRevisionsHelper filterRevisionsHelper;
-        private FilterBranchHelper _FilterBranchHelper;
-
-        private const string DiffTabPageTitleBase = "Diff";
-
-        /// <summary>For VS designer</summary>
-        private FormBrowse()
-            : this(null, string.Empty) { }
-
-        public FormBrowse(GitUICommands aCommands, string filter)
-            : base(true, aCommands)
-        {
-            syncContext = SynchronizationContext.Current;
-
-            InitializeComponent();
-           
-            // set tab page images
-            {
-                var imageList = new ImageList();
-                CommitInfoTabControl.ImageList = imageList;
-                imageList.ColorDepth = ColorDepth.Depth8Bit;
-                imageList.Images.Add(global::GitUI.Properties.Resources.IconCommit);
-                imageList.Images.Add(global::GitUI.Properties.Resources.IconFileTree);
-                imageList.Images.Add(global::GitUI.Properties.Resources.IconDiff);
-                CommitInfoTabControl.TabPages[0].ImageIndex = 0;
-                CommitInfoTabControl.TabPages[1].ImageIndex = 1;
-                CommitInfoTabControl.TabPages[2].ImageIndex = 2;
-            }
-
-            if (aCommands != null)
-            {
-                RevisionGrid.UICommandsSource = this;
-                repoObjectsTree.UICommandsSource = this;
-            }
-
-            AsyncLoader.DoAsync(() => PluginLoader.Load(), () => RegisterPlugins());
-            RevisionGrid.GitModuleChanged += DashboardGitModuleChanged;
-            filterRevisionsHelper = new FilterRevisionsHelper(toolStripTextBoxFilter, toolStripDropDownButton1, RevisionGrid, toolStripLabel2, this);
-            _FilterBranchHelper = new FilterBranchHelper(toolStripBranches, toolStripDropDownButton2, RevisionGrid);
-            Translate();
-
-            if (Settings.ShowGitStatusInBrowseToolbar)
-            {
-                _toolStripGitStatus = new ToolStripGitStatus
-                                 {
-                                     ImageTransparentColor = Color.Magenta
-                                 };
-                if (aCommands != null)
-                    _toolStripGitStatus.UICommandsSource = this;
-                _toolStripGitStatus.Click += StatusClick;
-                ToolStrip.Items.Insert(ToolStrip.Items.IndexOf(toolStripButton1), _toolStripGitStatus);
-                ToolStrip.Items.Remove(toolStripButton1);
-                _toolStripGitStatus.CommitTranslatedString = toolStripButton1.Text;
-            }
-            RevisionGrid.SelectionChanged += RevisionGridSelectionChanged;
-            DiffText.ExtraDiffArgumentsChanged += DiffTextExtraDiffArgumentsChanged;
-            filterRevisionsHelper.SetFilter(filter);
-            DiffText.SetFileLoader(getNextPatchFile);
-
-            GitTree.ImageList = new ImageList();
-            GitTree.ImageList.Images.Add(Properties.Resources.New); //File
-            GitTree.ImageList.Images.Add(Properties.Resources.Folder); //Folder
-            GitTree.ImageList.Images.Add(Properties.Resources.IconFolderSubmodule); //Submodule
-
-            GitTree.MouseDown += GitTree_MouseDown;
-            GitTree.MouseMove += GitTree_MouseMove;
-
-            this.HotkeysEnabled = true;
-            this.Hotkeys = HotkeySettingsManager.LoadHotkeys(HotkeySettingsName);
-            this.toolPanel.SplitterDistance = this.ToolStrip.Height;
-            this._dontUpdateOnIndexChange = false;
-            
-            GitUICommandsChanged += (a, oldcommands) =>
-            {
-                RefreshPullIcon();
-                oldcommands.PostRepositoryChanged -= UICommands_PostRepositoryChanged;
-                UICommands.PostRepositoryChanged += UICommands_PostRepositoryChanged;
-                oldcommands.BrowseRepo = null;
-                UICommands.BrowseRepo = this;
-            };
-            
-            if (aCommands != null)
-            {
-                RefreshPullIcon();
-                UICommands.PostRepositoryChanged += UICommands_PostRepositoryChanged;
-                UICommands.BrowseRepo = this;                
-            }
-
-            dontSetAsDefaultToolStripMenuItem.Checked = Settings.DonSetAsLastPullAction;
-        }
-
-        void UICommands_PostRepositoryChanged(object sender, GitUIBaseEventArgs e)
-        {
-            RefreshRevisions();
-        }
-
-        private void RefreshRevisions()
-        {
-            if (_dashboard == null || !_dashboard.Visible)
-            {
-                RevisionGrid.ForceRefreshRevisions();
-                InternalInitialize(false);
-            }
-        }
-    
-        #region IBrowseRepo
-        public void GoToRevision(string revision)
-        {
-            RevisionGrid.GoToRevision(revision);
-        }
-
-        #endregion
-
-        private void ShowDashboard()
-        {
-            if (_dashboard == null)
-            {
-                _dashboard = new Dashboard();
-                _dashboard.GitModuleChanged += DashboardGitModuleChanged;
-                toolPanel.Panel2.Controls.Add(_dashboard);
-                _dashboard.Dock = DockStyle.Fill;
-            }
-            else
-                _dashboard.Refresh();
-            _dashboard.Visible = true;
-            _dashboard.BringToFront();
-            _dashboard.ShowRecentRepositories();
-        }
-
-        private void HideDashboard()
-        {
-            if (_dashboard != null)
-                _dashboard.Visible = false;
-        }
-
-        private void DashboardGitModuleChanged(GitModule module)
-        {
-            SetGitModule(module);
-        }
-
-        private void GitTree_AfterSelect(object sender, TreeViewEventArgs e)
-        {
-            var item = e.Node.Tag as GitItem;
-            if (item == null)
-                return;
-
-            if (item.IsBlob)
-                FileText.ViewGitItem(item.FileName, item.Guid);
-            else if (item.IsCommit)
-                FileText.ViewText(item.FileName,
-                    GitCommandHelpers.GetSubmoduleText(Module, item.FileName, item.Guid));
-            else
-                FileText.ViewText("", "");
-        }
-
-        private void BrowseLoad(object sender, EventArgs e)
-        {
-#if !__MonoCS__
-            if (Settings.RunningOnWindows() && TaskbarManager.IsPlatformSupported)
-            {
-                TaskbarManager.Instance.ApplicationId = "GitExtensions";
-            }
-#endif
-
-            RevisionGrid.Load();
-            _FilterBranchHelper.InitToolStripBranchFilter();
-
-            Cursor.Current = Cursors.WaitCursor;
-            InternalInitialize(false);
-            RevisionGrid.Focus();
-            RevisionGrid.IndexWatcher.Reset();
-
-            RevisionGrid.IndexWatcher.Changed += _indexWatcher_Changed;
-
-            Cursor.Current = Cursors.Default;
-
-            try
-            {
-                if (Settings.PlaySpecialStartupSound)
-                {
-                    using (var cow_moo = Properties.Resources.cow_moo)
-                        new System.Media.SoundPlayer(cow_moo).Play();
-                }
-            }
-            catch // This code is just for fun, we do not want the program to crash because of it.
-            {
-            }
-        }
-
-        void _indexWatcher_Changed(bool indexChanged)
-        {
-            syncContext.Post(o =>
-            {
-                RefreshButton.Image = indexChanged && Settings.UseFastChecks && Module.ValidWorkingDir()
-                                          ? GitUI.Properties.Resources.arrow_refresh_dirty
-                                          : GitUI.Properties.Resources.arrow_refresh;
-            }, this);
-        }
-
-        private bool pluginsLoaded;
-        private void LoadPluginsInPluginMenu()
-        {
-            if (!pluginsLoaded)
-            {
-                foreach (var plugin in LoadedPlugins.Plugins)
-                {
-                    var item = new ToolStripMenuItem { Text = plugin.Description, Tag = plugin };
-                    item.Click += ItemClick;
-                    pluginsToolStripMenuItem.DropDownItems.Add(item);
-                }
-                pluginsLoaded = true;
-                UpdatePluginMenu(Module.ValidWorkingDir());
-            }
-        }
-
-        /// <summary>
-        ///   Execute plugin
-        /// </summary>
-        private void ItemClick(object sender, EventArgs e)
-        {
-            var menuItem = sender as ToolStripMenuItem;
-            if (menuItem == null)
-                return;
-
-            var plugin = menuItem.Tag as IGitPlugin;
-            if (plugin == null)
-                return;
-
-            var eventArgs = new GitUIEventArgs(this, UICommands);
-
-            bool refresh = plugin.Execute(eventArgs);
-            if (refresh)
-                RefreshToolStripMenuItemClick(null, null);
-        }
-
-        private void UpdatePluginMenu(bool validWorkingDir)
-        {
-            foreach (ToolStripItem item in pluginsToolStripMenuItem.DropDownItems)
-            {
-                var plugin = item.Tag as IGitPluginForRepository;
-
-                item.Enabled = plugin == null || validWorkingDir;
-            }
-        }
-
-        private void RegisterPlugins()
-        {
-            foreach (var plugin in LoadedPlugins.Plugins)
-                plugin.Register(UICommands);
-
-            UICommands.RaisePostRegisterPlugin(this);
-        }
-
-        private void UnregisterPlugins()
-        {
-            foreach (var plugin in LoadedPlugins.Plugins)
-                plugin.Unregister(UICommands);
-        }
-
-        /// <summary>Refreshes the UI.</summary>
-        private void InternalInitialize(bool hard)
-        {
-            Cursor.Current = Cursors.WaitCursor;
-
-            UICommands.RaisePreBrowseInitialize(this);
-
-            bool validWorkingDir = Module.ValidWorkingDir();
-            bool hasWorkingDir = !string.IsNullOrEmpty(Module.WorkingDir);
-            branchSelect.Text = validWorkingDir ? Module.GetSelectedBranch() : "";
-            if (hasWorkingDir)
-                HideDashboard();
-            else
-                ShowDashboard();
-            toolStripButtonLevelUp.Enabled = hasWorkingDir;
-            CommitInfoTabControl.Visible = validWorkingDir;
-            fileExplorerToolStripMenuItem.Enabled = validWorkingDir;
-            commandsToolStripMenuItem.Enabled = validWorkingDir;
-            manageRemoteRepositoriesToolStripMenuItem1.Enabled = validWorkingDir;
-            branchSelect.Enabled = validWorkingDir;
-            toolStripButton1.Enabled = validWorkingDir;
-            if (_toolStripGitStatus != null)
-                _toolStripGitStatus.Enabled = validWorkingDir;
-            toolStripButtonPull.Enabled = validWorkingDir;
-            toolStripButtonPush.Enabled = validWorkingDir;
-            submodulesToolStripMenuItem.Enabled = validWorkingDir;
-            UpdatePluginMenu(validWorkingDir);
-            gitMaintenanceToolStripMenuItem.Enabled = validWorkingDir;
-            editgitignoreToolStripMenuItem1.Enabled = validWorkingDir;
-            editgitattributesToolStripMenuItem.Enabled = validWorkingDir;
-            editmailmapToolStripMenuItem.Enabled = validWorkingDir;
-            toolStripSplitStash.Enabled = validWorkingDir;
-            commitcountPerUserToolStripMenuItem.Enabled = validWorkingDir;
-            _createPullRequestsToolStripMenuItem.Enabled = validWorkingDir;
-            _viewPullRequestsToolStripMenuItem.Enabled = validWorkingDir;
-            //Only show "Repository hosts" menu item when there is at least 1 repository host plugin loaded
-            _repositoryHostsToolStripMenuItem.Visible = RepoHosts.GitHosters.Count > 0;
-            if (RepoHosts.GitHosters.Count == 1)
-                _repositoryHostsToolStripMenuItem.Text = RepoHosts.GitHosters[0].Description;
-            _FilterBranchHelper.InitToolStripBranchFilter();
-            if (hard && hasWorkingDir)
-                ShowRevisions();
-            RefreshWorkingDirCombo();
-            Text = GenerateWindowTitle(Module.WorkingDir, validWorkingDir, branchSelect.Text);
-            DiffText.Font = Settings.DiffFont;
-            UpdateJumplist(validWorkingDir);
-
-            CheckForMergeConflicts();
-            UpdateStashCount();
-
-            // load custom user menu
-            LoadUserMenu();
-
-            repoObjectsTree.Reload();
-            UICommands.RaisePostBrowseInitialize(this);
-            
-            Cursor.Current = Cursors.Default;
-        }
-
-        private void RefreshWorkingDirCombo()
-        {
-            if (Settings.RecentReposComboMinWidth > 0)
-            {
-                _NO_TRANSLATE_Workingdir.AutoSize = false;
-                _NO_TRANSLATE_Workingdir.Width = Settings.RecentReposComboMinWidth;
-            }
-            else
-                _NO_TRANSLATE_Workingdir.AutoSize = true;
-
-            Repository r = null;
-            if (Repositories.RepositoryHistory.Repositories.Count > 0)
-                r = Repositories.RepositoryHistory.Repositories[0];
-
-            List<RecentRepoInfo> mostRecentRepos = new List<RecentRepoInfo>();
-
-            if (r == null || !r.Path.Equals(Module.WorkingDir, StringComparison.InvariantCultureIgnoreCase))
-                Repositories.AddMostRecentRepository(Module.WorkingDir);
-
-            using (var graphics = CreateGraphics())
-            {
-                var splitter = new RecentRepoSplitter
-                {
-                    measureFont = _NO_TRANSLATE_Workingdir.Font,
-                    graphics = graphics
-                };
-                splitter.SplitRecentRepos(Repositories.RepositoryHistory.Repositories, mostRecentRepos, mostRecentRepos);
-            }
-
-            RecentRepoInfo ri = mostRecentRepos.Find((e) => e.Repo.Path.Equals(Module.WorkingDir, StringComparison.InvariantCultureIgnoreCase));
-
-            if (ri == null)
-                _NO_TRANSLATE_Workingdir.Text = Module.WorkingDir;
-            else
-                _NO_TRANSLATE_Workingdir.Text = ri.Caption;
-        }
-
-        /// <summary>
-        /// Returns a short name for repository.
-        /// If the repository contains a description it is returned,
-        /// otherwise the last part of path is returned.
-        /// </summary>
-        /// <param name="repositoryDir">Path to repository.</param>
-        /// <returns>Short name for repository</returns>
-        private static String GetRepositoryShortName(string repositoryDir)
-        {
-            DirectoryInfo dirInfo = new DirectoryInfo(repositoryDir);
-            if (dirInfo.Exists)
-            {
-                string desc = ReadRepositoryDescription(repositoryDir);
-                if (desc.IsNullOrEmpty())
-                {
-                    desc = Repositories.RepositoryHistory.Repositories
-                        .Where(repo => repo.Path.Equals(repositoryDir, StringComparison.CurrentCultureIgnoreCase)).Select(repo => repo.Title)
-                        .FirstOrDefault();
-                }
-                return desc ?? dirInfo.Name;
-            }
-            return dirInfo.Name;
-        }
-
-        /// <summary>Updates the UI with the correct userscript(s).</summary>
-        private void LoadUserMenu()
-        {
-            var scripts = ScriptManager.GetScripts().Where(script => script.Enabled
-                && script.OnEvent == ScriptEvent.ShowInUserMenuBar).ToList();
-
-            for (int i = ToolStrip.Items.Count - 1; i >= 0; i--)
-                if (ToolStrip.Items[i].Tag != null &&
-                    ToolStrip.Items[i].Tag as String == "userscript")
-                    ToolStrip.Items.RemoveAt(i);
-
-            if (scripts.Count == 0)
-                return;
-
-            ToolStripSeparator toolstripseparator = new ToolStripSeparator();
-            toolstripseparator.Tag = "userscript";
-            ToolStrip.Items.Add(toolstripseparator);
-
-            foreach (ScriptInfo scriptInfo in scripts)
-            {
-                ToolStripButton tempButton = new ToolStripButton();
-                //store scriptname
-                tempButton.Text = scriptInfo.Name;
-                tempButton.Tag = "userscript";
-                //add handler
-                tempButton.Click += UserMenu_Click;
-                tempButton.Enabled = true;
-                tempButton.Visible = true;
-                //tempButton.Image = GitUI.Properties.Resources.bug;
-                //scriptInfo.Icon = "Cow";
-                tempButton.Image = scriptInfo.GetIcon();
-                tempButton.DisplayStyle = ToolStripItemDisplayStyle.ImageAndText;
-                //add to toolstrip
-                ToolStrip.Items.Add(tempButton);
-            }
-        }
-
-        private void UserMenu_Click(object sender, EventArgs e)
-        {
-            ScriptRunner.RunScript(Module, ((ToolStripButton)sender).Text, null);
-            RevisionGrid.RefreshRevisions();
-        }
-
-        private void UpdateJumplist(bool validWorkingDir)
-        {
-#if !__MonoCS__
-            if (Settings.RunningOnWindows() && TaskbarManager.IsPlatformSupported)
-            {
-                if (validWorkingDir)
-                {
-                    string repositoryDescription = GetRepositoryShortName(Module.WorkingDir);
-                    string baseFolder = Path.Combine(Settings.ApplicationDataPath, "Recent");
-                    if (!Directory.Exists(baseFolder))
-                    {
-                        Directory.CreateDirectory(baseFolder);
-                    }
-
-                    //Remove InvalidPathChars
-                    StringBuilder sb = new StringBuilder(repositoryDescription);
-                    foreach (char c in Path.GetInvalidFileNameChars())
-                    {
-                        sb.Replace(c, '_');
-                    }
-
-                    string path = Path.Combine(baseFolder, String.Format("{0}.{1}", sb, "gitext"));
-                    File.WriteAllText(path, Module.WorkingDir);
-                    JumpList.AddToRecent(path);
-
-                    var JList = JumpList.CreateJumpListForIndividualWindow(TaskbarManager.Instance.ApplicationId, Handle);
-                    JList.ClearAllUserTasks();
-
-                    //to control which category Recent/Frequent is displayed
-                    JList.KnownCategoryToDisplay = JumpListKnownCategoryType.Recent;
-
-                    JList.Refresh();
-                }
-
-                CreateOrUpdateTaskBarButtons(validWorkingDir);
-            }
-#endif
-        }
-
-        private void CreateOrUpdateTaskBarButtons(bool validRepo)
-        {
-#if !__MonoCS__
-            if (Settings.RunningOnWindows() && TaskbarManager.IsPlatformSupported)
-            {
-                if (!_toolbarButtonsCreated)
-                {
-                    _commitButton = new ThumbnailToolBarButton(MakeIcon(toolStripButton1.Image, 48, true), toolStripButton1.Text);
-                    _commitButton.Click += ToolStripButton1Click;
-
-                    _pushButton = new ThumbnailToolBarButton(MakeIcon(toolStripButtonPush.Image, 48, true), toolStripButtonPush.Text);
-                    _pushButton.Click += PushToolStripMenuItemClick;
-
-                    _pullButton = new ThumbnailToolBarButton(MakeIcon(toolStripButtonPull.Image, 48, true), toolStripButtonPull.Text);
-                    _pullButton.Click += PullToolStripMenuItemClick;
-
-                    _toolbarButtonsCreated = true;
-                    ThumbnailToolBarButton[] buttons = new[] { _commitButton, _pullButton, _pushButton };
-
-                    //Call this method using reflection.  This is a workaround to *not* reference WPF libraries, becuase of how the WindowsAPICodePack was implimented.
-                    TaskbarManager.Instance.ThumbnailToolBars.AddButtons(Handle, buttons);
-                }
-
-                _commitButton.Enabled = validRepo;
-                _pushButton.Enabled = validRepo;
-                _pullButton.Enabled = validRepo;
-            }
-#endif
-        }
-
-        /// <summary>
-        /// Converts an image into an icon.  This was taken off of the interwebs.
-        /// It's on a billion different sites and forum posts, so I would say its creative commons by now. -tekmaven
-        /// </summary>
-        /// <param name="img">The image that shall become an icon</param>
-        /// <param name="size">The width and height of the icon. Standard
-        /// sizes are 16x16, 32x32, 48x48, 64x64.</param>
-        /// <param name="keepAspectRatio">Whether the image should be squashed into a
-        /// square or whether whitespace should be put around it.</param>
-        /// <returns>An icon!!</returns>
-        private static Icon MakeIcon(Image img, int size, bool keepAspectRatio)
-        {
-            Bitmap square = new Bitmap(size, size); // create new bitmap
-            Graphics g = Graphics.FromImage(square); // allow drawing to it
-
-            int x, y, w, h; // dimensions for new image
-
-            if (!keepAspectRatio || img.Height == img.Width)
-            {
-                // just fill the square
-                x = y = 0; // set x and y to 0
-                w = h = size; // set width and height to size
-            }
-            else
-            {
-                // work out the aspect ratio
-                float r = (float)img.Width / (float)img.Height;
-
-                // set dimensions accordingly to fit inside size^2 square
-                if (r > 1)
-                { // w is bigger, so divide h by r
-                    w = size;
-                    h = (int)((float)size / r);
-                    x = 0; y = (size - h) / 2; // center the image
-                }
-                else
-                { // h is bigger, so multiply w by r
-                    w = (int)((float)size * r);
-                    h = size;
-                    y = 0; x = (size - w) / 2; // center the image
-                }
-            }
-
-            // make the image shrink nicely by using HighQualityBicubic mode
-            g.InterpolationMode = System.Drawing.Drawing2D.InterpolationMode.HighQualityBicubic;
-            g.DrawImage(img, x, y, w, h); // draw image with specified dimensions
-            g.Flush(); // make sure all drawing operations complete before we get the icon
-
-            // following line would work directly on any image, but then
-            // it wouldn't look as nice.
-            return Icon.FromHandle(square.GetHicon());
-        }
-
-        /// <summary>Updates the UI with the correct stash count.</summary>
-        private void UpdateStashCount()
-        {
-            if (Settings.ShowStashCount)
-            {
-                int stashCount = Module.GetStashes().Count;
-                toolStripSplitStash.Text = string.Format(_stashCount.Text, stashCount,
-                                                         stashCount != 1 ? _stashPlural.Text : _stashSingular.Text);
-            }
-            else
-            {
-                toolStripSplitStash.Text = string.Empty;
-            }
-        }
-
-        private void CheckForMergeConflicts()
-        {
-            bool validWorkingDir = Module.ValidWorkingDir();
-
-            if (validWorkingDir && Module.InTheMiddleOfBisect())
-            {
-                if (_bisect == null)
-                {
-                    _bisect = new WarningToolStripItem { Text = _warningMiddleOfBisect.Text };
-                    _bisect.Click += BisectClick;
-                    statusStrip.Items.Add(_bisect);
-                }
-            }
-            else
-            {
-                if (_bisect != null)
-                {
-                    _bisect.Click -= BisectClick;
-                    statusStrip.Items.Remove(_bisect);
-                    _bisect = null;
-                }
-            }
-
-            if (validWorkingDir &&
-                (Module.InTheMiddleOfRebase() || Module.InTheMiddleOfPatch()))
-            {
-                if (_rebase == null)
-                {
-                    _rebase = new WarningToolStripItem
-                                  {
-                                      Text = Module.InTheMiddleOfRebase()
-                                                 ? _warningMiddleOfRebase.Text
-                                                 : _warningMiddleOfPatchApply.Text
-                                  };
-                    _rebase.Click += RebaseClick;
-                    statusStrip.Items.Add(_rebase);
-                }
-            }
-            else
-            {
-                if (_rebase != null)
-                {
-                    _rebase.Click -= RebaseClick;
-                    statusStrip.Items.Remove(_rebase);
-                    _rebase = null;
-                }
-            }
-
-            if (validWorkingDir && Module.InTheMiddleOfConflictedMerge() &&
-                !Directory.Exists(Module.GetGitDirectory() + "rebase-apply\\"))
-            {
-                if (_warning == null)
-                {
-                    _warning = new WarningToolStripItem { Text = _hintUnresolvedMergeConflicts.Text };
-                    _warning.Click += WarningClick;
-                    statusStrip.Items.Add(_warning);
-                }
-            }
-            else
-            {
-                if (_warning != null)
-                {
-                    _warning.Click -= WarningClick;
-                    statusStrip.Items.Remove(_warning);
-                    _warning = null;
-                }
-            }
-
-            //Only show status strip when there are status items on it.
-            //There is always a close (x) button, do not count first item.
-            if (statusStrip.Items.Count > 1)
-                statusStrip.Show();
-            else
-                statusStrip.Hide();
-        }
-
-        /// <summary>
-        /// Generates main window title according to given repository.
-        /// </summary>
-        /// <param name="workingDir">Path to repository.</param>
-        /// <param name="isWorkingDirValid">If the given path contains valid repository.</param>
-        /// <param name="branchName">Current branch name.</param>
-        private static string GenerateWindowTitle(string workingDir, bool isWorkingDirValid, string branchName)
-        {
-#if DEBUG
-            const string defaultTitle = "Git Extensions -> DEBUG <-";
-            const string repositoryTitleFormat = "{0} ({1}) - Git Extensions -> DEBUG <-";
-#else
-            const string defaultTitle = "Git Extensions";
-            const string repositoryTitleFormat = "{0} ({1}) - Git Extensions";
-#endif
-            if (!isWorkingDirValid)
-                return defaultTitle;
-            string repositoryDescription = GetRepositoryShortName(workingDir);
-            if (string.IsNullOrEmpty(branchName))
-                branchName = _noBranchTitle.Text;
-            return string.Format(repositoryTitleFormat, repositoryDescription, branchName.Trim('(', ')'));
-        }
-
-        /// <summary>
-        /// Reads repository description's first line from ".git\description" file.
-        /// </summary>
-        /// <param name="workingDir">Path to repository.</param>
-        /// <returns>If the repository has description, returns that description, else returns <c>null</c>.</returns>
-        private static string ReadRepositoryDescription(string workingDir)
-        {
-            const string repositoryDescriptionFileName = "description";
-            const string defaultDescription = "Unnamed repository; edit this file 'description' to name the repository.";
-
-            var repositoryPath = GitModule.GetGitDirectory(workingDir);
-            var repositoryDescriptionFilePath = Path.Combine(repositoryPath, repositoryDescriptionFileName);
-            if (!File.Exists(repositoryDescriptionFilePath))
-                return null;
-            try
-            {
-                var repositoryDescription = File.ReadLines(repositoryDescriptionFilePath).FirstOrDefault();
-                return string.Equals(repositoryDescription, defaultDescription, StringComparison.CurrentCulture)
-                           ? null
-                           : repositoryDescription;
-            }
-            catch (IOException)
-            {
-                return null;
-            }
-        }
-
-        private void RebaseClick(object sender, EventArgs e)
-        {
-            if (Module.InTheMiddleOfRebase())
-                UICommands.StartRebaseDialog(this, null);
-            else
-                UICommands.StartApplyPatchDialog(this);
-        }
-
-
-        private void ShowRevisions()
-        {
-            if (RevisionGrid.IndexWatcher.IndexChanged)
-            {
-                RevisionGrid.RefreshRevisions();
-                FillFileTree();
-                FillDiff();
-                FillCommitInfo();
-            }
-            RevisionGrid.IndexWatcher.Reset();
-        }
-
-        //store strings to not keep references to nodes
-        private readonly Stack<string> lastSelectedNodes = new Stack<string>();
-
-        private void FillFileTree()
-        {
-            if (CommitInfoTabControl.SelectedTab != TreeTabPage)
-                return;
-
-            try
-            {
-                GitTree.SuspendLayout();
-                // Save state only when there is selected node
-                if (GitTree.SelectedNode != null)
-                {
-                    TreeNode node = GitTree.SelectedNode;
-                    FileText.SaveCurrentScrollPos();
-                    lastSelectedNodes.Clear();
-                    while (node != null)
-                    {
-                        lastSelectedNodes.Push(node.Text);
-                        node = node.Parent;
-                    }
-                }
-
-                // Refresh tree
-                GitTree.Nodes.Clear();
-                //restore selected file and scroll position when new selection is done
-                if (RevisionGrid.GetSelectedRevisions().Count > 0)
-                {
-                    LoadInTree(RevisionGrid.GetSelectedRevisions()[0].SubItems, GitTree.Nodes);
-                    //GitTree.Sort();
-                    TreeNode lastMatchedNode = null;
-                    // Load state
-                    var currenNodes = GitTree.Nodes;
-                    TreeNode matchedNode = null;
-                    while (lastSelectedNodes.Count > 0 && currenNodes != null)
-                    {
-                        var next = lastSelectedNodes.Pop();
-                        foreach (TreeNode node in currenNodes)
-                        {
-                            if (node.Text != next && next.Length != 40)
-                                continue;
-
-                            node.Expand();
-                            matchedNode = node;
-                            break;
-                        }
-                        if (matchedNode == null)
-                            currenNodes = null;
-                        else
-                        {
-                            lastMatchedNode = matchedNode;
-                            currenNodes = matchedNode.Nodes;
-                        }
-                    }
-                    //if there is no exact match, don't restore scroll position
-                    if (lastMatchedNode != matchedNode)
-                        FileText.ResetCurrentScrollPos();
-                    GitTree.SelectedNode = lastMatchedNode;
-                }
-                if (GitTree.SelectedNode == null)
-                {
-                    FileText.ViewText("", "");
-                }
-            }
-            finally
-            {
-                GitTree.ResumeLayout();
-            }
-        }
-
-        private void FillDiff()
-        {
-            DiffTabPage.Text = string.Format("{0}", DiffTabPageTitleBase);
-
-            if (CommitInfoTabControl.SelectedTab != DiffTabPage)
-            {
-                return;
-            }
-
-            var revisions = RevisionGrid.GetSelectedRevisions();
-
-            DiffText.SaveCurrentScrollPos();
-
-            DiffFiles.SetDiffs(revisions);
-
-            switch (revisions.Count)
-            {
-                case 0:
-                    DiffTabPage.Text = string.Format("{0} (no selection)", DiffTabPageTitleBase);
-                    break;
-
-                case 1: // diff "parent" --> "selected revision"
-                    var revision = revisions[0];
-                    if (revision != null && revision.ParentGuids != null && revision.ParentGuids.Length != 0)
-                        DiffTabPage.Text = string.Format("{0} (A: parent --> B: selection)", DiffTabPageTitleBase);
-                    break;
-
-                case 2: // diff "first clicked revision" --> "second clicked revision"
-                    bool artificialRevSelected = revisions[0].IsArtificial() || revisions[1].IsArtificial();
-                    if (!artificialRevSelected)
-                        DiffTabPage.Text = string.Format("{0} (A: first --> B: second)", DiffTabPageTitleBase);
-                    break;
-
-                default: // more than 2 revisions selected => no diff
-                    DiffTabPage.Text = string.Format("{0} (not supported)", DiffTabPageTitleBase);
-                    break;
-            }
-        }
-
-        private void FillCommitInfo()
-        {
-            if (CommitInfoTabControl.SelectedTab != CommitInfoTabPage)
-                return;
-
-            if (RevisionGrid.GetSelectedRevisions().Count == 0)
-                return;
-
-            var revision = RevisionGrid.GetSelectedRevisions()[0];
-            var children = RevisionGrid.GetRevisionChildren(revision.Guid);
-
-            if (revision != null)
-                RevisionInfo.SetRevisionWithChildren(revision, children);
-        }
-
-        public void FileHistoryOnClick(object sender, EventArgs e)
-        {
-            var item = GitTree.SelectedNode.Tag as GitItem;
-
-            if (item == null)
-                return;
-
-            IList<GitRevision> revisions = RevisionGrid.GetSelectedRevisions();
-
-            if (revisions.Count == 0)
-                UICommands.StartFileHistoryDialog(this, item.FileName);
-            else
-                UICommands.StartFileHistoryDialog(this, item.FileName, revisions[0], false, false);
-        }
-
-        public void FindFileOnClick(object sender, EventArgs e)
-        {
-            string selectedItem;
-            using (var searchWindow = new SearchWindow<string>(FindFileMatches)
-            {
-                Owner = this
-            })
-            {
-                searchWindow.ShowDialog(this);
-                selectedItem = searchWindow.SelectedItem;
-            }
-            if (string.IsNullOrEmpty(selectedItem))
-            {
-                return;
-            }
-
-            string[] items = selectedItem.Split(new[] { '/' });
-            TreeNodeCollection nodes = GitTree.Nodes;
-
-            for (int i = 0; i < items.Length - 1; i++)
-            {
-                TreeNode selectedNode = Find(nodes, items[i]);
-
-                if (selectedNode == null)
-                {
-                    return; //Item does not exist in the tree
-                }
-
-                selectedNode.Expand();
-                nodes = selectedNode.Nodes;
-            }
-
-            var lastItem = Find(nodes, items[items.Length - 1]);
-            if (lastItem != null)
-            {
-                GitTree.SelectedNode = lastItem;
-            }
-        }
-
-        private static TreeNode Find(TreeNodeCollection nodes, string label)
-        {
-            for (int i = 0; i < nodes.Count; i++)
-            {
-                if (nodes[i].Text == label)
-                {
-                    return nodes[i];
-                }
-            }
-            return null;
-        }
-
-        private IList<string> FindFileMatches(string name)
-        {
-            var candidates = Module.GetFullTree(RevisionGrid.GetSelectedRevisions()[0].TreeGuid);
-
-            string nameAsLower = name.ToLower();
-
-            return candidates.Where(fileName => fileName.ToLower().Contains(nameAsLower)).ToList();
-        }
-
-        public void OpenWithOnClick(object sender, EventArgs e)
-        {
-            var gitItem = GitTree.SelectedNode.Tag as GitItem;
-            if (gitItem == null || !gitItem.IsBlob)
-                return;
-
-            var fileName = gitItem.FileName;
-            if (fileName.Contains("\\") && fileName.LastIndexOf("\\") < fileName.Length)
-                fileName = fileName.Substring(fileName.LastIndexOf('\\') + 1);
-            if (fileName.Contains("/") && fileName.LastIndexOf("/") < fileName.Length)
-                fileName = fileName.Substring(fileName.LastIndexOf('/') + 1);
-
-            fileName = (Path.GetTempPath() + fileName).Replace(Settings.PathSeparatorWrong, Settings.PathSeparator);
-            Module.SaveBlobAs(fileName, gitItem.Guid);
-            OsShellUtil.OpenAs(fileName);
-        }
-
-        private void FileTreeContextMenu_Opening(object sender, System.ComponentModel.CancelEventArgs e)
-        {
-            var gitItem = (GitTree.SelectedNode != null) ? GitTree.SelectedNode.Tag as GitItem : null;
-            var enableItems = gitItem != null && gitItem.IsBlob;
-
-            saveAsToolStripMenuItem.Enabled = enableItems;
-            openFileToolStripMenuItem.Enabled = enableItems;
-            openFileWithToolStripMenuItem.Enabled = enableItems;
-            openWithToolStripMenuItem.Enabled = enableItems;
-            copyFilenameToClipboardToolStripMenuItem.Enabled = enableItems;
-            editCheckedOutFileToolStripMenuItem.Enabled = enableItems;
-        }
-
-        public void OpenOnClick(object sender, EventArgs e)
-        {
-            try
-            {
-                var gitItem = GitTree.SelectedNode.Tag as GitItem;
-                if (gitItem == null || !gitItem.IsBlob)
-                    return;
-
-                var fileName = gitItem.FileName;
-                if (fileName.Contains("\\") && fileName.LastIndexOf("\\") < fileName.Length)
-                    fileName = fileName.Substring(fileName.LastIndexOf('\\') + 1);
-                if (fileName.Contains("/") && fileName.LastIndexOf("/") < fileName.Length)
-                    fileName = fileName.Substring(fileName.LastIndexOf('/') + 1);
-
-                fileName = (Path.GetTempPath() + fileName).Replace(Settings.PathSeparatorWrong, Settings.PathSeparator);
-
-                Module.SaveBlobAs(fileName, (gitItem).Guid);
-
-                Process.Start(fileName);
-            }
-            catch (Exception ex)
-            {
-                MessageBox.Show(this, ex.Message);
-            }
-        }
-
-        protected void LoadInTree(IEnumerable<IGitItem> items, TreeNodeCollection node)
-        {
-            var sortedItems = items.OrderBy(gi => gi, new GitFileTreeComparer());
-
-            foreach (var item in sortedItems)
-            {
-                var subNode = node.Add(item.Name);
-                subNode.Tag = item;
-
-                var gitItem = item as GitItem;
-
-                if (gitItem == null)
-                    subNode.Nodes.Add(new TreeNode());
-                else
-                {
-                    if (gitItem.IsTree)
-                    {
-                        subNode.ImageIndex = 1;
-                        subNode.SelectedImageIndex = 1;
-                        subNode.Nodes.Add(new TreeNode());
-                    }
-                    else
-                        if (gitItem.IsCommit)
-                        {
-                            subNode.ImageIndex = 2;
-                            subNode.SelectedImageIndex = 2;
-                            subNode.Text = item.Name + " (Submodule)";
-                        }
-                }
-            }
-        }
-
-        private void RevisionGridSelectionChanged(object sender, EventArgs e)
-        {
-            try
-            {
-                var revisions = RevisionGrid.GetSelectedRevisions();
-
-                if (revisions.Count > 0 &&
-                    (revisions[0].Guid == GitRevision.UnstagedGuid ||
-                     revisions[0].Guid == GitRevision.IndexGuid))
-                {
-                    CommitInfoTabControl.RemoveIfExists(CommitInfoTabPage);
-                    CommitInfoTabControl.RemoveIfExists(TreeTabPage);
-                }
-                else
-                {
-                    CommitInfoTabControl.InsertIfNotExists(0, CommitInfoTabPage);
-                    CommitInfoTabControl.InsertIfNotExists(1, TreeTabPage);
-                }
-
-                //RevisionGrid.HighlightSelectedBranch();
-
-                FillFileTree();
-                FillDiff();
-                FillCommitInfo();
-            }
-            catch (Exception ex)
-            {
-                Trace.WriteLine(ex.Message);
-            }
-        }
-
-        private void OpenToolStripMenuItemClick(object sender, EventArgs e)
-        {
-            GitModule module = Open.OpenModule(this);
-            if (module != null)
-                SetGitModule(module);
-        }
-
-        private void CheckoutToolStripMenuItemClick(object sender, EventArgs e)
-        {
-            UICommands.StartCheckoutRevisionDialog(this);
-        }
-
-        private void GitTreeDoubleClick(object sender, EventArgs e)
-        {
-            if (GitTree.SelectedNode == null || !(GitTree.SelectedNode.Tag is IGitItem))
-                return;
-
-            var item = GitTree.SelectedNode.Tag as GitItem;
-            if (item == null)
-                return;
-
-            if (item.IsBlob)
-            {
-<<<<<<< HEAD
-                if (UICommands.StartFileHistoryDialog(this, item.FileName, null))
-                    Initialize();
-=======
-                UICommands.StartFileHistoryDialog(this, item.FileName, null);                
->>>>>>> 3671ed4e
-            }
-            else if (item.IsCommit)
-            {
-                Process process = new Process();
-                process.StartInfo.FileName = Application.ExecutablePath;
-                process.StartInfo.Arguments = "browse";
-                process.StartInfo.WorkingDirectory = Path.Combine(Module.WorkingDir, item.Name + Settings.PathSeparator.ToString());
-                process.Start();
-            }
-        }
-
-        private void ViewDiffToolStripMenuItemClick(object sender, EventArgs e)
-        {
-            UICommands.StartCompareRevisionsDialog(this);
-        }
-
-        private void CloneToolStripMenuItemClick(object sender, EventArgs e)
-        {
-            UICommands.StartCloneDialog(this);            
-        }
-
-        private void CommitToolStripMenuItemClick(object sender, EventArgs e)
-        {
-            UICommands.StartCommitDialog(this);
-        }
-
-        private void InitNewRepositoryToolStripMenuItemClick(object sender, EventArgs e)
-        {
-            UICommands.StartInitializeDialog(this, DashboardGitModuleChanged);
-        }
-
-        private void PushToolStripMenuItemClick(object sender, EventArgs e)
-        {
-            bool bSilent = (ModifierKeys & Keys.Shift) != 0;
-            UICommands.StartPushDialog(this, bSilent);
-        }
-
-        private void PullToolStripMenuItemClick(object sender, EventArgs e)
-        {
-            bool bSilent;
-            if (sender == toolStripButtonPull || sender == pullToolStripMenuItem)
-            {
-                if (Module.LastPullAction == Settings.PullAction.None)
-                {
-                    bSilent = (ModifierKeys & Keys.Shift) != 0;
-                }
-                else if (Module.LastPullAction == Settings.PullAction.FetchAll)
-                {
-                    fetchAllToolStripMenuItem_Click(sender, e);
-                    return;
-                }
-                else
-                { 
-                    bSilent = true;
-                    Module.LastPullActionToPullMerge();
-                }
-            }
-            else
-            {
-                bSilent = sender != pullToolStripMenuItem1;
-                RefreshPullIcon();
-                Module.LastPullActionToPullMerge();
-            }
-
-            UICommands.StartPullDialog(this, bSilent);
-
-        }
-
-        private void RefreshToolStripMenuItemClick(object sender, EventArgs e)
-        {
-            if (_dashboard != null)
-            {
-                _dashboard.Refresh();
-            }
-
-            RefreshRevisions();
-        }
-
-        private void AboutToolStripMenuItemClick(object sender, EventArgs e)
-        {
-            using (var frm = new AboutBox()) frm.ShowDialog(this);
-        }
-
-        private void PatchToolStripMenuItemClick(object sender, EventArgs e)
-        {
-            UICommands.StartViewPatchDialog(this);
-        }
-
-        private void ApplyPatchToolStripMenuItemClick(object sender, EventArgs e)
-        {
-            UICommands.StartApplyPatchDialog(this);
-        }
-
-        private void GitBashToolStripMenuItemClick1(object sender, EventArgs e)
-        {
-            Module.RunBash();
-        }
-
-        private void GitGuiToolStripMenuItemClick(object sender, EventArgs e)
-        {
-            Module.RunGui();
-        }
-
-        private void FormatPatchToolStripMenuItemClick(object sender, EventArgs e)
-        {
-            UICommands.StartFormatPatchDialog(this);
-        }
-
-        private void GitcommandLogToolStripMenuItemClick(object sender, EventArgs e)
-        {
-            GitLogForm.ShowOrActivate(this);
-        }
-
-        private void CheckoutBranchToolStripMenuItemClick(object sender, EventArgs e)
-        {
-            UICommands.StartCheckoutBranchDialog(this);
-        }
-
-        private void StashToolStripMenuItemClick(object sender, EventArgs e)
-        {
-            UICommands.StartStashDialog(this);
-        }
-
-        private void ResetToolStripMenuItem_Click(object sender, EventArgs e)
-        {
-            UICommands.StartResetChangesDialog(this);
-        }
-
-        private void RunMergetoolToolStripMenuItemClick(object sender, EventArgs e)
-        {
-            UICommands.StartResolveConflictsDialog(this);
-        }
-
-        private void WarningClick(object sender, EventArgs e)
-        {
-            UICommands.StartResolveConflictsDialog(this);
-        }
-
-        private void WorkingdirClick(object sender, EventArgs e)
-        {
-            _NO_TRANSLATE_Workingdir.ShowDropDown();
-        }
-
-        private void CurrentBranchClick(object sender, EventArgs e)
-        {
-            branchSelect.ShowDropDown();
-        }
-
-        private void DeleteBranchToolStripMenuItemClick(object sender, EventArgs e)
-        {
-            UICommands.StartDeleteBranchDialog(this, null);
-        }
-
-        private void DeleteTagToolStripMenuItemClick(object sender, EventArgs e)
-        {
-            UICommands.StartDeleteTagDialog(this, null);
-        }
-
-        private void CherryPickToolStripMenuItemClick(object sender, EventArgs e)
-        {
-            var revisions = RevisionGrid.GetSelectedRevisions();
-            if (revisions.Count != 1)
-            {
-                MessageBox.Show("Select exactly one revision.");
-                return;
-            }
-
-            UICommands.StartCherryPickDialog(this, revisions.First());
-        }
-
-        private void MergeBranchToolStripMenuItemClick(object sender, EventArgs e)
-        {
-            UICommands.StartMergeBranchDialog(this, null);
-        }
-
-        private void ToolStripButton1Click(object sender, EventArgs e)
-        {
-            CommitToolStripMenuItemClick(sender, e);
-        }
-
-        private void SettingsClick(object sender, EventArgs e)
-        {
-            SettingsToolStripMenuItem2Click(sender, e);
-        }
-
-        private void TagToolStripMenuItemClick(object sender, EventArgs e)
-        {
-            UICommands.StartCreateTagDialog(this);
-        }
-
-        private void RefreshButtonClick(object sender, EventArgs e)
-        {
-            RefreshToolStripMenuItemClick(sender, e);
-        }
-
-        private void CommitcountPerUserToolStripMenuItemClick(object sender, EventArgs e)
-        {
-            using (var frm = new FormCommitCount(UICommands)) frm.ShowDialog(this);
-        }
-
-        private void KGitToolStripMenuItemClick(object sender, EventArgs e)
-        {
-            Module.RunGitK();
-        }
-
-        private void DonateToolStripMenuItemClick(object sender, EventArgs e)
-        {
-            using (var frm = new FormDonate()) frm.ShowDialog(this);
-        }
-
-        private void FormBrowseFormClosing(object sender, FormClosingEventArgs e)
-        {
-            SaveUserMenuPosition();
-        }
-
-        private void SaveUserMenuPosition()
-        {
-            GitCommands.Settings.UserMenuLocationX = UserMenuToolStrip.Location.X;
-            GitCommands.Settings.UserMenuLocationY = UserMenuToolStrip.Location.Y;
-        }
-
-        private void EditGitignoreToolStripMenuItem1Click(object sender, EventArgs e)
-        {
-            UICommands.StartEditGitIgnoreDialog(this);
-        }
-
-        private void SettingsToolStripMenuItem2Click(object sender, EventArgs e)
-        {
-            var translation = Settings.Translation;
-            UICommands.StartSettingsDialog(this);
-            if (translation != Settings.Translation)
-                Translate();
-
-            this.Hotkeys = HotkeySettingsManager.LoadHotkeys(HotkeySettingsName);
-            RevisionGrid.ReloadHotkeys();
-            RevisionGrid.ReloadTranslation();
-        }
-
-        private void ArchiveToolStripMenuItemClick(object sender, EventArgs e)
-        {
-            var revisions = RevisionGrid.GetSelectedRevisions();
-            if (revisions.Count != 1)
-            {
-                MessageBox.Show("Select exactly one revision.");
-                return;
-            }
-
-            UICommands.StartArchiveDialog(this, revisions.First());
-        }
-
-        private void EditMailMapToolStripMenuItemClick(object sender, EventArgs e)
-        {
-            UICommands.StartMailMapDialog(this);
-        }
-
-        private void CompressGitDatabaseToolStripMenuItemClick(object sender, EventArgs e)
-        {
-            FormProcess.ShowModeless(this, "gc");
-        }
-
-        private void VerifyGitDatabaseToolStripMenuItemClick(object sender, EventArgs e)
-        {
-            UICommands.StartVerifyDatabaseDialog(this);
-        }
-
-        private void ManageRemoteRepositoriesToolStripMenuItemClick(object sender, EventArgs e)
-        {
-            UICommands.StartRemotesDialog(this);
-        }
-
-        private void RebaseToolStripMenuItemClick(object sender, EventArgs e)
-        {
-            IList<GitRevision> revisions = RevisionGrid.GetSelectedRevisions();
-            if (2 == revisions.Count)
-            {
-                string to = null;
-                string from = null;
-
-                string currentBranch = Module.GetSelectedBranch();
-                string currentCheckout = RevisionGrid.CurrentCheckout;
-
-                if (revisions[0].Guid == currentCheckout)
-                {
-                    from = revisions[1].Guid.Substring(0, 8);
-                    to = currentBranch;
-                }
-                else if (revisions[1].Guid == currentCheckout)
-                {
-                    from = revisions[0].Guid.Substring(0, 8);
-                    to = currentBranch;
-                }
-                UICommands.StartRebaseDialog(this, from, to, null);
-            }
-            else
-            {
-                UICommands.StartRebaseDialog(this, null);
-            }
-        }
-
-        private void StartAuthenticationAgentToolStripMenuItemClick(object sender, EventArgs e)
-        {
-            Module.StartExternalCommand(Settings.Pageant, "");
-        }
-
-        private void GenerateOrImportKeyToolStripMenuItemClick(object sender, EventArgs e)
-        {
-            Module.StartExternalCommand(Settings.Puttygen, "");
-        }
-
-        private void TabControl1SelectedIndexChanged(object sender, EventArgs e)
-        {
-            FillFileTree();
-            FillDiff();
-            FillCommitInfo();
-        }
-
-        private void DiffFilesSelectedIndexChanged(object sender, EventArgs e)
-        {
-            if (!_dontUpdateOnIndexChange)
-                ShowSelectedFileDiff();
-        }
-
-        private void ShowSelectedFileDiff()
-        {
-            if (DiffFiles.SelectedItem == null)
-            {
-                DiffText.ViewPatch("");
-                return;
-            }
-
-            DiffText.ViewPatch(RevisionGrid, DiffFiles.SelectedItem, String.Empty);
-        }
-
-
-        private void ChangelogToolStripMenuItemClick(object sender, EventArgs e)
-        {
-            using (var frm = new FormChangeLog()) frm.ShowDialog(this);
-        }
-
-        private void DiffFilesDoubleClick(object sender, EventArgs e)
-        {
-            if (DiffFiles.SelectedItem == null)
-                return;
-
-            UICommands.StartFileHistoryDialog(this, (DiffFiles.SelectedItem).Name);
-        }
-
-        private void ToolStripButtonPushClick(object sender, EventArgs e)
-        {
-            PushToolStripMenuItemClick(sender, e);
-        }
-
-        private void ManageSubmodulesToolStripMenuItemClick(object sender, EventArgs e)
-        {
-            UICommands.StartSubmodulesDialog(this);
-        }
-
-        private void UpdateSubmoduleToolStripMenuItemClick(object sender, EventArgs e)
-        {
-            var submodule = (sender as ToolStripMenuItem).Tag as string;
-            FormProcess.ShowDialog(this, Module.SuperprojectModule,
-                GitCommandHelpers.SubmoduleUpdateCmd(submodule));
-            UICommands.RepoChangedNotifier.Notify();
-        }
-
-        private void UpdateAllSubmodulesForSuperProjectToolStripMenuItemClick(object sender, EventArgs e)
-        {
-            var module = (sender as ToolStripMenuItem).Tag as GitModule;
-            GitUICommands uiCommands = new GitUICommands(module);
-            if (uiCommands.StartUpdateSubmodulesDialog(this))
-                UICommands.RepoChangedNotifier.Notify();
-        }
-
-        private void UpdateAllSubmodulesToolStripMenuItemClick(object sender, EventArgs e)
-        {
-            UICommands.StartUpdateSubmodulesDialog(this);
-        }
-
-        private void SynchronizeAllSubmodulesToolStripMenuItemClick(object sender, EventArgs e)
-        {
-            UICommands.StartSyncSubmodulesDialog(this);
-        }
-
-        private void ToolStripSplitStashButtonClick(object sender, EventArgs e)
-        {
-            UICommands.StartStashDialog(this);
-        }
-
-        private void StashChangesToolStripMenuItemClick(object sender, EventArgs e)
-        {
-            var arguments = GitCommandHelpers.StashSaveCmd(Settings.IncludeUntrackedFilesInManualStash);
-            FormProcess.ShowDialog(this, arguments);
-            UICommands.RepoChangedNotifier.Notify();
-        }
-
-        private void StashPopToolStripMenuItemClick(object sender, EventArgs e)
-        {
-            FormProcess.ShowDialog(this, "stash pop");
-            UICommands.RepoChangedNotifier.Notify();
-            MergeConflictHandler.HandleMergeConflicts(UICommands, this, false);
-        }
-
-        private void ViewStashToolStripMenuItemClick(object sender, EventArgs e)
-        {
-            UICommands.StartStashDialog(this);
-        }
-
-        private void ExitToolStripMenuItemClick(object sender, EventArgs e)
-        {
-            Close();
-        }
-
-        private void FileToolStripMenuItemDropDownOpening(object sender, EventArgs e)
-        {
-            recentToolStripMenuItem.DropDownItems.Clear();
-
-            foreach (var historyItem in Repositories.RepositoryHistory.Repositories)
-            {
-                if (string.IsNullOrEmpty(historyItem.Path))
-                    continue;
-
-                var historyItemMenu = new ToolStripMenuItem(historyItem.Path);
-                historyItemMenu.Click += HistoryItemMenuClick;
-                historyItemMenu.Width = 225;
-                recentToolStripMenuItem.DropDownItems.Add(historyItemMenu);
-            }
-        }
-
-        private void ChangeWorkingDir(string path)
-        {
-            GitModule module = new GitModule(path);
-
-            if (!module.ValidWorkingDir())
-            {
-                DialogResult dialogResult = MessageBox.Show(this, directoryIsNotAValidRepository.Text,
-                    directoryIsNotAValidRepositoryCaption.Text, MessageBoxButtons.YesNoCancel,
-                    MessageBoxIcon.Exclamation, MessageBoxDefaultButton.Button1);
-                if (dialogResult == DialogResult.Yes)
-                {
-                    Repositories.RepositoryHistory.RemoveRecentRepository(path);
-                    return;
-                }
-                else if (dialogResult == DialogResult.Cancel)
-                    return;
-            }
-
-            SetGitModule(module);
-        }
-
-        private void HistoryItemMenuClick(object sender, EventArgs e)
-        {
-            var button = sender as ToolStripMenuItem;
-
-            if (button == null)
-                return;
-
-            ChangeWorkingDir(button.Text);
-        }
-
-        private void SettingsToolStripMenuItemClick(object sender, EventArgs e)
-        {
-            UICommands.StartPluginSettingsDialog(this);
-        }
-
-        private void CloseToolStripMenuItemClick(object sender, EventArgs e)
-        {
-            SetWorkingDir("");
-        }
-
-        public override void CancelButtonClick(object sender, EventArgs e)
-        {
-            if (string.IsNullOrEmpty(Module.WorkingDir))
-            {
-                Close();
-                return;
-            }
-            CloseToolStripMenuItemClick(sender, e);
-        }
-
-        private void GitTreeMouseDown(object sender, MouseEventArgs e)
-        {
-            if (e.Button == MouseButtons.Right)
-                GitTree.SelectedNode = GitTree.GetNodeAt(e.X, e.Y);
-        }
-
-        private void UserManualToolStripMenuItemClick(object sender, EventArgs e)
-        {
-            try
-            {
-                Process.Start(Settings.GetInstallDir() + "\\GitExtensionsUserManual.pdf");
-            }
-            catch (Exception ex)
-            {
-                MessageBox.Show(this, ex.Message);
-            }
-        }
-
-        private void DiffTextExtraDiffArgumentsChanged(object sender, EventArgs e)
-        {
-            ShowSelectedFileDiff();
-        }
-
-        private void CleanupToolStripMenuItemClick(object sender, EventArgs e)
-        {
-            using (var frm = new FormCleanupRepository(UICommands)) frm.ShowDialog(this);
-        }
-
-        private void openWithDifftoolToolStripMenuItem_Click(object sender, EventArgs e)
-        {
-            if (DiffFiles.SelectedItem == null)
-                return;
-
-            var selectedItem = DiffFiles.SelectedItem;
-            GitUIExtensions.DiffWithRevisionKind diffKind;
-
-            if (sender == aLocalToolStripMenuItem)
-                diffKind = GitUIExtensions.DiffWithRevisionKind.DiffALocal;
-            else if (sender == bLocalToolStripMenuItem)
-                diffKind = GitUIExtensions.DiffWithRevisionKind.DiffBLocal;
-            else if (sender == parentOfALocalToolStripMenuItem)
-                diffKind = GitUIExtensions.DiffWithRevisionKind.DiffAParentLocal;
-            else if (sender == parentOfBLocalToolStripMenuItem)
-                diffKind = GitUIExtensions.DiffWithRevisionKind.DiffBParentLocal;
-            else
-            {
-                Debug.Assert(sender == aBToolStripMenuItem, "Not implemented DiffWithRevisionKind: " + sender);
-                diffKind = GitUIExtensions.DiffWithRevisionKind.DiffAB;
-            }
-
-            RevisionGrid.OpenWithDifftool(selectedItem.Name, selectedItem.OldName, diffKind);
-        }
-
-        private void AddWorkingdirDropDownItem(Repository repo, string caption)
-        {
-            ToolStripMenuItem toolStripItem = new ToolStripMenuItem(caption);
-            _NO_TRANSLATE_Workingdir.DropDownItems.Add(toolStripItem);
-
-            toolStripItem.Click += (hs, he) => ChangeWorkingDir(repo.Path);
-
-            if (repo.Title != null || !repo.Path.Equals(caption))
-                toolStripItem.ToolTipText = repo.Path;
-        }
-
-        private void WorkingdirDropDownOpening(object sender, EventArgs e)
-        {
-            _NO_TRANSLATE_Workingdir.DropDownItems.Clear();
-
-            List<RecentRepoInfo> mostRecentRepos = new List<RecentRepoInfo>();
-            List<RecentRepoInfo> lessRecentRepos = new List<RecentRepoInfo>();
-
-            using (var graphics = CreateGraphics())
-            {
-                var splitter = new RecentRepoSplitter
-                {
-                    measureFont = _NO_TRANSLATE_Workingdir.Font,
-                    graphics = graphics
-                };
-                splitter.SplitRecentRepos(Repositories.RepositoryHistory.Repositories, mostRecentRepos, lessRecentRepos);
-            }
-
-            foreach (RecentRepoInfo repo in mostRecentRepos)
-                AddWorkingdirDropDownItem(repo.Repo, repo.Caption);
-
-            if (lessRecentRepos.Count > 0)
-            {
-                if (mostRecentRepos.Count > 0 && (Settings.SortMostRecentRepos || Settings.SortLessRecentRepos))
-                    _NO_TRANSLATE_Workingdir.DropDownItems.Add(new ToolStripSeparator());
-
-                foreach (RecentRepoInfo repo in lessRecentRepos)
-                    AddWorkingdirDropDownItem(repo.Repo, repo.Caption);
-            }
-
-            _NO_TRANSLATE_Workingdir.DropDownItems.Add(new ToolStripSeparator());
-
-            ToolStripMenuItem toolStripItem = new ToolStripMenuItem(openToolStripMenuItem.Text);
-            toolStripItem.ShortcutKeys = openToolStripMenuItem.ShortcutKeys;
-            _NO_TRANSLATE_Workingdir.DropDownItems.Add(toolStripItem);
-            toolStripItem.Click += (hs, he) => OpenToolStripMenuItemClick(hs, he);
-
-            toolStripItem = new ToolStripMenuItem(_configureWorkingDirMenu.Text);
-            _NO_TRANSLATE_Workingdir.DropDownItems.Add(toolStripItem);
-            toolStripItem.Click += (hs, he) =>
-            {
-                using (var frm = new FormRecentReposSettings()) frm.ShowDialog(this);
-                RefreshWorkingDirCombo();
-            };
-
-        }
-
-        private void SetWorkingDir(string path)
-        {
-            SetGitModule(new GitModule(path));
-        }
-
-        private void SetGitModule(GitModule module)
-        {
-            UnregisterPlugins();
-            UICommands = new GitUICommands(module);
-
-            if (Module.ValidWorkingDir())
-            {
-                Repositories.AddMostRecentRepository(Module.WorkingDir);
-                Settings.RecentWorkingDir = module.WorkingDir;
-#if DEBUG
-                //Current encodings
-                Debug.WriteLine("Encodings for " + module.WorkingDir);
-                Debug.WriteLine("Files content encoding: " + module.FilesEncoding.EncodingName);
-                Debug.WriteLine("Commit encoding: " + module.CommitEncoding.EncodingName);
-                if (module.LogOutputEncoding.CodePage != module.CommitEncoding.CodePage)
-                    Debug.WriteLine("Log output encoding: " + module.LogOutputEncoding.EncodingName);
-#endif
-            }
-
-            UICommands.RepoChangedNotifier.Notify();
-            RevisionGrid.IndexWatcher.Reset();
-            RegisterPlugins();
-        }
-
-        private void TranslateToolStripMenuItemClick(object sender, EventArgs e)
-        {
-            Process.Start(Path.Combine(Path.GetDirectoryName(Application.ExecutablePath), "TranslationApp.exe"));
-        }
-
-        private void FileExplorerToolStripMenuItemClick(object sender, EventArgs e)
-        {
-            try
-            {
-                Process.Start(Module.WorkingDir);
-            }
-            catch (Exception ex)
-            {
-                MessageBox.Show(this, ex.Message);
-            }
-        }
-
-        private void StatusClick(object sender, EventArgs e)
-        {
-            // TODO: Replace with a status page?
-            CommitToolStripMenuItemClick(sender, e);
-        }
-
-        public void SaveAsOnClick(object sender, EventArgs e)
-        {
-            var item = GitTree.SelectedNode.Tag as GitItem;
-
-            if (item == null)
-                return;
-            if (!item.IsBlob)
-                return;
-
-            var fullName = Path.Combine(Module.WorkingDir, item.FileName);
-            using (var fileDialog =
-                new SaveFileDialog
-                    {
-                        InitialDirectory = Path.GetDirectoryName(fullName),
-                        FileName = Path.GetFileName(fullName),
-                        DefaultExt = GitCommandHelpers.GetFileExtension(fullName),
-                        AddExtension = true
-                    })
-            {
-                fileDialog.Filter =
-                    _saveFileFilterCurrentFormat.Text + " (*." +
-                    GitCommandHelpers.GetFileExtension(fileDialog.FileName) + ")|*." +
-                    GitCommandHelpers.GetFileExtension(fileDialog.FileName) +
-                    "|" + _saveFileFilterAllFiles.Text + " (*.*)|*.*";
-
-                if (fileDialog.ShowDialog(this) == DialogResult.OK)
-                {
-                    Module.SaveBlobAs(fileDialog.FileName, item.Guid);
-                }
-            }
-        }
-
-        private void ResetToThisRevisionOnClick(object sender, EventArgs e)
-        {
-            IList<GitRevision> revisions = RevisionGrid.GetSelectedRevisions();
-
-            if (!revisions.Any() || revisions.Count != 1)
-            {
-                MessageBox.Show("Exactly one revision must be selected. Abort.");
-                return;
-                ////throw new ApplicationException("Exactly one revision must be selected"); // todo: unified exception handling?
-            }
-
-            if (MessageBox.Show("Really reset selected file / directory?", "Reset", MessageBoxButtons.OKCancel)
-                == System.Windows.Forms.DialogResult.OK)
-            {
-                var item = GitTree.SelectedNode.Tag as GitItem;
-                var files = new List<string> { item.FileName };
-                Module.CheckoutFiles(files, revisions.First().Guid, false);
-            }
-        }
-
-        private void GitTreeBeforeExpand(object sender, TreeViewCancelEventArgs e)
-        {
-            if (e.Node.IsExpanded)
-                return;
-
-            var item = (IGitItem)e.Node.Tag;
-
-            e.Node.Nodes.Clear();
-            LoadInTree(item.SubItems, e.Node.Nodes);
-        }
-
-        private void CreateBranchToolStripMenuItemClick(object sender, EventArgs e)
-        {
-            UICommands.StartCreateBranchDialog(this);
-        }
-
-        private void RevisionGridDoubleClick(object sender, EventArgs e)
-        {
-            UICommands.StartCompareRevisionsDialog(this);
-        }
-
-        private void GitBashClick(object sender, EventArgs e)
-        {
-            GitBashToolStripMenuItemClick1(sender, e);
-        }
-
-        private void ToolStripButtonPullClick(object sender, EventArgs e)
-        {
-            PullToolStripMenuItemClick(sender, e);
-        }
-
-        private void editgitattributesToolStripMenuItem_Click(object sender, EventArgs e)
-        {
-            UICommands.StartEditGitAttributesDialog(this);
-        }
-
-        private void copyFilenameToClipboardToolStripMenuItem_Click(object sender, EventArgs e)
-        {
-            var gitItem = GitTree.SelectedNode.Tag as GitItem;
-            if (gitItem == null)
-                return;
-
-            var fileName = Path.Combine(Module.WorkingDir, (gitItem).FileName);
-            Clipboard.SetText(fileName.Replace('/', '\\'));
-        }
-
-        private void copyFilenameToClipboardToolStripMenuItem1_Click(object sender, EventArgs e)
-        {
-            if (DiffFiles.SelectedItems.Count == 0)
-                return;
-
-            var fileNames = new StringBuilder();
-            foreach (var item in DiffFiles.SelectedItems)
-            {
-                //Only use appendline when multiple items are selected.
-                //This to make it easier to use the text from clipboard when 1 file is selected.
-                if (fileNames.Length > 0)
-                    fileNames.AppendLine();
-
-                fileNames.Append((Path.Combine(Module.WorkingDir, item.Name)).Replace(Settings.PathSeparatorWrong, Settings.PathSeparator));
-            }
-            Clipboard.SetText(fileNames.ToString());
-        }
-
-        private void deleteIndexlockToolStripMenuItem_Click(object sender, EventArgs e)
-        {
-            string fileName = Path.Combine(Module.WorkingDirGitDir(), "index.lock");
-
-            if (File.Exists(fileName))
-            {
-                File.Delete(fileName);
-                MessageBox.Show(this, _indexLockDeleted.Text);
-            }
-            else
-                MessageBox.Show(this, _indexLockNotFound.Text + " " + fileName);
-        }
-
-        private void saveAsToolStripMenuItem1_Click(object sender, EventArgs e)
-        {
-            IList<GitRevision> revisions = RevisionGrid.GetSelectedRevisions();
-
-            if (revisions.Count == 0)
-                return;
-
-            if (DiffFiles.SelectedItem == null)
-                return;
-
-            GitItemStatus item = DiffFiles.SelectedItem;
-
-            var fullName = Path.Combine(Module.WorkingDir, item.Name);
-            using (var fileDialog =
-                new SaveFileDialog
-                {
-                    InitialDirectory = Path.GetDirectoryName(fullName),
-                    FileName = Path.GetFileName(fullName),
-                    DefaultExt = GitCommandHelpers.GetFileExtension(fullName),
-                    AddExtension = true
-                })
-            {
-                fileDialog.Filter =
-                    _saveFileFilterCurrentFormat.Text + " (*." +
-                    fileDialog.DefaultExt + ")|*." +
-                    fileDialog.DefaultExt +
-                    "|" + _saveFileFilterAllFiles.Text + " (*.*)|*.*";
-
-                if (fileDialog.ShowDialog(this) == DialogResult.OK)
-                {
-                    Module.SaveBlobAs(fileDialog.FileName, string.Format("{0}:\"{1}\"", revisions[0].Guid, item.Name));
-                }
-            }
-        }
-
-        private void toolStripStatusLabel1_Click(object sender, EventArgs e)
-        {
-            statusStrip.Hide();
-        }
-
-        private void openWithToolStripMenuItem_Click(object sender, EventArgs e)
-        {
-            var item = GitTree.SelectedNode.Tag;
-
-            var gitItem = item as GitItem;
-            if (gitItem == null || !(gitItem).IsBlob)
-                return;
-
-            var fileName = Path.Combine(Module.WorkingDir, (gitItem).FileName);
-            OsShellUtil.OpenAs(fileName.Replace(Settings.PathSeparatorWrong, Settings.PathSeparator));
-        }
-
-        private void pluginsToolStripMenuItem_DropDownOpening(object sender, EventArgs e)
-        {
-            LoadPluginsInPluginMenu();
-        }
-
-        private void BisectClick(object sender, EventArgs e)
-        {
-            using (var frm = new FormBisect(RevisionGrid)) frm.ShowDialog(this);
-            UICommands.RepoChangedNotifier.Notify();
-        }
-
-        private void fileHistoryDiffToolstripMenuItem_Click(object sender, EventArgs e)
-        {
-            GitItemStatus item = DiffFiles.SelectedItem;
-
-            if (item.IsTracked)
-            {
-                IList<GitRevision> revisions = RevisionGrid.GetSelectedRevisions();
-
-                if (revisions.Count == 0)
-                    UICommands.StartFileHistoryDialog(this, item.Name);
-                else
-                    UICommands.StartFileHistoryDialog(this, item.Name, revisions[0], false);
-            }
-        }
-
-        private void CurrentBranchDropDownOpening(object sender, EventArgs e)
-        {
-            branchSelect.DropDownItems.Clear();
-            foreach (var branch in Module.GetHeads(false))
-            {
-                var toolStripItem = branchSelect.DropDownItems.Add(branch.Name);
-                toolStripItem.Click += BranchSelectToolStripItem_Click;
-            }
-
-            branchSelect.DropDownItems.Add(new ToolStripSeparator());
-
-            ToolStripMenuItem item = new ToolStripMenuItem(checkoutBranchToolStripMenuItem.Text);
-            item.ShortcutKeys = checkoutBranchToolStripMenuItem.ShortcutKeys;
-            item.ShortcutKeyDisplayString = checkoutBranchToolStripMenuItem.ShortcutKeyDisplayString;
-            branchSelect.DropDownItems.Add(item);
-            item.Click += (hs, he) => CheckoutBranchToolStripMenuItemClick(hs, he);
-        }
-
-        void BranchSelectToolStripItem_Click(object sender, EventArgs e)
-        {
-            var toolStripItem = (ToolStripItem)sender;
-            UICommands.StartCheckoutBranchDialog(this, toolStripItem.Text, false);
-        }
-
-        private void _forkCloneMenuItem_Click(object sender, EventArgs e)
-        {
-            if (RepoHosts.GitHosters.Count > 0)
-            {
-                UICommands.StartCloneForkFromHoster(this, RepoHosts.GitHosters[0], DashboardGitModuleChanged);
-                UICommands.RepoChangedNotifier.Notify();
-            }
-            else
-            {
-                MessageBox.Show(this, _noReposHostPluginLoaded.Text, _errorCaption.Text, MessageBoxButtons.OK, MessageBoxIcon.Error);
-            }
-        }
-
-        private void _viewPullRequestsToolStripMenuItem_Click(object sender, EventArgs e)
-        {
-            var repoHost = RepoHosts.TryGetGitHosterForModule(Module);
-            if (repoHost == null)
-            {
-                MessageBox.Show(this, _noReposHostFound.Text, _errorCaption.Text, MessageBoxButtons.OK, MessageBoxIcon.Error);
-                return;
-            }
-
-            UICommands.StartPullRequestsDialog(this, repoHost);
-            UICommands.RepoChangedNotifier.Notify();
-        }
-
-        private void _createPullRequestToolStripMenuItem_Click(object sender, EventArgs e)
-        {
-            var repoHost = RepoHosts.TryGetGitHosterForModule(Module);
-            if (repoHost == null)
-            {
-                MessageBox.Show(this, _noReposHostFound.Text, _errorCaption.Text, MessageBoxButtons.OK, MessageBoxIcon.Error);
-                return;
-            }
-
-            UICommands.StartCreatePullRequest(this, repoHost);
-        }
-
-        #region Hotkey commands
-
-        public const string HotkeySettingsName = "Browse";
-
-        internal enum Commands
-        {
-            GitBash,
-            GitGui,
-            GitGitK,
-            FocusRevisionGrid,
-            FocusCommitInfo,
-            FocusFileTree,
-            FocusDiff,
-            Commit,
-            AddNotes,
-            FindFileInSelectedCommit,
-            SelectCurrentRevision,
-            CheckoutBranch,
-            QuickFetch,
-            QuickPull,
-            QuickPush,
-            RotateApplicationIcon,
-        }
-
-        private void AddNotes()
-        {
-            Module.EditNotes(RevisionGrid.GetSelectedRevisions().Count > 0 ? RevisionGrid.GetSelectedRevisions()[0].Guid : string.Empty);
-            FillCommitInfo();
-        }
-
-        private void FindFileInSelectedCommit()
-        {
-            CommitInfoTabControl.SelectedTab = TreeTabPage;
-            EnabledSplitViewLayout(true);
-            GitTree.Focus();
-            FindFileOnClick(null, null);
-        }
-
-        private void QuickFetch()
-        {
-            FormProcess.ShowDialog(this, Module.FetchCmd(string.Empty, string.Empty, string.Empty));
-            UICommands.RepoChangedNotifier.Notify();
-        }
-
-
-        protected override bool ExecuteCommand(int cmd)
-        {
-            switch ((Commands)cmd)
-            {
-                case Commands.GitBash: Module.RunBash(); break;
-                case Commands.GitGui: Module.RunGui(); break;
-                case Commands.GitGitK: Module.RunGitK(); break;
-                case Commands.FocusRevisionGrid: RevisionGrid.Focus(); break;
-                case Commands.FocusCommitInfo: CommitInfoTabControl.SelectedTab = CommitInfoTabPage; break;
-                case Commands.FocusFileTree: CommitInfoTabControl.SelectedTab = TreeTabPage; GitTree.Focus(); break;
-                case Commands.FocusDiff: CommitInfoTabControl.SelectedTab = DiffTabPage; DiffFiles.Focus(); break;
-                case Commands.Commit: CommitToolStripMenuItemClick(null, null); break;
-                case Commands.AddNotes: AddNotes(); break;
-                case Commands.FindFileInSelectedCommit: FindFileInSelectedCommit(); break;
-                case Commands.SelectCurrentRevision: RevisionGrid.SetSelectedRevision(new GitRevision(Module, RevisionGrid.CurrentCheckout)); break;
-                case Commands.CheckoutBranch: CheckoutBranchToolStripMenuItemClick(null, null); break;
-                case Commands.QuickFetch: QuickFetch(); break;
-                case Commands.QuickPull:
-                    UICommands.StartPullDialog(this, true);
-                    break;
-                case Commands.QuickPush:
-                    UICommands.StartPushDialog(this, true);                   
-                    break;
-                case Commands.RotateApplicationIcon: RotateApplicationIcon(); break;
-                default: return base.ExecuteCommand(cmd);
-            }
-
-            return true;
-        }
-
-        #endregion
-
-        private void goToToolStripMenuItem_Click(object sender, EventArgs e)
-        {
-            using (FormGoToCommit formGoToCommit = new FormGoToCommit(UICommands))
-            {
-                if (formGoToCommit.ShowDialog(this) == DialogResult.OK)
-                {
-                   GoToRevision(formGoToCommit.GetRevision());
-                }
-            }
-        }
-
-        private void toggleSplitViewLayout_Click(object sender, EventArgs e)
-        {
-            EnabledSplitViewLayout(RightSplitContainer.Panel2.Height == 0 && RightSplitContainer.Height > 0);
-        }
-
-        private void EnabledSplitViewLayout(bool enabled)
-        {
-            if (enabled)
-                RightSplitContainer.SplitterDistance = (RightSplitContainer.Height / 5) * 2;
-            else
-                RightSplitContainer.SplitterDistance = RightSplitContainer.Height;
-        }
-
-        private void editCheckedOutFileToolStripMenuItem_Click(object sender, EventArgs e)
-        {
-            var item = GitTree.SelectedNode.Tag;
-
-            var gitItem = item as GitItem;
-            if (gitItem == null || !gitItem.IsBlob)
-                return;
-
-            var fileName = Path.Combine(Module.WorkingDir, (gitItem).FileName);
-            using (var frm = new FormEditor(UICommands, fileName)) frm.ShowDialog(this);
-        }
-
-        #region Git file tree drag-drop
-        private Rectangle gitTreeDragBoxFromMouseDown;
-
-        private void GitTree_MouseDown(object sender, MouseEventArgs e)
-        {
-            //DRAG
-            if (e.Button == MouseButtons.Left)
-            {
-                // Remember the point where the mouse down occurred.
-                // The DragSize indicates the size that the mouse can move
-                // before a drag event should be started.
-                Size dragSize = SystemInformation.DragSize;
-
-                // Create a rectangle using the DragSize, with the mouse position being
-                // at the center of the rectangle.
-                gitTreeDragBoxFromMouseDown = new Rectangle(new Point(e.X - (dragSize.Width / 2),
-                                                                e.Y - (dragSize.Height / 2)),
-                                                                dragSize);
-            }
-        }
-
-        void GitTree_MouseMove(object sender, MouseEventArgs e)
-        {
-            TreeView gitTree = (TreeView)sender;
-
-            //DRAG
-            // If the mouse moves outside the rectangle, start the drag.
-            if (gitTreeDragBoxFromMouseDown != Rectangle.Empty &&
-                !gitTreeDragBoxFromMouseDown.Contains(e.X, e.Y))
-            {
-                StringCollection fileList = new StringCollection();
-
-                //foreach (GitItemStatus item in SelectedItems)
-                if (gitTree.SelectedNode != null)
-                {
-                    GitItem item = gitTree.SelectedNode.Tag as GitItem;
-                    if (item != null)
-                    {
-                        string fileName = Path.Combine(Module.WorkingDir, item.FileName);
-
-                        fileList.Add(fileName.Replace('/', '\\'));
-                    }
-
-                    DataObject obj = new DataObject();
-                    obj.SetFileDropList(fileList);
-
-                    // Proceed with the drag and drop, passing in the list item.
-                    DoDragDrop(obj, DragDropEffects.Copy);
-                    gitTreeDragBoxFromMouseDown = Rectangle.Empty;
-                }
-            }
-        }
-        #endregion
-
-        private int getNextIdx(int curIdx, int maxIdx, bool searchBackward)
-        {
-            if (searchBackward)
-            {
-                if (curIdx == 0)
-                {
-                    curIdx = maxIdx;
-                }
-                else
-                {
-                    curIdx--;
-                }
-            }
-            else
-            {
-                if (curIdx == maxIdx)
-                {
-                    curIdx = 0;
-                }
-                else
-                {
-                    curIdx++;
-                }
-            }
-            return curIdx;
-        }
-
-        private Tuple<int, string> getNextPatchFile(bool searchBackward)
-        {
-            var revisions = RevisionGrid.GetSelectedRevisions();
-            if (revisions.Count == 0)
-                return null;
-            int idx = DiffFiles.SelectedIndex;
-            if (idx == -1)
-                return new Tuple<int, string>(idx, null);
-
-            idx = getNextIdx(idx, DiffFiles.GitItemStatuses.Count() - 1, searchBackward);
-            _dontUpdateOnIndexChange = true;
-            DiffFiles.SelectedIndex = idx;
-            _dontUpdateOnIndexChange = false;
-            return new Tuple<int, string>(idx, DiffText.GetSelectedPatch(RevisionGrid, DiffFiles.SelectedItem));
-        }
-
-        private void openContainingFolderToolStripMenuItem_Click(object sender, EventArgs e)
-        {
-            if (DiffFiles.SelectedItems.Count == 0)
-                return;
-
-            foreach (var item in DiffFiles.SelectedItems)
-            {
-                var fileNames = new StringBuilder();
-                fileNames.Append((Path.Combine(Module.WorkingDir, item.Name)).Replace(Settings.PathSeparatorWrong, Settings.PathSeparator));
-
-                string filePath = fileNames.ToString();
-                if (File.Exists(filePath))
-                {
-                    OsShellUtil.SelectPathInFileExplorer(filePath);
-                }
-            }
-        }
-
-        private void fileTreeOpenContainingFolderToolStripMenuItem_Click(object sender, EventArgs e)
-        {
-            var gitItem = GitTree.SelectedNode.Tag as GitItem;
-            if (gitItem == null)
-            {
-                return;
-            }
-
-            var filePath = Path.Combine(Module.WorkingDir, gitItem.FileName);
-            // needed?
-            ////    var fileNames = new StringBuilder();
-            ////    fileNames.Append((Module.WorkingDir + item.Name).Replace(Settings.PathSeparatorWrong, Settings.PathSeparator));
-            if (File.Exists(filePath))
-            {
-                OsShellUtil.SelectPathInFileExplorer(filePath);
-            }
-            else if (Directory.Exists(filePath))
-            {
-                OsShellUtil.OpenWithFileExplorer(filePath);
-            }
-        }
-
-        private void DiffContextMenu_Opening(object sender, System.ComponentModel.CancelEventArgs e)
-        {
-            bool artificialRevSelected;
-
-            IList<GitRevision> revisions = RevisionGrid.GetSelectedRevisions();
-
-            if (revisions.Count == 0)
-                artificialRevSelected = false;
-            else
-                artificialRevSelected = revisions[0].IsArtificial();
-            if (revisions.Count > 1)
-                artificialRevSelected = artificialRevSelected || revisions[revisions.Count - 1].IsArtificial();
-
-            foreach (var item in DiffFiles.SelectedItems)
-            {
-                var fileNames = new StringBuilder();
-                fileNames.Append((Path.Combine(Module.WorkingDir, item.Name)).Replace(Settings.PathSeparatorWrong, Settings.PathSeparator));
-
-                if (File.Exists(fileNames.ToString()))
-                {
-                    openContainingFolderToolStripMenuItem.Enabled = true;
-                    return;
-                }
-            }
-
-            openContainingFolderToolStripMenuItem.Enabled = false;
-        }
-
-        protected override void OnClosing(System.ComponentModel.CancelEventArgs e)
-        {
-            base.OnClosing(e);
-            if (_dashboard != null)
-                _dashboard.SaveSplitterPositions();
-            try
-            {
-                var settings = Properties.Settings.Default;
-                settings.FormBrowse_FileTreeSplitContainer_SplitterDistance = FileTreeSplitContainer.SplitterDistance;
-                settings.FormBrowse_DiffSplitContainer_SplitterDistance = DiffSplitContainer.SplitterDistance;
-                settings.FormBrowse_MainSplitContainer_SplitterDistance = MainSplitContainer.SplitterDistance;
-                settings.Save();
-            }
-            catch (ConfigurationException)
-            {
-                //TODO: howto restore a corrupted config? Properties.Settings.Default.Reset() doesn't work.
-            }
-        }
-
-        private void CloneSvnToolStripMenuItemClick(object sender, EventArgs e)
-        {
-            UICommands.StartSvnCloneDialog(this, DashboardGitModuleChanged);
-        }
-
-        private void SvnRebaseToolStripMenuItem_Click(object sender, EventArgs e)
-        {
-            UICommands.StartSvnRebaseDialog(this);
-        }
-
-        private void SvnDcommitToolStripMenuItem_Click(object sender, EventArgs e)
-        {
-            UICommands.StartSvnDcommitDialog(this);
-        }
-
-        private void SvnFetchToolStripMenuItem_Click(object sender, EventArgs e)
-        {
-            UICommands.StartSvnFetchDialog(this);
-        }
-
-        private void expandAllStripMenuItem_Click(object sender, EventArgs e)
-        {
-            GitTree.ExpandAll();
-        }
-
-        private void collapseAllToolStripMenuItem_Click(object sender, EventArgs e)
-        {
-            GitTree.CollapseAll();
-        }
-
-        private void DiffFiles_DataSourceChanged(object sender, EventArgs e)
-        {
-            if (DiffFiles.GitItemStatuses == null || !DiffFiles.GitItemStatuses.Any())
-                DiffText.ViewPatch(String.Empty);
-        }
-
-        private void blameToolStripMenuItem_Click(object sender, EventArgs e)
-        {
-            GitItemStatus item = DiffFiles.SelectedItem;
-
-            if (item.IsTracked)
-            {
-                IList<GitRevision> revisions = RevisionGrid.GetSelectedRevisions();
-
-                if (revisions.Count == 0)
-                    UICommands.StartFileHistoryDialog(this, item.Name, null, false, true);
-                else
-                    UICommands.StartFileHistoryDialog(this, item.Name, revisions[0], true, true);
-            }
-
-        }
-
-        private void blameToolStripMenuItem1_Click(object sender, EventArgs e)
-        {
-            var item = GitTree.SelectedNode.Tag as GitItem;
-
-            if (item == null)
-                return;
-
-            IList<GitRevision> revisions = RevisionGrid.GetSelectedRevisions();
-
-            if (revisions.Count == 0)
-                UICommands.StartFileHistoryDialog(this, item.FileName, null, false, true);
-            else
-                UICommands.StartFileHistoryDialog(this, item.FileName, revisions[0], true, true);
-        }
-
-        public override void AddTranslationItems(Translation translation)
-        {
-            base.AddTranslationItems(translation);
-            TranslationUtl.AddTranslationItemsFromFields(Name, filterRevisionsHelper, translation);
-            TranslationUtl.AddTranslationItemsFromFields(Name, _FilterBranchHelper, translation);
-        }
-
-        public override void TranslateItems(Translation translation)
-        {
-            base.TranslateItems(translation);
-            TranslationUtl.TranslateItemsFromFields(Name, filterRevisionsHelper, translation);
-            TranslationUtl.TranslateItemsFromFields(Name, _FilterBranchHelper, translation);
-        }
-
-
-        private IList<GitItemStatus> FindDiffFilesMatches(string name)
-        {
-            var candidates = DiffFiles.GitItemStatuses;
-
-            string nameAsLower = name.ToLower();
-
-            return candidates.Where(item =>
-                {
-                    return item.Name != null && item.Name.ToLower().Contains(nameAsLower)
-                        || item.OldName != null && item.OldName.ToLower().Contains(nameAsLower);
-                }
-                ).ToList();
-        }
-
-
-
-        private void findInDiffToolStripMenuItem_Click(object sender, EventArgs e)
-        {
-            GitItemStatus selectedItem;
-            using (var searchWindow = new SearchWindow<GitItemStatus>(FindDiffFilesMatches)
-            {
-                Owner = this
-            })
-            {
-                searchWindow.ShowDialog(this);
-                selectedItem = searchWindow.SelectedItem;
-            }
-            if (selectedItem != null)
-            {
-                DiffFiles.SelectedItem = selectedItem;
-            }
-
-        }
-
-        private void dontSetAsDefaultToolStripMenuItem_Click(object sender, EventArgs e)
-        {
-            Settings.DonSetAsLastPullAction = !dontSetAsDefaultToolStripMenuItem.Checked;
-            dontSetAsDefaultToolStripMenuItem.Checked = Settings.DonSetAsLastPullAction;
-        }
-
-        private void mergeToolStripMenuItem_Click(object sender, EventArgs e)
-        {
-            Module.LastPullAction = Settings.PullAction.Merge;
-            PullToolStripMenuItemClick(sender, e);
-        }
-
-        private void rebaseToolStripMenuItem1_Click(object sender, EventArgs e)
-        {
-            Module.LastPullAction = Settings.PullAction.Rebase;
-            PullToolStripMenuItemClick(sender, e);
-        }
-
-        private void fetchToolStripMenuItem_Click(object sender, EventArgs e)
-        {
-            Module.LastPullAction = Settings.PullAction.Fetch;
-            PullToolStripMenuItemClick(sender, e);
-        }
-
-        private void pullToolStripMenuItem1_Click(object sender, EventArgs e)
-        {
-            if (!Settings.DonSetAsLastPullAction)
-                Module.LastPullAction = Settings.PullAction.None;
-            PullToolStripMenuItemClick(sender, e);
-
-            //restore Settings.PullMerge value
-            if (Settings.DonSetAsLastPullAction)
-                Module.LastPullActionToPullMerge();
-        }
-
-        private void RefreshPullIcon()
-        {
-            switch (Module.LastPullAction)
-            {
-                case Settings.PullAction.Fetch:
-                    toolStripButtonPull.Image = Properties.Resources.PullFetch;
-                    toolStripButtonPull.ToolTipText = "Pull - fetch";
-                    break;
-
-                case Settings.PullAction.FetchAll:
-                    toolStripButtonPull.Image = Properties.Resources.PullFetchAll;
-                    toolStripButtonPull.ToolTipText = "Pull - fetch all";
-                    break;
-
-                case Settings.PullAction.Merge:
-                    toolStripButtonPull.Image = Properties.Resources.PullMerge;
-                    toolStripButtonPull.ToolTipText = "Pull - merge";
-                    break;
-
-                case Settings.PullAction.Rebase:
-                    toolStripButtonPull.Image = Properties.Resources.PullRebase;
-                    toolStripButtonPull.ToolTipText = "Pull - rebase";
-                    break;
-
-                default:
-                    toolStripButtonPull.Image = Properties.Resources.Icon_4;
-                    toolStripButtonPull.ToolTipText = "Open pull dialog";
-                    break;
-            }
-        }
-
-        private void fetchAllToolStripMenuItem_Click(object sender, EventArgs e)
-        {
-            if (!Settings.DonSetAsLastPullAction)
-                Module.LastPullAction = Settings.PullAction.FetchAll;
-
-            RefreshPullIcon();
-            bool pullCompelted;
-            ConfigureFormPull configProc = (formPull) => formPull.SetForFetchAll();
-
-            UICommands.StartPullDialog(this, true, out pullCompelted, configProc);
-            
-            //restore Settings.PullMerge value
-            if (Settings.DonSetAsLastPullAction)
-                Module.LastPullActionToPullMerge();
-        }
-
-        private void resetFileToAToolStripMenuItem_Click(object sender, EventArgs e)
-        {
-            IList<GitRevision> revisions = RevisionGrid.GetSelectedRevisions();
-
-            if (!revisions.Any() || revisions.Count < 1 || revisions.Count > 2 || !DiffFiles.SelectedItems.Any())
-            {
-                return;
-            }
-
-            var files = DiffFiles.SelectedItems.Select(item => item.Name);
-
-            if (revisions.Count == 1)
-            {
-                if (!revisions[0].HasParent())
-                {
-                    MessageBox.Show("Revision must have a parent. Abort.");
-                    ////throw new ApplicationException("Revision must have a parent."); // todo: unified exception handling?
-                }
-
-                Module.CheckoutFiles(files, revisions[0].Guid + "^", false);
-            }
-            else
-            {
-                Module.CheckoutFiles(files, revisions[1].Guid, false);
-            }
-        }
-
-        private void resetFileToRemoteToolStripMenuItem_Click(object sender, EventArgs e)
-        {
-            IList<GitRevision> revisions = RevisionGrid.GetSelectedRevisions();
-
-            if (!revisions.Any() || !DiffFiles.SelectedItems.Any())
-            {
-                return;
-            }
-
-            var files = DiffFiles.SelectedItems.Select(item => item.Name);
-
-            Module.CheckoutFiles(files, revisions[0].Guid, false);
-        }
-
-        private void _NO_TRANSLATE_Workingdir_MouseUp(object sender, MouseEventArgs e)
-        {
-            if (e.Button == MouseButtons.Right)
-                OpenToolStripMenuItemClick(sender, e);
-        }
-
-        private void branchSelect_MouseUp(object sender, MouseEventArgs e)
-        {
-            if (e.Button == MouseButtons.Right)
-                CheckoutBranchToolStripMenuItemClick(sender, e);
-        }
-
-        private void RevisionInfo_CommandClick(object sender, CommitInfo.CommandEventArgs e)
-        {
-            if (e.Command == "gotocommit")
-            {
-                RevisionGrid.SetSelectedRevision(new GitRevision(Module, e.Data));
-            }
-            else if (e.Command == "gotobranch" || e.Command == "gototag")
-            {
-                string error = "";
-                CommitData commit = CommitData.GetCommitData(Module, e.Data, ref error);
-                if (commit != null)
-                    RevisionGrid.SetSelectedRevision(new GitRevision(Module, commit.Guid));
-            }
-        }
-
-        private void SubmoduleToolStripButtonClick(object sender, EventArgs e)
-        {
-            var button = sender as ToolStripMenuItem;
-
-            if (button == null)
-                return;
-
-            if (button.Tag is GitModule)
-                SetGitModule(button.Tag as GitModule);
-            else
-                SetWorkingDir(button.Tag as string);
-        }
-
-        private void toolStripButtonLevelUp_DropDownOpening(object sender, EventArgs e)
-        {
-            LoadSubmodulesIntoDropDownMenu();
-        }
-
-        private void RemoveSubmoduleButtons()
-        {
-            foreach (var item in toolStripButtonLevelUp.DropDownItems)
-            {
-                var toolStripButton = item as ToolStripMenuItem;
-                if (toolStripButton != null)
-                    toolStripButton.Click -= SubmoduleToolStripButtonClick;
-            }
-            toolStripButtonLevelUp.DropDownItems.Clear();
-        }
-        private string GetModuleBranch(string path)
-        {
-            string branch = GitModule.GetSelectedBranchFast(path);
-            if (branch == GitModule.DetachedBranch)
-                return "[no branch]";
-            return "[" + branch + "]";
-        }
-
-        private ToolStripMenuItem AddSubmoduleToMenu(string name, object module)
-        {
-            var spmenu = new ToolStripMenuItem(name);
-            spmenu.Click += SubmoduleToolStripButtonClick;
-            spmenu.Width = 200;
-            spmenu.Tag = module;
-            toolStripButtonLevelUp.DropDownItems.Add(spmenu);
-            return spmenu;
-        }
-
-        private void LoadSubmodulesIntoDropDownMenu()
-        {
-            Cursor.Current = Cursors.WaitCursor;
-
-            RemoveSubmoduleButtons();
-
-            foreach (var submodule in Module.GetSubmodulesLocalPathes().OrderBy(submoduleName => submoduleName))
-            {
-                var name = submodule;
-                string path = Module.GetSubmoduleFullPath(submodule);
-                if (Settings.DashboardShowCurrentBranch && !GitModule.IsBareRepository(path))
-                    name = name + " " + GetModuleBranch(path);
-
-                AddSubmoduleToMenu(name, path);
-            }
-
-            bool containSubmodules = toolStripButtonLevelUp.DropDownItems.Count != 0;
-            if (!containSubmodules)
-                toolStripButtonLevelUp.DropDownItems.Add(_noSubmodulesPresent.Text);
-
-            string currentSubmoduleName = null;
-            GitModule supersuperproject = null;
-            if (Module.SuperprojectModule != null)
-            {
-                var superprojectSeparator = new ToolStripSeparator();
-                toolStripButtonLevelUp.DropDownItems.Add(superprojectSeparator);
-
-                supersuperproject = Module.FindTopProjectModule();
-                if (Module.SuperprojectModule.WorkingDir != supersuperproject.WorkingDir)
-                {
-                    var name = "Top project: " + Path.GetFileName(Path.GetDirectoryName(supersuperproject.WorkingDir));
-                    string path = supersuperproject.WorkingDir;
-                    if (Settings.DashboardShowCurrentBranch && !GitModule.IsBareRepository(path))
-                        name = name + " " + GetModuleBranch(path);
-
-                    AddSubmoduleToMenu(name, supersuperproject);
-                }
-
-                {
-                    var name = "Superproject: ";
-                    if (Module.SuperprojectModule.WorkingDir != supersuperproject.WorkingDir)
-                    {
-                        string localpath = Module.SuperprojectModule.WorkingDir.Substring(supersuperproject.WorkingDir.Length);
-                        localpath = localpath.Replace(Settings.PathSeparator, Settings.PathSeparatorWrong).TrimEnd(
-                                Settings.PathSeparatorWrong);
-                        name = name + localpath;
-                    }
-                    else
-                        name = name + Path.GetFileName(Path.GetDirectoryName(supersuperproject.WorkingDir));
-                    string path = Module.SuperprojectModule.WorkingDir;
-                    if (Settings.DashboardShowCurrentBranch && !GitModule.IsBareRepository(path))
-                        name = name + " " + GetModuleBranch(path);
-
-                    AddSubmoduleToMenu(name, Module.SuperprojectModule);
-                }
-
-                var submodules = supersuperproject.GetSubmodulesLocalPathes().OrderBy(submoduleName => submoduleName);
-                if (submodules.Any())
-                {
-                    string localpath = Module.WorkingDir.Substring(supersuperproject.WorkingDir.Length);
-                    localpath = localpath.Replace(Settings.PathSeparator, Settings.PathSeparatorWrong).TrimEnd(
-                            Settings.PathSeparatorWrong);
-
-                    foreach (var submodule in submodules)
-                    {
-                        var name = submodule;
-                        string path = supersuperproject.GetSubmoduleFullPath(submodule);
-                        if (Settings.DashboardShowCurrentBranch && !GitModule.IsBareRepository(path))
-                            name = name + " " + GetModuleBranch(path);
-                        //var module = supersuperproject.GetSubmodule(submodule);
-                        //var status = GitCommandHelpers.GetSubmoduleChanges(module.SuperprojectModule,
-                        //    module.GetCurrentSubmoduleLocalPath());
-                        //if (status != null && status.IsDirty)
-                        //    name = name + "-dirty";
-                        var submenu = AddSubmoduleToMenu(name, path);
-                        if (submodule == localpath)
-                        {
-                            currentSubmoduleName = Module.GetCurrentSubmoduleLocalPath();
-                            submenu.Font = new Font(submenu.Font, FontStyle.Bold);
-                        }
-                    }
-                }
-            }
-
-            var separator = new ToolStripSeparator();
-            toolStripButtonLevelUp.DropDownItems.Add(separator);
-
-            var mi = new ToolStripMenuItem(updateAllSubmodulesToolStripMenuItem.Text);
-            mi.Click += UpdateAllSubmodulesToolStripMenuItemClick;
-            toolStripButtonLevelUp.DropDownItems.Add(mi);
-
-            if (currentSubmoduleName != null)
-            {
-                var usmi = new ToolStripMenuItem(_updateCurrentSubmodule.Text);
-                usmi.Tag = currentSubmoduleName;
-                usmi.Click += UpdateSubmoduleToolStripMenuItemClick;
-                toolStripButtonLevelUp.DropDownItems.Add(usmi);
-            }
-
-            Cursor.Current = Cursors.Default;
-        }
-
-        private void toolStripButtonLevelUp_ButtonClick(object sender, EventArgs e)
-        {
-            if (Module.SuperprojectModule != null)
-                SetGitModule(Module.SuperprojectModule);
-            else
-                toolStripButtonLevelUp.ShowDropDown();
-        }
-
-        private void openWithDifftoolToolStripMenuItem_DropDownOpening(object sender, EventArgs e)
-        {
-            bool artificialRevSelected = false;
-            bool enableDiffDropDown = true;
-            bool showParentItems = false;
-
-            IList<GitRevision> revisions = RevisionGrid.GetSelectedRevisions();
-
-            if (revisions.Count > 0)
-            {
-                artificialRevSelected = revisions[0].IsArtificial();
-
-                if (revisions.Count == 2)
-                {
-                    artificialRevSelected = artificialRevSelected || revisions[revisions.Count - 1].IsArtificial();
-                    showParentItems = true;
-                }
-                else
-                    enableDiffDropDown = revisions.Count == 1;
-            }
-
-            aBToolStripMenuItem.Enabled = enableDiffDropDown;
-            bLocalToolStripMenuItem.Enabled = enableDiffDropDown;
-            aLocalToolStripMenuItem.Enabled = enableDiffDropDown;
-            parentOfALocalToolStripMenuItem.Enabled = enableDiffDropDown;
-            parentOfBLocalToolStripMenuItem.Enabled = enableDiffDropDown;
-
-            parentOfALocalToolStripMenuItem.Visible = showParentItems;
-            parentOfBLocalToolStripMenuItem.Visible = showParentItems;
-
-            if (!enableDiffDropDown)
-                return;
-            //enable *<->Local items only when local file exists
-            foreach (var item in DiffFiles.SelectedItems)
-            {
-                var fileNames = new StringBuilder();
-                fileNames.Append((Path.Combine(Module.WorkingDir, item.Name)).Replace(Settings.PathSeparatorWrong, Settings.PathSeparator));
-
-                if (File.Exists(fileNames.ToString()))
-                {
-                    bLocalToolStripMenuItem.Enabled = !artificialRevSelected;
-                    aLocalToolStripMenuItem.Enabled = !artificialRevSelected;
-                    parentOfALocalToolStripMenuItem.Enabled = !artificialRevSelected;
-                    parentOfBLocalToolStripMenuItem.Enabled = !artificialRevSelected;
-                    return;
-                }
-            }
-        }
-<<<<<<< HEAD
-=======
-
->>>>>>> 3671ed4e
-        private void reportAnIssueToolStripMenuItem_Click(object sender, EventArgs e)
-        {
-            string issueData = "--- GitExtensions";
-            try
-            {
-                issueData += Settings.GitExtensionsVersionString;
-                issueData += ", " + GitCommandHelpers.VersionInUse.Full;
-                issueData += ", " + System.Environment.OSVersion.ToString();
-            }
-            catch(Exception){}
-
-            Process.Start(@"https://github.com/gitextensions/gitextensions/issues/new?body=" + WebUtility.HtmlEncode(issueData));            
-        }
-<<<<<<< HEAD
-
-=======
->>>>>>> 3671ed4e
-    }
-}
+using System;
+using System.Collections.Generic;
+using System.Collections.Specialized;
+using System.Configuration;
+using System.Diagnostics;
+using System.Drawing;
+using System.IO;
+using System.Linq;
+using System.Net;
+using System.Text;
+using System.Threading;
+using System.Windows.Forms;
+using GitCommands;
+using GitCommands.Repository;
+using GitUI.Hotkey;
+using GitUI.Plugin;
+using GitUI.RepoHosting;
+using GitUI.Script;
+using GitUI.Statistics;
+using GitUIPluginInterfaces;
+
+#if !__MonoCS__
+using Microsoft.WindowsAPICodePack.Taskbar;
+#endif
+using ResourceManager.Translation;
+
+namespace GitUI
+{
+    public partial class FormBrowse : GitModuleForm, IBrowseRepo
+    {
+        #region Translation
+
+        private readonly TranslationString _stashCount =
+            new TranslationString("{0} saved {1}");
+        private readonly TranslationString _stashPlural =
+            new TranslationString("stashes");
+        private readonly TranslationString _stashSingular =
+            new TranslationString("stash");
+
+        private readonly TranslationString _warningMiddleOfBisect =
+            new TranslationString("Your are in the middle of a bisect");
+        private readonly TranslationString _warningMiddleOfRebase =
+            new TranslationString("You are in the middle of a rebase");
+        private readonly TranslationString _warningMiddleOfPatchApply =
+            new TranslationString("You are in the middle of a patch apply");
+
+        private readonly TranslationString _hintUnresolvedMergeConflicts =
+            new TranslationString("There are unresolved merge conflicts!");
+
+        private static readonly TranslationString _noBranchTitle =
+            new TranslationString("no branch");
+
+        private readonly TranslationString _noSubmodulesPresent =
+            new TranslationString("No submodules");
+
+        private readonly TranslationString _saveFileFilterCurrentFormat =
+            new TranslationString("Current format");
+        private readonly TranslationString _saveFileFilterAllFiles =
+            new TranslationString("All files");
+
+        private readonly TranslationString _indexLockDeleted =
+            new TranslationString("index.lock deleted.");
+        private readonly TranslationString _indexLockNotFound =
+            new TranslationString("index.lock not found at:");
+
+        private readonly TranslationString _errorCaption =
+            new TranslationString("Error");
+
+        private readonly TranslationString _noReposHostPluginLoaded =
+            new TranslationString("No repository host plugin loaded.");
+
+        private readonly TranslationString _noReposHostFound =
+            new TranslationString("Could not find any relevant repository hosts for the currently open repository.");
+
+        private readonly TranslationString _configureWorkingDirMenu =
+            new TranslationString("Configure this menu");
+
+        private readonly TranslationString _alwaysShowCheckoutDlgStr =
+            new TranslationString("Always show checkout dialog");
+
+        private readonly TranslationString directoryIsNotAValidRepositoryCaption =
+            new TranslationString("Open");
+
+        private readonly TranslationString directoryIsNotAValidRepository =
+            new TranslationString("The selected item is not a valid git repository.\n\nDo you want to abort and remove it from the recent repositories list?");
+
+        private readonly TranslationString _updateCurrentSubmodule =
+            new TranslationString("Update current submodule");
+
+        #endregion
+
+        private readonly SynchronizationContext syncContext;
+        private Dashboard _dashboard;
+        private ToolStripItem _rebase;
+        private ToolStripItem _bisect;
+        private ToolStripItem _warning;
+
+#if !__MonoCS__
+        private ThumbnailToolBarButton _commitButton;
+        private ThumbnailToolBarButton _pushButton;
+        private ThumbnailToolBarButton _pullButton;
+        private bool _toolbarButtonsCreated;
+#endif
+        private bool _dontUpdateOnIndexChange;
+        private ToolStripGitStatus _toolStripGitStatus;
+        private FilterRevisionsHelper filterRevisionsHelper;
+        private FilterBranchHelper _FilterBranchHelper;
+
+        private const string DiffTabPageTitleBase = "Diff";
+
+        /// <summary>For VS designer</summary>
+        private FormBrowse()
+            : this(null, string.Empty) { }
+
+        public FormBrowse(GitUICommands aCommands, string filter)
+            : base(true, aCommands)
+        {
+            syncContext = SynchronizationContext.Current;
+
+            InitializeComponent();
+           
+            // set tab page images
+            {
+                var imageList = new ImageList();
+                CommitInfoTabControl.ImageList = imageList;
+                imageList.ColorDepth = ColorDepth.Depth8Bit;
+                imageList.Images.Add(global::GitUI.Properties.Resources.IconCommit);
+                imageList.Images.Add(global::GitUI.Properties.Resources.IconFileTree);
+                imageList.Images.Add(global::GitUI.Properties.Resources.IconDiff);
+                CommitInfoTabControl.TabPages[0].ImageIndex = 0;
+                CommitInfoTabControl.TabPages[1].ImageIndex = 1;
+                CommitInfoTabControl.TabPages[2].ImageIndex = 2;
+            }
+
+            if (aCommands != null)
+            {
+                RevisionGrid.UICommandsSource = this;
+                repoObjectsTree.UICommandsSource = this;
+            }
+
+            AsyncLoader.DoAsync(() => PluginLoader.Load(), () => RegisterPlugins());
+            RevisionGrid.GitModuleChanged += DashboardGitModuleChanged;
+            filterRevisionsHelper = new FilterRevisionsHelper(toolStripTextBoxFilter, toolStripDropDownButton1, RevisionGrid, toolStripLabel2, this);
+            _FilterBranchHelper = new FilterBranchHelper(toolStripBranches, toolStripDropDownButton2, RevisionGrid);
+            Translate();
+
+            if (Settings.ShowGitStatusInBrowseToolbar)
+            {
+                _toolStripGitStatus = new ToolStripGitStatus
+                                 {
+                                     ImageTransparentColor = Color.Magenta
+                                 };
+                if (aCommands != null)
+                    _toolStripGitStatus.UICommandsSource = this;
+                _toolStripGitStatus.Click += StatusClick;
+                ToolStrip.Items.Insert(ToolStrip.Items.IndexOf(toolStripButton1), _toolStripGitStatus);
+                ToolStrip.Items.Remove(toolStripButton1);
+                _toolStripGitStatus.CommitTranslatedString = toolStripButton1.Text;
+            }
+            RevisionGrid.SelectionChanged += RevisionGridSelectionChanged;
+            DiffText.ExtraDiffArgumentsChanged += DiffTextExtraDiffArgumentsChanged;
+            filterRevisionsHelper.SetFilter(filter);
+            DiffText.SetFileLoader(getNextPatchFile);
+
+            GitTree.ImageList = new ImageList();
+            GitTree.ImageList.Images.Add(Properties.Resources.New); //File
+            GitTree.ImageList.Images.Add(Properties.Resources.Folder); //Folder
+            GitTree.ImageList.Images.Add(Properties.Resources.IconFolderSubmodule); //Submodule
+
+            GitTree.MouseDown += GitTree_MouseDown;
+            GitTree.MouseMove += GitTree_MouseMove;
+
+            this.HotkeysEnabled = true;
+            this.Hotkeys = HotkeySettingsManager.LoadHotkeys(HotkeySettingsName);
+            this.toolPanel.SplitterDistance = this.ToolStrip.Height;
+            this._dontUpdateOnIndexChange = false;
+            
+            GitUICommandsChanged += (a, oldcommands) =>
+            {
+                RefreshPullIcon();
+                oldcommands.PostRepositoryChanged -= UICommands_PostRepositoryChanged;
+                UICommands.PostRepositoryChanged += UICommands_PostRepositoryChanged;
+                oldcommands.BrowseRepo = null;
+                UICommands.BrowseRepo = this;
+            };
+            
+            if (aCommands != null)
+            {
+                RefreshPullIcon();
+                UICommands.PostRepositoryChanged += UICommands_PostRepositoryChanged;
+                UICommands.BrowseRepo = this;                
+            }
+
+            dontSetAsDefaultToolStripMenuItem.Checked = Settings.DonSetAsLastPullAction;
+        }
+
+        void UICommands_PostRepositoryChanged(object sender, GitUIBaseEventArgs e)
+        {
+            RefreshRevisions();
+        }
+
+        private void RefreshRevisions()
+        {
+            if (_dashboard == null || !_dashboard.Visible)
+            {
+                RevisionGrid.ForceRefreshRevisions();
+                InternalInitialize(false);
+            }
+        }
+    
+        #region IBrowseRepo
+        public void GoToRevision(string revision)
+        {
+            RevisionGrid.GoToRevision(revision);
+        }
+
+        #endregion
+
+        private void ShowDashboard()
+        {
+            if (_dashboard == null)
+            {
+                _dashboard = new Dashboard();
+                _dashboard.GitModuleChanged += DashboardGitModuleChanged;
+                toolPanel.Panel2.Controls.Add(_dashboard);
+                _dashboard.Dock = DockStyle.Fill;
+            }
+            else
+                _dashboard.Refresh();
+            _dashboard.Visible = true;
+            _dashboard.BringToFront();
+            _dashboard.ShowRecentRepositories();
+        }
+
+        private void HideDashboard()
+        {
+            if (_dashboard != null)
+                _dashboard.Visible = false;
+        }
+
+        private void DashboardGitModuleChanged(GitModule module)
+        {
+            SetGitModule(module);
+        }
+
+        private void GitTree_AfterSelect(object sender, TreeViewEventArgs e)
+        {
+            var item = e.Node.Tag as GitItem;
+            if (item == null)
+                return;
+
+            if (item.IsBlob)
+                FileText.ViewGitItem(item.FileName, item.Guid);
+            else if (item.IsCommit)
+                FileText.ViewText(item.FileName,
+                    GitCommandHelpers.GetSubmoduleText(Module, item.FileName, item.Guid));
+            else
+                FileText.ViewText("", "");
+        }
+
+        private void BrowseLoad(object sender, EventArgs e)
+        {
+#if !__MonoCS__
+            if (Settings.RunningOnWindows() && TaskbarManager.IsPlatformSupported)
+            {
+                TaskbarManager.Instance.ApplicationId = "GitExtensions";
+            }
+#endif
+
+            RevisionGrid.Load();
+            _FilterBranchHelper.InitToolStripBranchFilter();
+
+            Cursor.Current = Cursors.WaitCursor;
+            InternalInitialize(false);
+            RevisionGrid.Focus();
+            RevisionGrid.IndexWatcher.Reset();
+
+            RevisionGrid.IndexWatcher.Changed += _indexWatcher_Changed;
+
+            Cursor.Current = Cursors.Default;
+
+            try
+            {
+                if (Settings.PlaySpecialStartupSound)
+                {
+                    using (var cow_moo = Properties.Resources.cow_moo)
+                        new System.Media.SoundPlayer(cow_moo).Play();
+                }
+            }
+            catch // This code is just for fun, we do not want the program to crash because of it.
+            {
+            }
+        }
+
+        void _indexWatcher_Changed(bool indexChanged)
+        {
+            syncContext.Post(o =>
+            {
+                RefreshButton.Image = indexChanged && Settings.UseFastChecks && Module.ValidWorkingDir()
+                                          ? GitUI.Properties.Resources.arrow_refresh_dirty
+                                          : GitUI.Properties.Resources.arrow_refresh;
+            }, this);
+        }
+
+        private bool pluginsLoaded;
+        private void LoadPluginsInPluginMenu()
+        {
+            if (!pluginsLoaded)
+            {
+                foreach (var plugin in LoadedPlugins.Plugins)
+                {
+                    var item = new ToolStripMenuItem { Text = plugin.Description, Tag = plugin };
+                    item.Click += ItemClick;
+                    pluginsToolStripMenuItem.DropDownItems.Add(item);
+                }
+                pluginsLoaded = true;
+                UpdatePluginMenu(Module.ValidWorkingDir());
+            }
+        }
+
+        /// <summary>
+        ///   Execute plugin
+        /// </summary>
+        private void ItemClick(object sender, EventArgs e)
+        {
+            var menuItem = sender as ToolStripMenuItem;
+            if (menuItem == null)
+                return;
+
+            var plugin = menuItem.Tag as IGitPlugin;
+            if (plugin == null)
+                return;
+
+            var eventArgs = new GitUIEventArgs(this, UICommands);
+
+            bool refresh = plugin.Execute(eventArgs);
+            if (refresh)
+                RefreshToolStripMenuItemClick(null, null);
+        }
+
+        private void UpdatePluginMenu(bool validWorkingDir)
+        {
+            foreach (ToolStripItem item in pluginsToolStripMenuItem.DropDownItems)
+            {
+                var plugin = item.Tag as IGitPluginForRepository;
+
+                item.Enabled = plugin == null || validWorkingDir;
+            }
+        }
+
+        private void RegisterPlugins()
+        {
+            foreach (var plugin in LoadedPlugins.Plugins)
+                plugin.Register(UICommands);
+
+            UICommands.RaisePostRegisterPlugin(this);
+        }
+
+        private void UnregisterPlugins()
+        {
+            foreach (var plugin in LoadedPlugins.Plugins)
+                plugin.Unregister(UICommands);
+        }
+
+        /// <summary>Refreshes the UI.</summary>
+        private void InternalInitialize(bool hard)
+        {
+            Cursor.Current = Cursors.WaitCursor;
+
+            UICommands.RaisePreBrowseInitialize(this);
+
+            bool validWorkingDir = Module.ValidWorkingDir();
+            bool hasWorkingDir = !string.IsNullOrEmpty(Module.WorkingDir);
+            branchSelect.Text = validWorkingDir ? Module.GetSelectedBranch() : "";
+            if (hasWorkingDir)
+                HideDashboard();
+            else
+                ShowDashboard();
+            toolStripButtonLevelUp.Enabled = hasWorkingDir;
+            CommitInfoTabControl.Visible = validWorkingDir;
+            fileExplorerToolStripMenuItem.Enabled = validWorkingDir;
+            commandsToolStripMenuItem.Enabled = validWorkingDir;
+            manageRemoteRepositoriesToolStripMenuItem1.Enabled = validWorkingDir;
+            branchSelect.Enabled = validWorkingDir;
+            toolStripButton1.Enabled = validWorkingDir;
+            if (_toolStripGitStatus != null)
+                _toolStripGitStatus.Enabled = validWorkingDir;
+            toolStripButtonPull.Enabled = validWorkingDir;
+            toolStripButtonPush.Enabled = validWorkingDir;
+            submodulesToolStripMenuItem.Enabled = validWorkingDir;
+            UpdatePluginMenu(validWorkingDir);
+            gitMaintenanceToolStripMenuItem.Enabled = validWorkingDir;
+            editgitignoreToolStripMenuItem1.Enabled = validWorkingDir;
+            editgitattributesToolStripMenuItem.Enabled = validWorkingDir;
+            editmailmapToolStripMenuItem.Enabled = validWorkingDir;
+            toolStripSplitStash.Enabled = validWorkingDir;
+            commitcountPerUserToolStripMenuItem.Enabled = validWorkingDir;
+            _createPullRequestsToolStripMenuItem.Enabled = validWorkingDir;
+            _viewPullRequestsToolStripMenuItem.Enabled = validWorkingDir;
+            //Only show "Repository hosts" menu item when there is at least 1 repository host plugin loaded
+            _repositoryHostsToolStripMenuItem.Visible = RepoHosts.GitHosters.Count > 0;
+            if (RepoHosts.GitHosters.Count == 1)
+                _repositoryHostsToolStripMenuItem.Text = RepoHosts.GitHosters[0].Description;
+            _FilterBranchHelper.InitToolStripBranchFilter();
+            if (hard && hasWorkingDir)
+                ShowRevisions();
+            RefreshWorkingDirCombo();
+            Text = GenerateWindowTitle(Module.WorkingDir, validWorkingDir, branchSelect.Text);
+            DiffText.Font = Settings.DiffFont;
+            UpdateJumplist(validWorkingDir);
+
+            CheckForMergeConflicts();
+            UpdateStashCount();
+
+            // load custom user menu
+            LoadUserMenu();
+
+            repoObjectsTree.Reload();
+            UICommands.RaisePostBrowseInitialize(this);
+            
+            Cursor.Current = Cursors.Default;
+        }
+
+        private void RefreshWorkingDirCombo()
+        {
+            if (Settings.RecentReposComboMinWidth > 0)
+            {
+                _NO_TRANSLATE_Workingdir.AutoSize = false;
+                _NO_TRANSLATE_Workingdir.Width = Settings.RecentReposComboMinWidth;
+            }
+            else
+                _NO_TRANSLATE_Workingdir.AutoSize = true;
+
+            Repository r = null;
+            if (Repositories.RepositoryHistory.Repositories.Count > 0)
+                r = Repositories.RepositoryHistory.Repositories[0];
+
+            List<RecentRepoInfo> mostRecentRepos = new List<RecentRepoInfo>();
+
+            if (r == null || !r.Path.Equals(Module.WorkingDir, StringComparison.InvariantCultureIgnoreCase))
+                Repositories.AddMostRecentRepository(Module.WorkingDir);
+
+            using (var graphics = CreateGraphics())
+            {
+                var splitter = new RecentRepoSplitter
+                {
+                    measureFont = _NO_TRANSLATE_Workingdir.Font,
+                    graphics = graphics
+                };
+                splitter.SplitRecentRepos(Repositories.RepositoryHistory.Repositories, mostRecentRepos, mostRecentRepos);
+            }
+
+            RecentRepoInfo ri = mostRecentRepos.Find((e) => e.Repo.Path.Equals(Module.WorkingDir, StringComparison.InvariantCultureIgnoreCase));
+
+            if (ri == null)
+                _NO_TRANSLATE_Workingdir.Text = Module.WorkingDir;
+            else
+                _NO_TRANSLATE_Workingdir.Text = ri.Caption;
+        }
+
+        /// <summary>
+        /// Returns a short name for repository.
+        /// If the repository contains a description it is returned,
+        /// otherwise the last part of path is returned.
+        /// </summary>
+        /// <param name="repositoryDir">Path to repository.</param>
+        /// <returns>Short name for repository</returns>
+        private static String GetRepositoryShortName(string repositoryDir)
+        {
+            DirectoryInfo dirInfo = new DirectoryInfo(repositoryDir);
+            if (dirInfo.Exists)
+            {
+                string desc = ReadRepositoryDescription(repositoryDir);
+                if (desc.IsNullOrEmpty())
+                {
+                    desc = Repositories.RepositoryHistory.Repositories
+                        .Where(repo => repo.Path.Equals(repositoryDir, StringComparison.CurrentCultureIgnoreCase)).Select(repo => repo.Title)
+                        .FirstOrDefault();
+                }
+                return desc ?? dirInfo.Name;
+            }
+            return dirInfo.Name;
+        }
+
+        /// <summary>Updates the UI with the correct userscript(s).</summary>
+        private void LoadUserMenu()
+        {
+            var scripts = ScriptManager.GetScripts().Where(script => script.Enabled
+                && script.OnEvent == ScriptEvent.ShowInUserMenuBar).ToList();
+
+            for (int i = ToolStrip.Items.Count - 1; i >= 0; i--)
+                if (ToolStrip.Items[i].Tag != null &&
+                    ToolStrip.Items[i].Tag as String == "userscript")
+                    ToolStrip.Items.RemoveAt(i);
+
+            if (scripts.Count == 0)
+                return;
+
+            ToolStripSeparator toolstripseparator = new ToolStripSeparator();
+            toolstripseparator.Tag = "userscript";
+            ToolStrip.Items.Add(toolstripseparator);
+
+            foreach (ScriptInfo scriptInfo in scripts)
+            {
+                ToolStripButton tempButton = new ToolStripButton();
+                //store scriptname
+                tempButton.Text = scriptInfo.Name;
+                tempButton.Tag = "userscript";
+                //add handler
+                tempButton.Click += UserMenu_Click;
+                tempButton.Enabled = true;
+                tempButton.Visible = true;
+                //tempButton.Image = GitUI.Properties.Resources.bug;
+                //scriptInfo.Icon = "Cow";
+                tempButton.Image = scriptInfo.GetIcon();
+                tempButton.DisplayStyle = ToolStripItemDisplayStyle.ImageAndText;
+                //add to toolstrip
+                ToolStrip.Items.Add(tempButton);
+            }
+        }
+
+        private void UserMenu_Click(object sender, EventArgs e)
+        {
+            ScriptRunner.RunScript(Module, ((ToolStripButton)sender).Text, null);
+            RevisionGrid.RefreshRevisions();
+        }
+
+        private void UpdateJumplist(bool validWorkingDir)
+        {
+#if !__MonoCS__
+            if (Settings.RunningOnWindows() && TaskbarManager.IsPlatformSupported)
+            {
+                if (validWorkingDir)
+                {
+                    string repositoryDescription = GetRepositoryShortName(Module.WorkingDir);
+                    string baseFolder = Path.Combine(Settings.ApplicationDataPath, "Recent");
+                    if (!Directory.Exists(baseFolder))
+                    {
+                        Directory.CreateDirectory(baseFolder);
+                    }
+
+                    //Remove InvalidPathChars
+                    StringBuilder sb = new StringBuilder(repositoryDescription);
+                    foreach (char c in Path.GetInvalidFileNameChars())
+                    {
+                        sb.Replace(c, '_');
+                    }
+
+                    string path = Path.Combine(baseFolder, String.Format("{0}.{1}", sb, "gitext"));
+                    File.WriteAllText(path, Module.WorkingDir);
+                    JumpList.AddToRecent(path);
+
+                    var JList = JumpList.CreateJumpListForIndividualWindow(TaskbarManager.Instance.ApplicationId, Handle);
+                    JList.ClearAllUserTasks();
+
+                    //to control which category Recent/Frequent is displayed
+                    JList.KnownCategoryToDisplay = JumpListKnownCategoryType.Recent;
+
+                    JList.Refresh();
+                }
+
+                CreateOrUpdateTaskBarButtons(validWorkingDir);
+            }
+#endif
+        }
+
+        private void CreateOrUpdateTaskBarButtons(bool validRepo)
+        {
+#if !__MonoCS__
+            if (Settings.RunningOnWindows() && TaskbarManager.IsPlatformSupported)
+            {
+                if (!_toolbarButtonsCreated)
+                {
+                    _commitButton = new ThumbnailToolBarButton(MakeIcon(toolStripButton1.Image, 48, true), toolStripButton1.Text);
+                    _commitButton.Click += ToolStripButton1Click;
+
+                    _pushButton = new ThumbnailToolBarButton(MakeIcon(toolStripButtonPush.Image, 48, true), toolStripButtonPush.Text);
+                    _pushButton.Click += PushToolStripMenuItemClick;
+
+                    _pullButton = new ThumbnailToolBarButton(MakeIcon(toolStripButtonPull.Image, 48, true), toolStripButtonPull.Text);
+                    _pullButton.Click += PullToolStripMenuItemClick;
+
+                    _toolbarButtonsCreated = true;
+                    ThumbnailToolBarButton[] buttons = new[] { _commitButton, _pullButton, _pushButton };
+
+                    //Call this method using reflection.  This is a workaround to *not* reference WPF libraries, becuase of how the WindowsAPICodePack was implimented.
+                    TaskbarManager.Instance.ThumbnailToolBars.AddButtons(Handle, buttons);
+                }
+
+                _commitButton.Enabled = validRepo;
+                _pushButton.Enabled = validRepo;
+                _pullButton.Enabled = validRepo;
+            }
+#endif
+        }
+
+        /// <summary>
+        /// Converts an image into an icon.  This was taken off of the interwebs.
+        /// It's on a billion different sites and forum posts, so I would say its creative commons by now. -tekmaven
+        /// </summary>
+        /// <param name="img">The image that shall become an icon</param>
+        /// <param name="size">The width and height of the icon. Standard
+        /// sizes are 16x16, 32x32, 48x48, 64x64.</param>
+        /// <param name="keepAspectRatio">Whether the image should be squashed into a
+        /// square or whether whitespace should be put around it.</param>
+        /// <returns>An icon!!</returns>
+        private static Icon MakeIcon(Image img, int size, bool keepAspectRatio)
+        {
+            Bitmap square = new Bitmap(size, size); // create new bitmap
+            Graphics g = Graphics.FromImage(square); // allow drawing to it
+
+            int x, y, w, h; // dimensions for new image
+
+            if (!keepAspectRatio || img.Height == img.Width)
+            {
+                // just fill the square
+                x = y = 0; // set x and y to 0
+                w = h = size; // set width and height to size
+            }
+            else
+            {
+                // work out the aspect ratio
+                float r = (float)img.Width / (float)img.Height;
+
+                // set dimensions accordingly to fit inside size^2 square
+                if (r > 1)
+                { // w is bigger, so divide h by r
+                    w = size;
+                    h = (int)((float)size / r);
+                    x = 0; y = (size - h) / 2; // center the image
+                }
+                else
+                { // h is bigger, so multiply w by r
+                    w = (int)((float)size * r);
+                    h = size;
+                    y = 0; x = (size - w) / 2; // center the image
+                }
+            }
+
+            // make the image shrink nicely by using HighQualityBicubic mode
+            g.InterpolationMode = System.Drawing.Drawing2D.InterpolationMode.HighQualityBicubic;
+            g.DrawImage(img, x, y, w, h); // draw image with specified dimensions
+            g.Flush(); // make sure all drawing operations complete before we get the icon
+
+            // following line would work directly on any image, but then
+            // it wouldn't look as nice.
+            return Icon.FromHandle(square.GetHicon());
+        }
+
+        /// <summary>Updates the UI with the correct stash count.</summary>
+        private void UpdateStashCount()
+        {
+            if (Settings.ShowStashCount)
+            {
+                int stashCount = Module.GetStashes().Count;
+                toolStripSplitStash.Text = string.Format(_stashCount.Text, stashCount,
+                                                         stashCount != 1 ? _stashPlural.Text : _stashSingular.Text);
+            }
+            else
+            {
+                toolStripSplitStash.Text = string.Empty;
+            }
+        }
+
+        private void CheckForMergeConflicts()
+        {
+            bool validWorkingDir = Module.ValidWorkingDir();
+
+            if (validWorkingDir && Module.InTheMiddleOfBisect())
+            {
+                if (_bisect == null)
+                {
+                    _bisect = new WarningToolStripItem { Text = _warningMiddleOfBisect.Text };
+                    _bisect.Click += BisectClick;
+                    statusStrip.Items.Add(_bisect);
+                }
+            }
+            else
+            {
+                if (_bisect != null)
+                {
+                    _bisect.Click -= BisectClick;
+                    statusStrip.Items.Remove(_bisect);
+                    _bisect = null;
+                }
+            }
+
+            if (validWorkingDir &&
+                (Module.InTheMiddleOfRebase() || Module.InTheMiddleOfPatch()))
+            {
+                if (_rebase == null)
+                {
+                    _rebase = new WarningToolStripItem
+                                  {
+                                      Text = Module.InTheMiddleOfRebase()
+                                                 ? _warningMiddleOfRebase.Text
+                                                 : _warningMiddleOfPatchApply.Text
+                                  };
+                    _rebase.Click += RebaseClick;
+                    statusStrip.Items.Add(_rebase);
+                }
+            }
+            else
+            {
+                if (_rebase != null)
+                {
+                    _rebase.Click -= RebaseClick;
+                    statusStrip.Items.Remove(_rebase);
+                    _rebase = null;
+                }
+            }
+
+            if (validWorkingDir && Module.InTheMiddleOfConflictedMerge() &&
+                !Directory.Exists(Module.GetGitDirectory() + "rebase-apply\\"))
+            {
+                if (_warning == null)
+                {
+                    _warning = new WarningToolStripItem { Text = _hintUnresolvedMergeConflicts.Text };
+                    _warning.Click += WarningClick;
+                    statusStrip.Items.Add(_warning);
+                }
+            }
+            else
+            {
+                if (_warning != null)
+                {
+                    _warning.Click -= WarningClick;
+                    statusStrip.Items.Remove(_warning);
+                    _warning = null;
+                }
+            }
+
+            //Only show status strip when there are status items on it.
+            //There is always a close (x) button, do not count first item.
+            if (statusStrip.Items.Count > 1)
+                statusStrip.Show();
+            else
+                statusStrip.Hide();
+        }
+
+        /// <summary>
+        /// Generates main window title according to given repository.
+        /// </summary>
+        /// <param name="workingDir">Path to repository.</param>
+        /// <param name="isWorkingDirValid">If the given path contains valid repository.</param>
+        /// <param name="branchName">Current branch name.</param>
+        private static string GenerateWindowTitle(string workingDir, bool isWorkingDirValid, string branchName)
+        {
+#if DEBUG
+            const string defaultTitle = "Git Extensions -> DEBUG <-";
+            const string repositoryTitleFormat = "{0} ({1}) - Git Extensions -> DEBUG <-";
+#else
+            const string defaultTitle = "Git Extensions";
+            const string repositoryTitleFormat = "{0} ({1}) - Git Extensions";
+#endif
+            if (!isWorkingDirValid)
+                return defaultTitle;
+            string repositoryDescription = GetRepositoryShortName(workingDir);
+            if (string.IsNullOrEmpty(branchName))
+                branchName = _noBranchTitle.Text;
+            return string.Format(repositoryTitleFormat, repositoryDescription, branchName.Trim('(', ')'));
+        }
+
+        /// <summary>
+        /// Reads repository description's first line from ".git\description" file.
+        /// </summary>
+        /// <param name="workingDir">Path to repository.</param>
+        /// <returns>If the repository has description, returns that description, else returns <c>null</c>.</returns>
+        private static string ReadRepositoryDescription(string workingDir)
+        {
+            const string repositoryDescriptionFileName = "description";
+            const string defaultDescription = "Unnamed repository; edit this file 'description' to name the repository.";
+
+            var repositoryPath = GitModule.GetGitDirectory(workingDir);
+            var repositoryDescriptionFilePath = Path.Combine(repositoryPath, repositoryDescriptionFileName);
+            if (!File.Exists(repositoryDescriptionFilePath))
+                return null;
+            try
+            {
+                var repositoryDescription = File.ReadLines(repositoryDescriptionFilePath).FirstOrDefault();
+                return string.Equals(repositoryDescription, defaultDescription, StringComparison.CurrentCulture)
+                           ? null
+                           : repositoryDescription;
+            }
+            catch (IOException)
+            {
+                return null;
+            }
+        }
+
+        private void RebaseClick(object sender, EventArgs e)
+        {
+            if (Module.InTheMiddleOfRebase())
+                UICommands.StartRebaseDialog(this, null);
+            else
+                UICommands.StartApplyPatchDialog(this);
+        }
+
+
+        private void ShowRevisions()
+        {
+            if (RevisionGrid.IndexWatcher.IndexChanged)
+            {
+                RevisionGrid.RefreshRevisions();
+                FillFileTree();
+                FillDiff();
+                FillCommitInfo();
+            }
+            RevisionGrid.IndexWatcher.Reset();
+        }
+
+        //store strings to not keep references to nodes
+        private readonly Stack<string> lastSelectedNodes = new Stack<string>();
+
+        private void FillFileTree()
+        {
+            if (CommitInfoTabControl.SelectedTab != TreeTabPage)
+                return;
+
+            try
+            {
+                GitTree.SuspendLayout();
+                // Save state only when there is selected node
+                if (GitTree.SelectedNode != null)
+                {
+                    TreeNode node = GitTree.SelectedNode;
+                    FileText.SaveCurrentScrollPos();
+                    lastSelectedNodes.Clear();
+                    while (node != null)
+                    {
+                        lastSelectedNodes.Push(node.Text);
+                        node = node.Parent;
+                    }
+                }
+
+                // Refresh tree
+                GitTree.Nodes.Clear();
+                //restore selected file and scroll position when new selection is done
+                if (RevisionGrid.GetSelectedRevisions().Count > 0)
+                {
+                    LoadInTree(RevisionGrid.GetSelectedRevisions()[0].SubItems, GitTree.Nodes);
+                    //GitTree.Sort();
+                    TreeNode lastMatchedNode = null;
+                    // Load state
+                    var currenNodes = GitTree.Nodes;
+                    TreeNode matchedNode = null;
+                    while (lastSelectedNodes.Count > 0 && currenNodes != null)
+                    {
+                        var next = lastSelectedNodes.Pop();
+                        foreach (TreeNode node in currenNodes)
+                        {
+                            if (node.Text != next && next.Length != 40)
+                                continue;
+
+                            node.Expand();
+                            matchedNode = node;
+                            break;
+                        }
+                        if (matchedNode == null)
+                            currenNodes = null;
+                        else
+                        {
+                            lastMatchedNode = matchedNode;
+                            currenNodes = matchedNode.Nodes;
+                        }
+                    }
+                    //if there is no exact match, don't restore scroll position
+                    if (lastMatchedNode != matchedNode)
+                        FileText.ResetCurrentScrollPos();
+                    GitTree.SelectedNode = lastMatchedNode;
+                }
+                if (GitTree.SelectedNode == null)
+                {
+                    FileText.ViewText("", "");
+                }
+            }
+            finally
+            {
+                GitTree.ResumeLayout();
+            }
+        }
+
+        private void FillDiff()
+        {
+            DiffTabPage.Text = string.Format("{0}", DiffTabPageTitleBase);
+
+            if (CommitInfoTabControl.SelectedTab != DiffTabPage)
+            {
+                return;
+            }
+
+            var revisions = RevisionGrid.GetSelectedRevisions();
+
+            DiffText.SaveCurrentScrollPos();
+
+            DiffFiles.SetDiffs(revisions);
+
+            switch (revisions.Count)
+            {
+                case 0:
+                    DiffTabPage.Text = string.Format("{0} (no selection)", DiffTabPageTitleBase);
+                    break;
+
+                case 1: // diff "parent" --> "selected revision"
+                    var revision = revisions[0];
+                    if (revision != null && revision.ParentGuids != null && revision.ParentGuids.Length != 0)
+                        DiffTabPage.Text = string.Format("{0} (A: parent --> B: selection)", DiffTabPageTitleBase);
+                    break;
+
+                case 2: // diff "first clicked revision" --> "second clicked revision"
+                    bool artificialRevSelected = revisions[0].IsArtificial() || revisions[1].IsArtificial();
+                    if (!artificialRevSelected)
+                        DiffTabPage.Text = string.Format("{0} (A: first --> B: second)", DiffTabPageTitleBase);
+                    break;
+
+                default: // more than 2 revisions selected => no diff
+                    DiffTabPage.Text = string.Format("{0} (not supported)", DiffTabPageTitleBase);
+                    break;
+            }
+        }
+
+        private void FillCommitInfo()
+        {
+            if (CommitInfoTabControl.SelectedTab != CommitInfoTabPage)
+                return;
+
+            if (RevisionGrid.GetSelectedRevisions().Count == 0)
+                return;
+
+            var revision = RevisionGrid.GetSelectedRevisions()[0];
+            var children = RevisionGrid.GetRevisionChildren(revision.Guid);
+
+            if (revision != null)
+                RevisionInfo.SetRevisionWithChildren(revision, children);
+        }
+
+        public void FileHistoryOnClick(object sender, EventArgs e)
+        {
+            var item = GitTree.SelectedNode.Tag as GitItem;
+
+            if (item == null)
+                return;
+
+            IList<GitRevision> revisions = RevisionGrid.GetSelectedRevisions();
+
+            if (revisions.Count == 0)
+                UICommands.StartFileHistoryDialog(this, item.FileName);
+            else
+                UICommands.StartFileHistoryDialog(this, item.FileName, revisions[0], false, false);
+        }
+
+        public void FindFileOnClick(object sender, EventArgs e)
+        {
+            string selectedItem;
+            using (var searchWindow = new SearchWindow<string>(FindFileMatches)
+            {
+                Owner = this
+            })
+            {
+                searchWindow.ShowDialog(this);
+                selectedItem = searchWindow.SelectedItem;
+            }
+            if (string.IsNullOrEmpty(selectedItem))
+            {
+                return;
+            }
+
+            string[] items = selectedItem.Split(new[] { '/' });
+            TreeNodeCollection nodes = GitTree.Nodes;
+
+            for (int i = 0; i < items.Length - 1; i++)
+            {
+                TreeNode selectedNode = Find(nodes, items[i]);
+
+                if (selectedNode == null)
+                {
+                    return; //Item does not exist in the tree
+                }
+
+                selectedNode.Expand();
+                nodes = selectedNode.Nodes;
+            }
+
+            var lastItem = Find(nodes, items[items.Length - 1]);
+            if (lastItem != null)
+            {
+                GitTree.SelectedNode = lastItem;
+            }
+        }
+
+        private static TreeNode Find(TreeNodeCollection nodes, string label)
+        {
+            for (int i = 0; i < nodes.Count; i++)
+            {
+                if (nodes[i].Text == label)
+                {
+                    return nodes[i];
+                }
+            }
+            return null;
+        }
+
+        private IList<string> FindFileMatches(string name)
+        {
+            var candidates = Module.GetFullTree(RevisionGrid.GetSelectedRevisions()[0].TreeGuid);
+
+            string nameAsLower = name.ToLower();
+
+            return candidates.Where(fileName => fileName.ToLower().Contains(nameAsLower)).ToList();
+        }
+
+        public void OpenWithOnClick(object sender, EventArgs e)
+        {
+            var gitItem = GitTree.SelectedNode.Tag as GitItem;
+            if (gitItem == null || !gitItem.IsBlob)
+                return;
+
+            var fileName = gitItem.FileName;
+            if (fileName.Contains("\\") && fileName.LastIndexOf("\\") < fileName.Length)
+                fileName = fileName.Substring(fileName.LastIndexOf('\\') + 1);
+            if (fileName.Contains("/") && fileName.LastIndexOf("/") < fileName.Length)
+                fileName = fileName.Substring(fileName.LastIndexOf('/') + 1);
+
+            fileName = (Path.GetTempPath() + fileName).Replace(Settings.PathSeparatorWrong, Settings.PathSeparator);
+            Module.SaveBlobAs(fileName, gitItem.Guid);
+            OsShellUtil.OpenAs(fileName);
+        }
+
+        private void FileTreeContextMenu_Opening(object sender, System.ComponentModel.CancelEventArgs e)
+        {
+            var gitItem = (GitTree.SelectedNode != null) ? GitTree.SelectedNode.Tag as GitItem : null;
+            var enableItems = gitItem != null && gitItem.IsBlob;
+
+            saveAsToolStripMenuItem.Enabled = enableItems;
+            openFileToolStripMenuItem.Enabled = enableItems;
+            openFileWithToolStripMenuItem.Enabled = enableItems;
+            openWithToolStripMenuItem.Enabled = enableItems;
+            copyFilenameToClipboardToolStripMenuItem.Enabled = enableItems;
+            editCheckedOutFileToolStripMenuItem.Enabled = enableItems;
+        }
+
+        public void OpenOnClick(object sender, EventArgs e)
+        {
+            try
+            {
+                var gitItem = GitTree.SelectedNode.Tag as GitItem;
+                if (gitItem == null || !gitItem.IsBlob)
+                    return;
+
+                var fileName = gitItem.FileName;
+                if (fileName.Contains("\\") && fileName.LastIndexOf("\\") < fileName.Length)
+                    fileName = fileName.Substring(fileName.LastIndexOf('\\') + 1);
+                if (fileName.Contains("/") && fileName.LastIndexOf("/") < fileName.Length)
+                    fileName = fileName.Substring(fileName.LastIndexOf('/') + 1);
+
+                fileName = (Path.GetTempPath() + fileName).Replace(Settings.PathSeparatorWrong, Settings.PathSeparator);
+
+                Module.SaveBlobAs(fileName, (gitItem).Guid);
+
+                Process.Start(fileName);
+            }
+            catch (Exception ex)
+            {
+                MessageBox.Show(this, ex.Message);
+            }
+        }
+
+        protected void LoadInTree(IEnumerable<IGitItem> items, TreeNodeCollection node)
+        {
+            var sortedItems = items.OrderBy(gi => gi, new GitFileTreeComparer());
+
+            foreach (var item in sortedItems)
+            {
+                var subNode = node.Add(item.Name);
+                subNode.Tag = item;
+
+                var gitItem = item as GitItem;
+
+                if (gitItem == null)
+                    subNode.Nodes.Add(new TreeNode());
+                else
+                {
+                    if (gitItem.IsTree)
+                    {
+                        subNode.ImageIndex = 1;
+                        subNode.SelectedImageIndex = 1;
+                        subNode.Nodes.Add(new TreeNode());
+                    }
+                    else
+                        if (gitItem.IsCommit)
+                        {
+                            subNode.ImageIndex = 2;
+                            subNode.SelectedImageIndex = 2;
+                            subNode.Text = item.Name + " (Submodule)";
+                        }
+                }
+            }
+        }
+
+        private void RevisionGridSelectionChanged(object sender, EventArgs e)
+        {
+            try
+            {
+                var revisions = RevisionGrid.GetSelectedRevisions();
+
+                if (revisions.Count > 0 &&
+                    (revisions[0].Guid == GitRevision.UnstagedGuid ||
+                     revisions[0].Guid == GitRevision.IndexGuid))
+                {
+                    CommitInfoTabControl.RemoveIfExists(CommitInfoTabPage);
+                    CommitInfoTabControl.RemoveIfExists(TreeTabPage);
+                }
+                else
+                {
+                    CommitInfoTabControl.InsertIfNotExists(0, CommitInfoTabPage);
+                    CommitInfoTabControl.InsertIfNotExists(1, TreeTabPage);
+                }
+
+                //RevisionGrid.HighlightSelectedBranch();
+
+                FillFileTree();
+                FillDiff();
+                FillCommitInfo();
+            }
+            catch (Exception ex)
+            {
+                Trace.WriteLine(ex.Message);
+            }
+        }
+
+        private void OpenToolStripMenuItemClick(object sender, EventArgs e)
+        {
+            GitModule module = Open.OpenModule(this);
+            if (module != null)
+                SetGitModule(module);
+        }
+
+        private void CheckoutToolStripMenuItemClick(object sender, EventArgs e)
+        {
+            UICommands.StartCheckoutRevisionDialog(this);
+        }
+
+        private void GitTreeDoubleClick(object sender, EventArgs e)
+        {
+            if (GitTree.SelectedNode == null || !(GitTree.SelectedNode.Tag is IGitItem))
+                return;
+
+            var item = GitTree.SelectedNode.Tag as GitItem;
+            if (item == null)
+                return;
+
+            if (item.IsBlob)
+            {
+                UICommands.StartFileHistoryDialog(this, item.FileName, null);                
+            }
+            else if (item.IsCommit)
+            {
+                Process process = new Process();
+                process.StartInfo.FileName = Application.ExecutablePath;
+                process.StartInfo.Arguments = "browse";
+                process.StartInfo.WorkingDirectory = Path.Combine(Module.WorkingDir, item.Name + Settings.PathSeparator.ToString());
+                process.Start();
+            }
+        }
+
+        private void ViewDiffToolStripMenuItemClick(object sender, EventArgs e)
+        {
+            UICommands.StartCompareRevisionsDialog(this);
+        }
+
+        private void CloneToolStripMenuItemClick(object sender, EventArgs e)
+        {
+            UICommands.StartCloneDialog(this);            
+        }
+
+        private void CommitToolStripMenuItemClick(object sender, EventArgs e)
+        {
+            UICommands.StartCommitDialog(this);
+        }
+
+        private void InitNewRepositoryToolStripMenuItemClick(object sender, EventArgs e)
+        {
+            UICommands.StartInitializeDialog(this, DashboardGitModuleChanged);
+        }
+
+        private void PushToolStripMenuItemClick(object sender, EventArgs e)
+        {
+            bool bSilent = (ModifierKeys & Keys.Shift) != 0;
+            UICommands.StartPushDialog(this, bSilent);
+        }
+
+        private void PullToolStripMenuItemClick(object sender, EventArgs e)
+        {
+            bool bSilent;
+            if (sender == toolStripButtonPull || sender == pullToolStripMenuItem)
+            {
+                if (Module.LastPullAction == Settings.PullAction.None)
+                {
+                    bSilent = (ModifierKeys & Keys.Shift) != 0;
+                }
+                else if (Module.LastPullAction == Settings.PullAction.FetchAll)
+                {
+                    fetchAllToolStripMenuItem_Click(sender, e);
+                    return;
+                }
+                else
+                { 
+                    bSilent = true;
+                    Module.LastPullActionToPullMerge();
+                }
+            }
+            else
+            {
+                bSilent = sender != pullToolStripMenuItem1;
+                RefreshPullIcon();
+                Module.LastPullActionToPullMerge();
+            }
+
+            UICommands.StartPullDialog(this, bSilent);
+
+        }
+
+        private void RefreshToolStripMenuItemClick(object sender, EventArgs e)
+        {
+            if (_dashboard != null)
+            {
+                _dashboard.Refresh();
+            }
+
+            RefreshRevisions();
+        }
+
+        private void AboutToolStripMenuItemClick(object sender, EventArgs e)
+        {
+            using (var frm = new AboutBox()) frm.ShowDialog(this);
+        }
+
+        private void PatchToolStripMenuItemClick(object sender, EventArgs e)
+        {
+            UICommands.StartViewPatchDialog(this);
+        }
+
+        private void ApplyPatchToolStripMenuItemClick(object sender, EventArgs e)
+        {
+            UICommands.StartApplyPatchDialog(this);
+        }
+
+        private void GitBashToolStripMenuItemClick1(object sender, EventArgs e)
+        {
+            Module.RunBash();
+        }
+
+        private void GitGuiToolStripMenuItemClick(object sender, EventArgs e)
+        {
+            Module.RunGui();
+        }
+
+        private void FormatPatchToolStripMenuItemClick(object sender, EventArgs e)
+        {
+            UICommands.StartFormatPatchDialog(this);
+        }
+
+        private void GitcommandLogToolStripMenuItemClick(object sender, EventArgs e)
+        {
+            GitLogForm.ShowOrActivate(this);
+        }
+
+        private void CheckoutBranchToolStripMenuItemClick(object sender, EventArgs e)
+        {
+            UICommands.StartCheckoutBranchDialog(this);
+        }
+
+        private void StashToolStripMenuItemClick(object sender, EventArgs e)
+        {
+            UICommands.StartStashDialog(this);
+        }
+
+        private void ResetToolStripMenuItem_Click(object sender, EventArgs e)
+        {
+            UICommands.StartResetChangesDialog(this);
+        }
+
+        private void RunMergetoolToolStripMenuItemClick(object sender, EventArgs e)
+        {
+            UICommands.StartResolveConflictsDialog(this);
+        }
+
+        private void WarningClick(object sender, EventArgs e)
+        {
+            UICommands.StartResolveConflictsDialog(this);
+        }
+
+        private void WorkingdirClick(object sender, EventArgs e)
+        {
+            _NO_TRANSLATE_Workingdir.ShowDropDown();
+        }
+
+        private void CurrentBranchClick(object sender, EventArgs e)
+        {
+            branchSelect.ShowDropDown();
+        }
+
+        private void DeleteBranchToolStripMenuItemClick(object sender, EventArgs e)
+        {
+            UICommands.StartDeleteBranchDialog(this, null);
+        }
+
+        private void DeleteTagToolStripMenuItemClick(object sender, EventArgs e)
+        {
+            UICommands.StartDeleteTagDialog(this, null);
+        }
+
+        private void CherryPickToolStripMenuItemClick(object sender, EventArgs e)
+        {
+            var revisions = RevisionGrid.GetSelectedRevisions();
+            if (revisions.Count != 1)
+            {
+                MessageBox.Show("Select exactly one revision.");
+                return;
+            }
+
+            UICommands.StartCherryPickDialog(this, revisions.First());
+        }
+
+        private void MergeBranchToolStripMenuItemClick(object sender, EventArgs e)
+        {
+            UICommands.StartMergeBranchDialog(this, null);
+        }
+
+        private void ToolStripButton1Click(object sender, EventArgs e)
+        {
+            CommitToolStripMenuItemClick(sender, e);
+        }
+
+        private void SettingsClick(object sender, EventArgs e)
+        {
+            SettingsToolStripMenuItem2Click(sender, e);
+        }
+
+        private void TagToolStripMenuItemClick(object sender, EventArgs e)
+        {
+            UICommands.StartCreateTagDialog(this);
+        }
+
+        private void RefreshButtonClick(object sender, EventArgs e)
+        {
+            RefreshToolStripMenuItemClick(sender, e);
+        }
+
+        private void CommitcountPerUserToolStripMenuItemClick(object sender, EventArgs e)
+        {
+            using (var frm = new FormCommitCount(UICommands)) frm.ShowDialog(this);
+        }
+
+        private void KGitToolStripMenuItemClick(object sender, EventArgs e)
+        {
+            Module.RunGitK();
+        }
+
+        private void DonateToolStripMenuItemClick(object sender, EventArgs e)
+        {
+            using (var frm = new FormDonate()) frm.ShowDialog(this);
+        }
+
+        private void FormBrowseFormClosing(object sender, FormClosingEventArgs e)
+        {
+            SaveUserMenuPosition();
+        }
+
+        private void SaveUserMenuPosition()
+        {
+            GitCommands.Settings.UserMenuLocationX = UserMenuToolStrip.Location.X;
+            GitCommands.Settings.UserMenuLocationY = UserMenuToolStrip.Location.Y;
+        }
+
+        private void EditGitignoreToolStripMenuItem1Click(object sender, EventArgs e)
+        {
+            UICommands.StartEditGitIgnoreDialog(this);
+        }
+
+        private void SettingsToolStripMenuItem2Click(object sender, EventArgs e)
+        {
+            var translation = Settings.Translation;
+            UICommands.StartSettingsDialog(this);
+            if (translation != Settings.Translation)
+                Translate();
+
+            this.Hotkeys = HotkeySettingsManager.LoadHotkeys(HotkeySettingsName);
+            RevisionGrid.ReloadHotkeys();
+            RevisionGrid.ReloadTranslation();
+        }
+
+        private void ArchiveToolStripMenuItemClick(object sender, EventArgs e)
+        {
+            var revisions = RevisionGrid.GetSelectedRevisions();
+            if (revisions.Count != 1)
+            {
+                MessageBox.Show("Select exactly one revision.");
+                return;
+            }
+
+            UICommands.StartArchiveDialog(this, revisions.First());
+        }
+
+        private void EditMailMapToolStripMenuItemClick(object sender, EventArgs e)
+        {
+            UICommands.StartMailMapDialog(this);
+        }
+
+        private void CompressGitDatabaseToolStripMenuItemClick(object sender, EventArgs e)
+        {
+            FormProcess.ShowModeless(this, "gc");
+        }
+
+        private void VerifyGitDatabaseToolStripMenuItemClick(object sender, EventArgs e)
+        {
+            UICommands.StartVerifyDatabaseDialog(this);
+        }
+
+        private void ManageRemoteRepositoriesToolStripMenuItemClick(object sender, EventArgs e)
+        {
+            UICommands.StartRemotesDialog(this);
+        }
+
+        private void RebaseToolStripMenuItemClick(object sender, EventArgs e)
+        {
+            IList<GitRevision> revisions = RevisionGrid.GetSelectedRevisions();
+            if (2 == revisions.Count)
+            {
+                string to = null;
+                string from = null;
+
+                string currentBranch = Module.GetSelectedBranch();
+                string currentCheckout = RevisionGrid.CurrentCheckout;
+
+                if (revisions[0].Guid == currentCheckout)
+                {
+                    from = revisions[1].Guid.Substring(0, 8);
+                    to = currentBranch;
+                }
+                else if (revisions[1].Guid == currentCheckout)
+                {
+                    from = revisions[0].Guid.Substring(0, 8);
+                    to = currentBranch;
+                }
+                UICommands.StartRebaseDialog(this, from, to, null);
+            }
+            else
+            {
+                UICommands.StartRebaseDialog(this, null);
+            }
+        }
+
+        private void StartAuthenticationAgentToolStripMenuItemClick(object sender, EventArgs e)
+        {
+            Module.StartExternalCommand(Settings.Pageant, "");
+        }
+
+        private void GenerateOrImportKeyToolStripMenuItemClick(object sender, EventArgs e)
+        {
+            Module.StartExternalCommand(Settings.Puttygen, "");
+        }
+
+        private void TabControl1SelectedIndexChanged(object sender, EventArgs e)
+        {
+            FillFileTree();
+            FillDiff();
+            FillCommitInfo();
+        }
+
+        private void DiffFilesSelectedIndexChanged(object sender, EventArgs e)
+        {
+            if (!_dontUpdateOnIndexChange)
+                ShowSelectedFileDiff();
+        }
+
+        private void ShowSelectedFileDiff()
+        {
+            if (DiffFiles.SelectedItem == null)
+            {
+                DiffText.ViewPatch("");
+                return;
+            }
+
+            DiffText.ViewPatch(RevisionGrid, DiffFiles.SelectedItem, String.Empty);
+        }
+
+
+        private void ChangelogToolStripMenuItemClick(object sender, EventArgs e)
+        {
+            using (var frm = new FormChangeLog()) frm.ShowDialog(this);
+        }
+
+        private void DiffFilesDoubleClick(object sender, EventArgs e)
+        {
+            if (DiffFiles.SelectedItem == null)
+                return;
+
+            UICommands.StartFileHistoryDialog(this, (DiffFiles.SelectedItem).Name);
+        }
+
+        private void ToolStripButtonPushClick(object sender, EventArgs e)
+        {
+            PushToolStripMenuItemClick(sender, e);
+        }
+
+        private void ManageSubmodulesToolStripMenuItemClick(object sender, EventArgs e)
+        {
+            UICommands.StartSubmodulesDialog(this);
+        }
+
+        private void UpdateSubmoduleToolStripMenuItemClick(object sender, EventArgs e)
+        {
+            var submodule = (sender as ToolStripMenuItem).Tag as string;
+            FormProcess.ShowDialog(this, Module.SuperprojectModule,
+                GitCommandHelpers.SubmoduleUpdateCmd(submodule));
+            UICommands.RepoChangedNotifier.Notify();
+        }
+
+        private void UpdateAllSubmodulesForSuperProjectToolStripMenuItemClick(object sender, EventArgs e)
+        {
+            var module = (sender as ToolStripMenuItem).Tag as GitModule;
+            GitUICommands uiCommands = new GitUICommands(module);
+            if (uiCommands.StartUpdateSubmodulesDialog(this))
+                UICommands.RepoChangedNotifier.Notify();
+        }
+
+        private void UpdateAllSubmodulesToolStripMenuItemClick(object sender, EventArgs e)
+        {
+            UICommands.StartUpdateSubmodulesDialog(this);
+        }
+
+        private void SynchronizeAllSubmodulesToolStripMenuItemClick(object sender, EventArgs e)
+        {
+            UICommands.StartSyncSubmodulesDialog(this);
+        }
+
+        private void ToolStripSplitStashButtonClick(object sender, EventArgs e)
+        {
+            UICommands.StartStashDialog(this);
+        }
+
+        private void StashChangesToolStripMenuItemClick(object sender, EventArgs e)
+        {
+            var arguments = GitCommandHelpers.StashSaveCmd(Settings.IncludeUntrackedFilesInManualStash);
+            FormProcess.ShowDialog(this, arguments);
+            UICommands.RepoChangedNotifier.Notify();
+        }
+
+        private void StashPopToolStripMenuItemClick(object sender, EventArgs e)
+        {
+            FormProcess.ShowDialog(this, "stash pop");
+            UICommands.RepoChangedNotifier.Notify();
+            MergeConflictHandler.HandleMergeConflicts(UICommands, this, false);
+        }
+
+        private void ViewStashToolStripMenuItemClick(object sender, EventArgs e)
+        {
+            UICommands.StartStashDialog(this);
+        }
+
+        private void ExitToolStripMenuItemClick(object sender, EventArgs e)
+        {
+            Close();
+        }
+
+        private void FileToolStripMenuItemDropDownOpening(object sender, EventArgs e)
+        {
+            recentToolStripMenuItem.DropDownItems.Clear();
+
+            foreach (var historyItem in Repositories.RepositoryHistory.Repositories)
+            {
+                if (string.IsNullOrEmpty(historyItem.Path))
+                    continue;
+
+                var historyItemMenu = new ToolStripMenuItem(historyItem.Path);
+                historyItemMenu.Click += HistoryItemMenuClick;
+                historyItemMenu.Width = 225;
+                recentToolStripMenuItem.DropDownItems.Add(historyItemMenu);
+            }
+        }
+
+        private void ChangeWorkingDir(string path)
+        {
+            GitModule module = new GitModule(path);
+
+            if (!module.ValidWorkingDir())
+            {
+                DialogResult dialogResult = MessageBox.Show(this, directoryIsNotAValidRepository.Text,
+                    directoryIsNotAValidRepositoryCaption.Text, MessageBoxButtons.YesNoCancel,
+                    MessageBoxIcon.Exclamation, MessageBoxDefaultButton.Button1);
+                if (dialogResult == DialogResult.Yes)
+                {
+                    Repositories.RepositoryHistory.RemoveRecentRepository(path);
+                    return;
+                }
+                else if (dialogResult == DialogResult.Cancel)
+                    return;
+            }
+
+            SetGitModule(module);
+        }
+
+        private void HistoryItemMenuClick(object sender, EventArgs e)
+        {
+            var button = sender as ToolStripMenuItem;
+
+            if (button == null)
+                return;
+
+            ChangeWorkingDir(button.Text);
+        }
+
+        private void SettingsToolStripMenuItemClick(object sender, EventArgs e)
+        {
+            UICommands.StartPluginSettingsDialog(this);
+        }
+
+        private void CloseToolStripMenuItemClick(object sender, EventArgs e)
+        {
+            SetWorkingDir("");
+        }
+
+        public override void CancelButtonClick(object sender, EventArgs e)
+        {
+            if (string.IsNullOrEmpty(Module.WorkingDir))
+            {
+                Close();
+                return;
+            }
+            CloseToolStripMenuItemClick(sender, e);
+        }
+
+        private void GitTreeMouseDown(object sender, MouseEventArgs e)
+        {
+            if (e.Button == MouseButtons.Right)
+                GitTree.SelectedNode = GitTree.GetNodeAt(e.X, e.Y);
+        }
+
+        private void UserManualToolStripMenuItemClick(object sender, EventArgs e)
+        {
+            try
+            {
+                Process.Start(Settings.GetInstallDir() + "\\GitExtensionsUserManual.pdf");
+            }
+            catch (Exception ex)
+            {
+                MessageBox.Show(this, ex.Message);
+            }
+        }
+
+        private void DiffTextExtraDiffArgumentsChanged(object sender, EventArgs e)
+        {
+            ShowSelectedFileDiff();
+        }
+
+        private void CleanupToolStripMenuItemClick(object sender, EventArgs e)
+        {
+            using (var frm = new FormCleanupRepository(UICommands)) frm.ShowDialog(this);
+        }
+
+        private void openWithDifftoolToolStripMenuItem_Click(object sender, EventArgs e)
+        {
+            if (DiffFiles.SelectedItem == null)
+                return;
+
+            var selectedItem = DiffFiles.SelectedItem;
+            GitUIExtensions.DiffWithRevisionKind diffKind;
+
+            if (sender == aLocalToolStripMenuItem)
+                diffKind = GitUIExtensions.DiffWithRevisionKind.DiffALocal;
+            else if (sender == bLocalToolStripMenuItem)
+                diffKind = GitUIExtensions.DiffWithRevisionKind.DiffBLocal;
+            else if (sender == parentOfALocalToolStripMenuItem)
+                diffKind = GitUIExtensions.DiffWithRevisionKind.DiffAParentLocal;
+            else if (sender == parentOfBLocalToolStripMenuItem)
+                diffKind = GitUIExtensions.DiffWithRevisionKind.DiffBParentLocal;
+            else
+            {
+                Debug.Assert(sender == aBToolStripMenuItem, "Not implemented DiffWithRevisionKind: " + sender);
+                diffKind = GitUIExtensions.DiffWithRevisionKind.DiffAB;
+            }
+
+            RevisionGrid.OpenWithDifftool(selectedItem.Name, selectedItem.OldName, diffKind);
+        }
+
+        private void AddWorkingdirDropDownItem(Repository repo, string caption)
+        {
+            ToolStripMenuItem toolStripItem = new ToolStripMenuItem(caption);
+            _NO_TRANSLATE_Workingdir.DropDownItems.Add(toolStripItem);
+
+            toolStripItem.Click += (hs, he) => ChangeWorkingDir(repo.Path);
+
+            if (repo.Title != null || !repo.Path.Equals(caption))
+                toolStripItem.ToolTipText = repo.Path;
+        }
+
+        private void WorkingdirDropDownOpening(object sender, EventArgs e)
+        {
+            _NO_TRANSLATE_Workingdir.DropDownItems.Clear();
+
+            List<RecentRepoInfo> mostRecentRepos = new List<RecentRepoInfo>();
+            List<RecentRepoInfo> lessRecentRepos = new List<RecentRepoInfo>();
+
+            using (var graphics = CreateGraphics())
+            {
+                var splitter = new RecentRepoSplitter
+                {
+                    measureFont = _NO_TRANSLATE_Workingdir.Font,
+                    graphics = graphics
+                };
+                splitter.SplitRecentRepos(Repositories.RepositoryHistory.Repositories, mostRecentRepos, lessRecentRepos);
+            }
+
+            foreach (RecentRepoInfo repo in mostRecentRepos)
+                AddWorkingdirDropDownItem(repo.Repo, repo.Caption);
+
+            if (lessRecentRepos.Count > 0)
+            {
+                if (mostRecentRepos.Count > 0 && (Settings.SortMostRecentRepos || Settings.SortLessRecentRepos))
+                    _NO_TRANSLATE_Workingdir.DropDownItems.Add(new ToolStripSeparator());
+
+                foreach (RecentRepoInfo repo in lessRecentRepos)
+                    AddWorkingdirDropDownItem(repo.Repo, repo.Caption);
+            }
+
+            _NO_TRANSLATE_Workingdir.DropDownItems.Add(new ToolStripSeparator());
+
+            ToolStripMenuItem toolStripItem = new ToolStripMenuItem(openToolStripMenuItem.Text);
+            toolStripItem.ShortcutKeys = openToolStripMenuItem.ShortcutKeys;
+            _NO_TRANSLATE_Workingdir.DropDownItems.Add(toolStripItem);
+            toolStripItem.Click += (hs, he) => OpenToolStripMenuItemClick(hs, he);
+
+            toolStripItem = new ToolStripMenuItem(_configureWorkingDirMenu.Text);
+            _NO_TRANSLATE_Workingdir.DropDownItems.Add(toolStripItem);
+            toolStripItem.Click += (hs, he) =>
+            {
+                using (var frm = new FormRecentReposSettings()) frm.ShowDialog(this);
+                RefreshWorkingDirCombo();
+            };
+
+        }
+
+        private void SetWorkingDir(string path)
+        {
+            SetGitModule(new GitModule(path));
+        }
+
+        private void SetGitModule(GitModule module)
+        {
+            UnregisterPlugins();
+            UICommands = new GitUICommands(module);
+
+            if (Module.ValidWorkingDir())
+            {
+                Repositories.AddMostRecentRepository(Module.WorkingDir);
+                Settings.RecentWorkingDir = module.WorkingDir;
+#if DEBUG
+                //Current encodings
+                Debug.WriteLine("Encodings for " + module.WorkingDir);
+                Debug.WriteLine("Files content encoding: " + module.FilesEncoding.EncodingName);
+                Debug.WriteLine("Commit encoding: " + module.CommitEncoding.EncodingName);
+                if (module.LogOutputEncoding.CodePage != module.CommitEncoding.CodePage)
+                    Debug.WriteLine("Log output encoding: " + module.LogOutputEncoding.EncodingName);
+#endif
+            }
+
+            UICommands.RepoChangedNotifier.Notify();
+            RevisionGrid.IndexWatcher.Reset();
+            RegisterPlugins();
+        }
+
+        private void TranslateToolStripMenuItemClick(object sender, EventArgs e)
+        {
+            Process.Start(Path.Combine(Path.GetDirectoryName(Application.ExecutablePath), "TranslationApp.exe"));
+        }
+
+        private void FileExplorerToolStripMenuItemClick(object sender, EventArgs e)
+        {
+            try
+            {
+                Process.Start(Module.WorkingDir);
+            }
+            catch (Exception ex)
+            {
+                MessageBox.Show(this, ex.Message);
+            }
+        }
+
+        private void StatusClick(object sender, EventArgs e)
+        {
+            // TODO: Replace with a status page?
+            CommitToolStripMenuItemClick(sender, e);
+        }
+
+        public void SaveAsOnClick(object sender, EventArgs e)
+        {
+            var item = GitTree.SelectedNode.Tag as GitItem;
+
+            if (item == null)
+                return;
+            if (!item.IsBlob)
+                return;
+
+            var fullName = Path.Combine(Module.WorkingDir, item.FileName);
+            using (var fileDialog =
+                new SaveFileDialog
+                    {
+                        InitialDirectory = Path.GetDirectoryName(fullName),
+                        FileName = Path.GetFileName(fullName),
+                        DefaultExt = GitCommandHelpers.GetFileExtension(fullName),
+                        AddExtension = true
+                    })
+            {
+                fileDialog.Filter =
+                    _saveFileFilterCurrentFormat.Text + " (*." +
+                    GitCommandHelpers.GetFileExtension(fileDialog.FileName) + ")|*." +
+                    GitCommandHelpers.GetFileExtension(fileDialog.FileName) +
+                    "|" + _saveFileFilterAllFiles.Text + " (*.*)|*.*";
+
+                if (fileDialog.ShowDialog(this) == DialogResult.OK)
+                {
+                    Module.SaveBlobAs(fileDialog.FileName, item.Guid);
+                }
+            }
+        }
+
+        private void ResetToThisRevisionOnClick(object sender, EventArgs e)
+        {
+            IList<GitRevision> revisions = RevisionGrid.GetSelectedRevisions();
+
+            if (!revisions.Any() || revisions.Count != 1)
+            {
+                MessageBox.Show("Exactly one revision must be selected. Abort.");
+                return;
+                ////throw new ApplicationException("Exactly one revision must be selected"); // todo: unified exception handling?
+            }
+
+            if (MessageBox.Show("Really reset selected file / directory?", "Reset", MessageBoxButtons.OKCancel)
+                == System.Windows.Forms.DialogResult.OK)
+            {
+                var item = GitTree.SelectedNode.Tag as GitItem;
+                var files = new List<string> { item.FileName };
+                Module.CheckoutFiles(files, revisions.First().Guid, false);
+            }
+        }
+
+        private void GitTreeBeforeExpand(object sender, TreeViewCancelEventArgs e)
+        {
+            if (e.Node.IsExpanded)
+                return;
+
+            var item = (IGitItem)e.Node.Tag;
+
+            e.Node.Nodes.Clear();
+            LoadInTree(item.SubItems, e.Node.Nodes);
+        }
+
+        private void CreateBranchToolStripMenuItemClick(object sender, EventArgs e)
+        {
+            UICommands.StartCreateBranchDialog(this);
+        }
+
+        private void RevisionGridDoubleClick(object sender, EventArgs e)
+        {
+            UICommands.StartCompareRevisionsDialog(this);
+        }
+
+        private void GitBashClick(object sender, EventArgs e)
+        {
+            GitBashToolStripMenuItemClick1(sender, e);
+        }
+
+        private void ToolStripButtonPullClick(object sender, EventArgs e)
+        {
+            PullToolStripMenuItemClick(sender, e);
+        }
+
+        private void editgitattributesToolStripMenuItem_Click(object sender, EventArgs e)
+        {
+            UICommands.StartEditGitAttributesDialog(this);
+        }
+
+        private void copyFilenameToClipboardToolStripMenuItem_Click(object sender, EventArgs e)
+        {
+            var gitItem = GitTree.SelectedNode.Tag as GitItem;
+            if (gitItem == null)
+                return;
+
+            var fileName = Path.Combine(Module.WorkingDir, (gitItem).FileName);
+            Clipboard.SetText(fileName.Replace('/', '\\'));
+        }
+
+        private void copyFilenameToClipboardToolStripMenuItem1_Click(object sender, EventArgs e)
+        {
+            if (DiffFiles.SelectedItems.Count == 0)
+                return;
+
+            var fileNames = new StringBuilder();
+            foreach (var item in DiffFiles.SelectedItems)
+            {
+                //Only use appendline when multiple items are selected.
+                //This to make it easier to use the text from clipboard when 1 file is selected.
+                if (fileNames.Length > 0)
+                    fileNames.AppendLine();
+
+                fileNames.Append((Path.Combine(Module.WorkingDir, item.Name)).Replace(Settings.PathSeparatorWrong, Settings.PathSeparator));
+            }
+            Clipboard.SetText(fileNames.ToString());
+        }
+
+        private void deleteIndexlockToolStripMenuItem_Click(object sender, EventArgs e)
+        {
+            string fileName = Path.Combine(Module.WorkingDirGitDir(), "index.lock");
+
+            if (File.Exists(fileName))
+            {
+                File.Delete(fileName);
+                MessageBox.Show(this, _indexLockDeleted.Text);
+            }
+            else
+                MessageBox.Show(this, _indexLockNotFound.Text + " " + fileName);
+        }
+
+        private void saveAsToolStripMenuItem1_Click(object sender, EventArgs e)
+        {
+            IList<GitRevision> revisions = RevisionGrid.GetSelectedRevisions();
+
+            if (revisions.Count == 0)
+                return;
+
+            if (DiffFiles.SelectedItem == null)
+                return;
+
+            GitItemStatus item = DiffFiles.SelectedItem;
+
+            var fullName = Path.Combine(Module.WorkingDir, item.Name);
+            using (var fileDialog =
+                new SaveFileDialog
+                {
+                    InitialDirectory = Path.GetDirectoryName(fullName),
+                    FileName = Path.GetFileName(fullName),
+                    DefaultExt = GitCommandHelpers.GetFileExtension(fullName),
+                    AddExtension = true
+                })
+            {
+                fileDialog.Filter =
+                    _saveFileFilterCurrentFormat.Text + " (*." +
+                    fileDialog.DefaultExt + ")|*." +
+                    fileDialog.DefaultExt +
+                    "|" + _saveFileFilterAllFiles.Text + " (*.*)|*.*";
+
+                if (fileDialog.ShowDialog(this) == DialogResult.OK)
+                {
+                    Module.SaveBlobAs(fileDialog.FileName, string.Format("{0}:\"{1}\"", revisions[0].Guid, item.Name));
+                }
+            }
+        }
+
+        private void toolStripStatusLabel1_Click(object sender, EventArgs e)
+        {
+            statusStrip.Hide();
+        }
+
+        private void openWithToolStripMenuItem_Click(object sender, EventArgs e)
+        {
+            var item = GitTree.SelectedNode.Tag;
+
+            var gitItem = item as GitItem;
+            if (gitItem == null || !(gitItem).IsBlob)
+                return;
+
+            var fileName = Path.Combine(Module.WorkingDir, (gitItem).FileName);
+            OsShellUtil.OpenAs(fileName.Replace(Settings.PathSeparatorWrong, Settings.PathSeparator));
+        }
+
+        private void pluginsToolStripMenuItem_DropDownOpening(object sender, EventArgs e)
+        {
+            LoadPluginsInPluginMenu();
+        }
+
+        private void BisectClick(object sender, EventArgs e)
+        {
+            using (var frm = new FormBisect(RevisionGrid)) frm.ShowDialog(this);
+            UICommands.RepoChangedNotifier.Notify();
+        }
+
+        private void fileHistoryDiffToolstripMenuItem_Click(object sender, EventArgs e)
+        {
+            GitItemStatus item = DiffFiles.SelectedItem;
+
+            if (item.IsTracked)
+            {
+                IList<GitRevision> revisions = RevisionGrid.GetSelectedRevisions();
+
+                if (revisions.Count == 0)
+                    UICommands.StartFileHistoryDialog(this, item.Name);
+                else
+                    UICommands.StartFileHistoryDialog(this, item.Name, revisions[0], false);
+            }
+        }
+
+        private void CurrentBranchDropDownOpening(object sender, EventArgs e)
+        {
+            branchSelect.DropDownItems.Clear();
+            foreach (var branch in Module.GetHeads(false))
+            {
+                var toolStripItem = branchSelect.DropDownItems.Add(branch.Name);
+                toolStripItem.Click += BranchSelectToolStripItem_Click;
+            }
+
+            branchSelect.DropDownItems.Add(new ToolStripSeparator());
+
+            ToolStripMenuItem item = new ToolStripMenuItem(checkoutBranchToolStripMenuItem.Text);
+            item.ShortcutKeys = checkoutBranchToolStripMenuItem.ShortcutKeys;
+            item.ShortcutKeyDisplayString = checkoutBranchToolStripMenuItem.ShortcutKeyDisplayString;
+            branchSelect.DropDownItems.Add(item);
+            item.Click += (hs, he) => CheckoutBranchToolStripMenuItemClick(hs, he);
+        }
+
+        void BranchSelectToolStripItem_Click(object sender, EventArgs e)
+        {
+            var toolStripItem = (ToolStripItem)sender;
+            UICommands.StartCheckoutBranchDialog(this, toolStripItem.Text, false);
+        }
+
+        private void _forkCloneMenuItem_Click(object sender, EventArgs e)
+        {
+            if (RepoHosts.GitHosters.Count > 0)
+            {
+                UICommands.StartCloneForkFromHoster(this, RepoHosts.GitHosters[0], DashboardGitModuleChanged);
+                UICommands.RepoChangedNotifier.Notify();
+            }
+            else
+            {
+                MessageBox.Show(this, _noReposHostPluginLoaded.Text, _errorCaption.Text, MessageBoxButtons.OK, MessageBoxIcon.Error);
+            }
+        }
+
+        private void _viewPullRequestsToolStripMenuItem_Click(object sender, EventArgs e)
+        {
+            var repoHost = RepoHosts.TryGetGitHosterForModule(Module);
+            if (repoHost == null)
+            {
+                MessageBox.Show(this, _noReposHostFound.Text, _errorCaption.Text, MessageBoxButtons.OK, MessageBoxIcon.Error);
+                return;
+            }
+
+            UICommands.StartPullRequestsDialog(this, repoHost);
+            UICommands.RepoChangedNotifier.Notify();
+        }
+
+        private void _createPullRequestToolStripMenuItem_Click(object sender, EventArgs e)
+        {
+            var repoHost = RepoHosts.TryGetGitHosterForModule(Module);
+            if (repoHost == null)
+            {
+                MessageBox.Show(this, _noReposHostFound.Text, _errorCaption.Text, MessageBoxButtons.OK, MessageBoxIcon.Error);
+                return;
+            }
+
+            UICommands.StartCreatePullRequest(this, repoHost);
+        }
+
+        #region Hotkey commands
+
+        public const string HotkeySettingsName = "Browse";
+
+        internal enum Commands
+        {
+            GitBash,
+            GitGui,
+            GitGitK,
+            FocusRevisionGrid,
+            FocusCommitInfo,
+            FocusFileTree,
+            FocusDiff,
+            Commit,
+            AddNotes,
+            FindFileInSelectedCommit,
+            SelectCurrentRevision,
+            CheckoutBranch,
+            QuickFetch,
+            QuickPull,
+            QuickPush,
+            RotateApplicationIcon,
+        }
+
+        private void AddNotes()
+        {
+            Module.EditNotes(RevisionGrid.GetSelectedRevisions().Count > 0 ? RevisionGrid.GetSelectedRevisions()[0].Guid : string.Empty);
+            FillCommitInfo();
+        }
+
+        private void FindFileInSelectedCommit()
+        {
+            CommitInfoTabControl.SelectedTab = TreeTabPage;
+            EnabledSplitViewLayout(true);
+            GitTree.Focus();
+            FindFileOnClick(null, null);
+        }
+
+        private void QuickFetch()
+        {
+            FormProcess.ShowDialog(this, Module.FetchCmd(string.Empty, string.Empty, string.Empty));
+            UICommands.RepoChangedNotifier.Notify();
+        }
+
+
+        protected override bool ExecuteCommand(int cmd)
+        {
+            switch ((Commands)cmd)
+            {
+                case Commands.GitBash: Module.RunBash(); break;
+                case Commands.GitGui: Module.RunGui(); break;
+                case Commands.GitGitK: Module.RunGitK(); break;
+                case Commands.FocusRevisionGrid: RevisionGrid.Focus(); break;
+                case Commands.FocusCommitInfo: CommitInfoTabControl.SelectedTab = CommitInfoTabPage; break;
+                case Commands.FocusFileTree: CommitInfoTabControl.SelectedTab = TreeTabPage; GitTree.Focus(); break;
+                case Commands.FocusDiff: CommitInfoTabControl.SelectedTab = DiffTabPage; DiffFiles.Focus(); break;
+                case Commands.Commit: CommitToolStripMenuItemClick(null, null); break;
+                case Commands.AddNotes: AddNotes(); break;
+                case Commands.FindFileInSelectedCommit: FindFileInSelectedCommit(); break;
+                case Commands.SelectCurrentRevision: RevisionGrid.SetSelectedRevision(new GitRevision(Module, RevisionGrid.CurrentCheckout)); break;
+                case Commands.CheckoutBranch: CheckoutBranchToolStripMenuItemClick(null, null); break;
+                case Commands.QuickFetch: QuickFetch(); break;
+                case Commands.QuickPull:
+                    UICommands.StartPullDialog(this, true);
+                    break;
+                case Commands.QuickPush:
+                    UICommands.StartPushDialog(this, true);                   
+                    break;
+                case Commands.RotateApplicationIcon: RotateApplicationIcon(); break;
+                default: return base.ExecuteCommand(cmd);
+            }
+
+            return true;
+        }
+
+        #endregion
+
+        private void goToToolStripMenuItem_Click(object sender, EventArgs e)
+        {
+            using (FormGoToCommit formGoToCommit = new FormGoToCommit(UICommands))
+            {
+                if (formGoToCommit.ShowDialog(this) == DialogResult.OK)
+                {
+                   GoToRevision(formGoToCommit.GetRevision());
+                }
+            }
+        }
+
+        private void toggleSplitViewLayout_Click(object sender, EventArgs e)
+        {
+            EnabledSplitViewLayout(RightSplitContainer.Panel2.Height == 0 && RightSplitContainer.Height > 0);
+        }
+
+        private void EnabledSplitViewLayout(bool enabled)
+        {
+            if (enabled)
+                RightSplitContainer.SplitterDistance = (RightSplitContainer.Height / 5) * 2;
+            else
+                RightSplitContainer.SplitterDistance = RightSplitContainer.Height;
+        }
+
+        private void editCheckedOutFileToolStripMenuItem_Click(object sender, EventArgs e)
+        {
+            var item = GitTree.SelectedNode.Tag;
+
+            var gitItem = item as GitItem;
+            if (gitItem == null || !gitItem.IsBlob)
+                return;
+
+            var fileName = Path.Combine(Module.WorkingDir, (gitItem).FileName);
+            using (var frm = new FormEditor(UICommands, fileName)) frm.ShowDialog(this);
+        }
+
+        #region Git file tree drag-drop
+        private Rectangle gitTreeDragBoxFromMouseDown;
+
+        private void GitTree_MouseDown(object sender, MouseEventArgs e)
+        {
+            //DRAG
+            if (e.Button == MouseButtons.Left)
+            {
+                // Remember the point where the mouse down occurred.
+                // The DragSize indicates the size that the mouse can move
+                // before a drag event should be started.
+                Size dragSize = SystemInformation.DragSize;
+
+                // Create a rectangle using the DragSize, with the mouse position being
+                // at the center of the rectangle.
+                gitTreeDragBoxFromMouseDown = new Rectangle(new Point(e.X - (dragSize.Width / 2),
+                                                                e.Y - (dragSize.Height / 2)),
+                                                                dragSize);
+            }
+        }
+
+        void GitTree_MouseMove(object sender, MouseEventArgs e)
+        {
+            TreeView gitTree = (TreeView)sender;
+
+            //DRAG
+            // If the mouse moves outside the rectangle, start the drag.
+            if (gitTreeDragBoxFromMouseDown != Rectangle.Empty &&
+                !gitTreeDragBoxFromMouseDown.Contains(e.X, e.Y))
+            {
+                StringCollection fileList = new StringCollection();
+
+                //foreach (GitItemStatus item in SelectedItems)
+                if (gitTree.SelectedNode != null)
+                {
+                    GitItem item = gitTree.SelectedNode.Tag as GitItem;
+                    if (item != null)
+                    {
+                        string fileName = Path.Combine(Module.WorkingDir, item.FileName);
+
+                        fileList.Add(fileName.Replace('/', '\\'));
+                    }
+
+                    DataObject obj = new DataObject();
+                    obj.SetFileDropList(fileList);
+
+                    // Proceed with the drag and drop, passing in the list item.
+                    DoDragDrop(obj, DragDropEffects.Copy);
+                    gitTreeDragBoxFromMouseDown = Rectangle.Empty;
+                }
+            }
+        }
+        #endregion
+
+        private int getNextIdx(int curIdx, int maxIdx, bool searchBackward)
+        {
+            if (searchBackward)
+            {
+                if (curIdx == 0)
+                {
+                    curIdx = maxIdx;
+                }
+                else
+                {
+                    curIdx--;
+                }
+            }
+            else
+            {
+                if (curIdx == maxIdx)
+                {
+                    curIdx = 0;
+                }
+                else
+                {
+                    curIdx++;
+                }
+            }
+            return curIdx;
+        }
+
+        private Tuple<int, string> getNextPatchFile(bool searchBackward)
+        {
+            var revisions = RevisionGrid.GetSelectedRevisions();
+            if (revisions.Count == 0)
+                return null;
+            int idx = DiffFiles.SelectedIndex;
+            if (idx == -1)
+                return new Tuple<int, string>(idx, null);
+
+            idx = getNextIdx(idx, DiffFiles.GitItemStatuses.Count() - 1, searchBackward);
+            _dontUpdateOnIndexChange = true;
+            DiffFiles.SelectedIndex = idx;
+            _dontUpdateOnIndexChange = false;
+            return new Tuple<int, string>(idx, DiffText.GetSelectedPatch(RevisionGrid, DiffFiles.SelectedItem));
+        }
+
+        private void openContainingFolderToolStripMenuItem_Click(object sender, EventArgs e)
+        {
+            if (DiffFiles.SelectedItems.Count == 0)
+                return;
+
+            foreach (var item in DiffFiles.SelectedItems)
+            {
+                var fileNames = new StringBuilder();
+                fileNames.Append((Path.Combine(Module.WorkingDir, item.Name)).Replace(Settings.PathSeparatorWrong, Settings.PathSeparator));
+
+                string filePath = fileNames.ToString();
+                if (File.Exists(filePath))
+                {
+                    OsShellUtil.SelectPathInFileExplorer(filePath);
+                }
+            }
+        }
+
+        private void fileTreeOpenContainingFolderToolStripMenuItem_Click(object sender, EventArgs e)
+        {
+            var gitItem = GitTree.SelectedNode.Tag as GitItem;
+            if (gitItem == null)
+            {
+                return;
+            }
+
+            var filePath = Path.Combine(Module.WorkingDir, gitItem.FileName);
+            // needed?
+            ////    var fileNames = new StringBuilder();
+            ////    fileNames.Append((Module.WorkingDir + item.Name).Replace(Settings.PathSeparatorWrong, Settings.PathSeparator));
+            if (File.Exists(filePath))
+            {
+                OsShellUtil.SelectPathInFileExplorer(filePath);
+            }
+            else if (Directory.Exists(filePath))
+            {
+                OsShellUtil.OpenWithFileExplorer(filePath);
+            }
+        }
+
+        private void DiffContextMenu_Opening(object sender, System.ComponentModel.CancelEventArgs e)
+        {
+            bool artificialRevSelected;
+
+            IList<GitRevision> revisions = RevisionGrid.GetSelectedRevisions();
+
+            if (revisions.Count == 0)
+                artificialRevSelected = false;
+            else
+                artificialRevSelected = revisions[0].IsArtificial();
+            if (revisions.Count > 1)
+                artificialRevSelected = artificialRevSelected || revisions[revisions.Count - 1].IsArtificial();
+
+            foreach (var item in DiffFiles.SelectedItems)
+            {
+                var fileNames = new StringBuilder();
+                fileNames.Append((Path.Combine(Module.WorkingDir, item.Name)).Replace(Settings.PathSeparatorWrong, Settings.PathSeparator));
+
+                if (File.Exists(fileNames.ToString()))
+                {
+                    openContainingFolderToolStripMenuItem.Enabled = true;
+                    return;
+                }
+            }
+
+            openContainingFolderToolStripMenuItem.Enabled = false;
+        }
+
+        protected override void OnClosing(System.ComponentModel.CancelEventArgs e)
+        {
+            base.OnClosing(e);
+            if (_dashboard != null)
+                _dashboard.SaveSplitterPositions();
+            try
+            {
+                var settings = Properties.Settings.Default;
+                settings.FormBrowse_FileTreeSplitContainer_SplitterDistance = FileTreeSplitContainer.SplitterDistance;
+                settings.FormBrowse_DiffSplitContainer_SplitterDistance = DiffSplitContainer.SplitterDistance;
+                settings.FormBrowse_MainSplitContainer_SplitterDistance = MainSplitContainer.SplitterDistance;
+                settings.Save();
+            }
+            catch (ConfigurationException)
+            {
+                //TODO: howto restore a corrupted config? Properties.Settings.Default.Reset() doesn't work.
+            }
+        }
+
+        private void CloneSvnToolStripMenuItemClick(object sender, EventArgs e)
+        {
+            UICommands.StartSvnCloneDialog(this, DashboardGitModuleChanged);
+        }
+
+        private void SvnRebaseToolStripMenuItem_Click(object sender, EventArgs e)
+        {
+            UICommands.StartSvnRebaseDialog(this);
+        }
+
+        private void SvnDcommitToolStripMenuItem_Click(object sender, EventArgs e)
+        {
+            UICommands.StartSvnDcommitDialog(this);
+        }
+
+        private void SvnFetchToolStripMenuItem_Click(object sender, EventArgs e)
+        {
+            UICommands.StartSvnFetchDialog(this);
+        }
+
+        private void expandAllStripMenuItem_Click(object sender, EventArgs e)
+        {
+            GitTree.ExpandAll();
+        }
+
+        private void collapseAllToolStripMenuItem_Click(object sender, EventArgs e)
+        {
+            GitTree.CollapseAll();
+        }
+
+        private void DiffFiles_DataSourceChanged(object sender, EventArgs e)
+        {
+            if (DiffFiles.GitItemStatuses == null || !DiffFiles.GitItemStatuses.Any())
+                DiffText.ViewPatch(String.Empty);
+        }
+
+        private void blameToolStripMenuItem_Click(object sender, EventArgs e)
+        {
+            GitItemStatus item = DiffFiles.SelectedItem;
+
+            if (item.IsTracked)
+            {
+                IList<GitRevision> revisions = RevisionGrid.GetSelectedRevisions();
+
+                if (revisions.Count == 0)
+                    UICommands.StartFileHistoryDialog(this, item.Name, null, false, true);
+                else
+                    UICommands.StartFileHistoryDialog(this, item.Name, revisions[0], true, true);
+            }
+
+        }
+
+        private void blameToolStripMenuItem1_Click(object sender, EventArgs e)
+        {
+            var item = GitTree.SelectedNode.Tag as GitItem;
+
+            if (item == null)
+                return;
+
+            IList<GitRevision> revisions = RevisionGrid.GetSelectedRevisions();
+
+            if (revisions.Count == 0)
+                UICommands.StartFileHistoryDialog(this, item.FileName, null, false, true);
+            else
+                UICommands.StartFileHistoryDialog(this, item.FileName, revisions[0], true, true);
+        }
+
+        public override void AddTranslationItems(Translation translation)
+        {
+            base.AddTranslationItems(translation);
+            TranslationUtl.AddTranslationItemsFromFields(Name, filterRevisionsHelper, translation);
+            TranslationUtl.AddTranslationItemsFromFields(Name, _FilterBranchHelper, translation);
+        }
+
+        public override void TranslateItems(Translation translation)
+        {
+            base.TranslateItems(translation);
+            TranslationUtl.TranslateItemsFromFields(Name, filterRevisionsHelper, translation);
+            TranslationUtl.TranslateItemsFromFields(Name, _FilterBranchHelper, translation);
+        }
+
+
+        private IList<GitItemStatus> FindDiffFilesMatches(string name)
+        {
+            var candidates = DiffFiles.GitItemStatuses;
+
+            string nameAsLower = name.ToLower();
+
+            return candidates.Where(item =>
+                {
+                    return item.Name != null && item.Name.ToLower().Contains(nameAsLower)
+                        || item.OldName != null && item.OldName.ToLower().Contains(nameAsLower);
+                }
+                ).ToList();
+        }
+
+
+
+        private void findInDiffToolStripMenuItem_Click(object sender, EventArgs e)
+        {
+            GitItemStatus selectedItem;
+            using (var searchWindow = new SearchWindow<GitItemStatus>(FindDiffFilesMatches)
+            {
+                Owner = this
+            })
+            {
+                searchWindow.ShowDialog(this);
+                selectedItem = searchWindow.SelectedItem;
+            }
+            if (selectedItem != null)
+            {
+                DiffFiles.SelectedItem = selectedItem;
+            }
+
+        }
+
+        private void dontSetAsDefaultToolStripMenuItem_Click(object sender, EventArgs e)
+        {
+            Settings.DonSetAsLastPullAction = !dontSetAsDefaultToolStripMenuItem.Checked;
+            dontSetAsDefaultToolStripMenuItem.Checked = Settings.DonSetAsLastPullAction;
+        }
+
+        private void mergeToolStripMenuItem_Click(object sender, EventArgs e)
+        {
+            Module.LastPullAction = Settings.PullAction.Merge;
+            PullToolStripMenuItemClick(sender, e);
+        }
+
+        private void rebaseToolStripMenuItem1_Click(object sender, EventArgs e)
+        {
+            Module.LastPullAction = Settings.PullAction.Rebase;
+            PullToolStripMenuItemClick(sender, e);
+        }
+
+        private void fetchToolStripMenuItem_Click(object sender, EventArgs e)
+        {
+            Module.LastPullAction = Settings.PullAction.Fetch;
+            PullToolStripMenuItemClick(sender, e);
+        }
+
+        private void pullToolStripMenuItem1_Click(object sender, EventArgs e)
+        {
+            if (!Settings.DonSetAsLastPullAction)
+                Module.LastPullAction = Settings.PullAction.None;
+            PullToolStripMenuItemClick(sender, e);
+
+            //restore Settings.PullMerge value
+            if (Settings.DonSetAsLastPullAction)
+                Module.LastPullActionToPullMerge();
+        }
+
+        private void RefreshPullIcon()
+        {
+            switch (Module.LastPullAction)
+            {
+                case Settings.PullAction.Fetch:
+                    toolStripButtonPull.Image = Properties.Resources.PullFetch;
+                    toolStripButtonPull.ToolTipText = "Pull - fetch";
+                    break;
+
+                case Settings.PullAction.FetchAll:
+                    toolStripButtonPull.Image = Properties.Resources.PullFetchAll;
+                    toolStripButtonPull.ToolTipText = "Pull - fetch all";
+                    break;
+
+                case Settings.PullAction.Merge:
+                    toolStripButtonPull.Image = Properties.Resources.PullMerge;
+                    toolStripButtonPull.ToolTipText = "Pull - merge";
+                    break;
+
+                case Settings.PullAction.Rebase:
+                    toolStripButtonPull.Image = Properties.Resources.PullRebase;
+                    toolStripButtonPull.ToolTipText = "Pull - rebase";
+                    break;
+
+                default:
+                    toolStripButtonPull.Image = Properties.Resources.Icon_4;
+                    toolStripButtonPull.ToolTipText = "Open pull dialog";
+                    break;
+            }
+        }
+
+        private void fetchAllToolStripMenuItem_Click(object sender, EventArgs e)
+        {
+            if (!Settings.DonSetAsLastPullAction)
+                Module.LastPullAction = Settings.PullAction.FetchAll;
+
+            RefreshPullIcon();
+            bool pullCompelted;
+            ConfigureFormPull configProc = (formPull) => formPull.SetForFetchAll();
+
+            UICommands.StartPullDialog(this, true, out pullCompelted, configProc);
+            
+            //restore Settings.PullMerge value
+            if (Settings.DonSetAsLastPullAction)
+                Module.LastPullActionToPullMerge();
+        }
+
+        private void resetFileToAToolStripMenuItem_Click(object sender, EventArgs e)
+        {
+            IList<GitRevision> revisions = RevisionGrid.GetSelectedRevisions();
+
+            if (!revisions.Any() || revisions.Count < 1 || revisions.Count > 2 || !DiffFiles.SelectedItems.Any())
+            {
+                return;
+            }
+
+            var files = DiffFiles.SelectedItems.Select(item => item.Name);
+
+            if (revisions.Count == 1)
+            {
+                if (!revisions[0].HasParent())
+                {
+                    MessageBox.Show("Revision must have a parent. Abort.");
+                    ////throw new ApplicationException("Revision must have a parent."); // todo: unified exception handling?
+                }
+
+                Module.CheckoutFiles(files, revisions[0].Guid + "^", false);
+            }
+            else
+            {
+                Module.CheckoutFiles(files, revisions[1].Guid, false);
+            }
+        }
+
+        private void resetFileToRemoteToolStripMenuItem_Click(object sender, EventArgs e)
+        {
+            IList<GitRevision> revisions = RevisionGrid.GetSelectedRevisions();
+
+            if (!revisions.Any() || !DiffFiles.SelectedItems.Any())
+            {
+                return;
+            }
+
+            var files = DiffFiles.SelectedItems.Select(item => item.Name);
+
+            Module.CheckoutFiles(files, revisions[0].Guid, false);
+        }
+
+        private void _NO_TRANSLATE_Workingdir_MouseUp(object sender, MouseEventArgs e)
+        {
+            if (e.Button == MouseButtons.Right)
+                OpenToolStripMenuItemClick(sender, e);
+        }
+
+        private void branchSelect_MouseUp(object sender, MouseEventArgs e)
+        {
+            if (e.Button == MouseButtons.Right)
+                CheckoutBranchToolStripMenuItemClick(sender, e);
+        }
+
+        private void RevisionInfo_CommandClick(object sender, CommitInfo.CommandEventArgs e)
+        {
+            if (e.Command == "gotocommit")
+            {
+                RevisionGrid.SetSelectedRevision(new GitRevision(Module, e.Data));
+            }
+            else if (e.Command == "gotobranch" || e.Command == "gototag")
+            {
+                string error = "";
+                CommitData commit = CommitData.GetCommitData(Module, e.Data, ref error);
+                if (commit != null)
+                    RevisionGrid.SetSelectedRevision(new GitRevision(Module, commit.Guid));
+            }
+        }
+
+        private void SubmoduleToolStripButtonClick(object sender, EventArgs e)
+        {
+            var button = sender as ToolStripMenuItem;
+
+            if (button == null)
+                return;
+
+            if (button.Tag is GitModule)
+                SetGitModule(button.Tag as GitModule);
+            else
+                SetWorkingDir(button.Tag as string);
+        }
+
+        private void toolStripButtonLevelUp_DropDownOpening(object sender, EventArgs e)
+        {
+            LoadSubmodulesIntoDropDownMenu();
+        }
+
+        private void RemoveSubmoduleButtons()
+        {
+            foreach (var item in toolStripButtonLevelUp.DropDownItems)
+            {
+                var toolStripButton = item as ToolStripMenuItem;
+                if (toolStripButton != null)
+                    toolStripButton.Click -= SubmoduleToolStripButtonClick;
+            }
+            toolStripButtonLevelUp.DropDownItems.Clear();
+        }
+        private string GetModuleBranch(string path)
+        {
+            string branch = GitModule.GetSelectedBranchFast(path);
+            if (branch == GitModule.DetachedBranch)
+                return "[no branch]";
+            return "[" + branch + "]";
+        }
+
+        private ToolStripMenuItem AddSubmoduleToMenu(string name, object module)
+        {
+            var spmenu = new ToolStripMenuItem(name);
+            spmenu.Click += SubmoduleToolStripButtonClick;
+            spmenu.Width = 200;
+            spmenu.Tag = module;
+            toolStripButtonLevelUp.DropDownItems.Add(spmenu);
+            return spmenu;
+        }
+
+        private void LoadSubmodulesIntoDropDownMenu()
+        {
+            Cursor.Current = Cursors.WaitCursor;
+
+            RemoveSubmoduleButtons();
+
+            foreach (var submodule in Module.GetSubmodulesLocalPathes().OrderBy(submoduleName => submoduleName))
+            {
+                var name = submodule;
+                string path = Module.GetSubmoduleFullPath(submodule);
+                if (Settings.DashboardShowCurrentBranch && !GitModule.IsBareRepository(path))
+                    name = name + " " + GetModuleBranch(path);
+
+                AddSubmoduleToMenu(name, path);
+            }
+
+            bool containSubmodules = toolStripButtonLevelUp.DropDownItems.Count != 0;
+            if (!containSubmodules)
+                toolStripButtonLevelUp.DropDownItems.Add(_noSubmodulesPresent.Text);
+
+            string currentSubmoduleName = null;
+            GitModule supersuperproject = null;
+            if (Module.SuperprojectModule != null)
+            {
+                var superprojectSeparator = new ToolStripSeparator();
+                toolStripButtonLevelUp.DropDownItems.Add(superprojectSeparator);
+
+                supersuperproject = Module.FindTopProjectModule();
+                if (Module.SuperprojectModule.WorkingDir != supersuperproject.WorkingDir)
+                {
+                    var name = "Top project: " + Path.GetFileName(Path.GetDirectoryName(supersuperproject.WorkingDir));
+                    string path = supersuperproject.WorkingDir;
+                    if (Settings.DashboardShowCurrentBranch && !GitModule.IsBareRepository(path))
+                        name = name + " " + GetModuleBranch(path);
+
+                    AddSubmoduleToMenu(name, supersuperproject);
+                }
+
+                {
+                    var name = "Superproject: ";
+                    if (Module.SuperprojectModule.WorkingDir != supersuperproject.WorkingDir)
+                    {
+                        string localpath = Module.SuperprojectModule.WorkingDir.Substring(supersuperproject.WorkingDir.Length);
+                        localpath = localpath.Replace(Settings.PathSeparator, Settings.PathSeparatorWrong).TrimEnd(
+                                Settings.PathSeparatorWrong);
+                        name = name + localpath;
+                    }
+                    else
+                        name = name + Path.GetFileName(Path.GetDirectoryName(supersuperproject.WorkingDir));
+                    string path = Module.SuperprojectModule.WorkingDir;
+                    if (Settings.DashboardShowCurrentBranch && !GitModule.IsBareRepository(path))
+                        name = name + " " + GetModuleBranch(path);
+
+                    AddSubmoduleToMenu(name, Module.SuperprojectModule);
+                }
+
+                var submodules = supersuperproject.GetSubmodulesLocalPathes().OrderBy(submoduleName => submoduleName);
+                if (submodules.Any())
+                {
+                    string localpath = Module.WorkingDir.Substring(supersuperproject.WorkingDir.Length);
+                    localpath = localpath.Replace(Settings.PathSeparator, Settings.PathSeparatorWrong).TrimEnd(
+                            Settings.PathSeparatorWrong);
+
+                    foreach (var submodule in submodules)
+                    {
+                        var name = submodule;
+                        string path = supersuperproject.GetSubmoduleFullPath(submodule);
+                        if (Settings.DashboardShowCurrentBranch && !GitModule.IsBareRepository(path))
+                            name = name + " " + GetModuleBranch(path);
+                        //var module = supersuperproject.GetSubmodule(submodule);
+                        //var status = GitCommandHelpers.GetSubmoduleChanges(module.SuperprojectModule,
+                        //    module.GetCurrentSubmoduleLocalPath());
+                        //if (status != null && status.IsDirty)
+                        //    name = name + "-dirty";
+                        var submenu = AddSubmoduleToMenu(name, path);
+                        if (submodule == localpath)
+                        {
+                            currentSubmoduleName = Module.GetCurrentSubmoduleLocalPath();
+                            submenu.Font = new Font(submenu.Font, FontStyle.Bold);
+                        }
+                    }
+                }
+            }
+
+            var separator = new ToolStripSeparator();
+            toolStripButtonLevelUp.DropDownItems.Add(separator);
+
+            var mi = new ToolStripMenuItem(updateAllSubmodulesToolStripMenuItem.Text);
+            mi.Click += UpdateAllSubmodulesToolStripMenuItemClick;
+            toolStripButtonLevelUp.DropDownItems.Add(mi);
+
+            if (currentSubmoduleName != null)
+            {
+                var usmi = new ToolStripMenuItem(_updateCurrentSubmodule.Text);
+                usmi.Tag = currentSubmoduleName;
+                usmi.Click += UpdateSubmoduleToolStripMenuItemClick;
+                toolStripButtonLevelUp.DropDownItems.Add(usmi);
+            }
+
+            Cursor.Current = Cursors.Default;
+        }
+
+        private void toolStripButtonLevelUp_ButtonClick(object sender, EventArgs e)
+        {
+            if (Module.SuperprojectModule != null)
+                SetGitModule(Module.SuperprojectModule);
+            else
+                toolStripButtonLevelUp.ShowDropDown();
+        }
+
+        private void openWithDifftoolToolStripMenuItem_DropDownOpening(object sender, EventArgs e)
+        {
+            bool artificialRevSelected = false;
+            bool enableDiffDropDown = true;
+            bool showParentItems = false;
+
+            IList<GitRevision> revisions = RevisionGrid.GetSelectedRevisions();
+
+            if (revisions.Count > 0)
+            {
+                artificialRevSelected = revisions[0].IsArtificial();
+
+                if (revisions.Count == 2)
+                {
+                    artificialRevSelected = artificialRevSelected || revisions[revisions.Count - 1].IsArtificial();
+                    showParentItems = true;
+                }
+                else
+                    enableDiffDropDown = revisions.Count == 1;
+            }
+
+            aBToolStripMenuItem.Enabled = enableDiffDropDown;
+            bLocalToolStripMenuItem.Enabled = enableDiffDropDown;
+            aLocalToolStripMenuItem.Enabled = enableDiffDropDown;
+            parentOfALocalToolStripMenuItem.Enabled = enableDiffDropDown;
+            parentOfBLocalToolStripMenuItem.Enabled = enableDiffDropDown;
+
+            parentOfALocalToolStripMenuItem.Visible = showParentItems;
+            parentOfBLocalToolStripMenuItem.Visible = showParentItems;
+
+            if (!enableDiffDropDown)
+                return;
+            //enable *<->Local items only when local file exists
+            foreach (var item in DiffFiles.SelectedItems)
+            {
+                var fileNames = new StringBuilder();
+                fileNames.Append((Path.Combine(Module.WorkingDir, item.Name)).Replace(Settings.PathSeparatorWrong, Settings.PathSeparator));
+
+                if (File.Exists(fileNames.ToString()))
+                {
+                    bLocalToolStripMenuItem.Enabled = !artificialRevSelected;
+                    aLocalToolStripMenuItem.Enabled = !artificialRevSelected;
+                    parentOfALocalToolStripMenuItem.Enabled = !artificialRevSelected;
+                    parentOfBLocalToolStripMenuItem.Enabled = !artificialRevSelected;
+                    return;
+                }
+            }
+        }
+
+        private void reportAnIssueToolStripMenuItem_Click(object sender, EventArgs e)
+        {
+            string issueData = "--- GitExtensions";
+            try
+            {
+                issueData += Settings.GitExtensionsVersionString;
+                issueData += ", " + GitCommandHelpers.VersionInUse.Full;
+                issueData += ", " + System.Environment.OSVersion.ToString();
+            }
+            catch(Exception){}
+
+            Process.Start(@"https://github.com/gitextensions/gitextensions/issues/new?body=" + WebUtility.HtmlEncode(issueData));            
+        }
+    }
+}