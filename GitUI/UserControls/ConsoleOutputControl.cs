--- conflicted
+++ resolved
@@ -22,27 +22,14 @@
 
         public abstract void AppendMessageFreeThreaded([NotNull] string text);
 
-<<<<<<< HEAD
-		/// <summary>
-		/// Creates the instance best fitting the current environment.
-		/// </summary>
-		[NotNull]
-		public static ConsoleOutputControl CreateInstance()
-		{
-			return new EditboxBasedConsoleOutputControl();
-		}
-=======
         /// <summary>
         /// Creates the instance best fitting the current environment.
         /// </summary>
         [NotNull]
         public static ConsoleOutputControl CreateInstance()
         {
-            if((ConsoleEmulatorOutputControl.IsSupportedInThisEnvironment) && (AppSettings.UseConsoleEmulatorForCommands))
-                return new ConsoleEmulatorOutputControl();
             return new EditboxBasedConsoleOutputControl();
         }
->>>>>>> ed6d99a4
 
         public abstract void KillProcess();
 
