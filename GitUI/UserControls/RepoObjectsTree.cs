--- conflicted
+++ resolved
@@ -1,9 +1,6 @@
 ﻿using System;
 using System.Collections.Generic;
-<<<<<<< HEAD
-=======
 using System.Linq;
->>>>>>> 7561fa21
 using System.Windows.Forms;
 using GitCommands;
 
@@ -32,10 +29,6 @@
             nodeTags = GetNode("tags");
             nodeStashes = GetNode("stashes");
 
-<<<<<<< HEAD
-            //AddTreeSet(new EasyRepoTreeSet<BranchNode>(git,nodeBranches,));
-            AddTreeSet(nodeStashes, (git) => git.GetStashes(), ReloadStashes, AddStash);
-=======
             AddTreeSet(nodeStashes, (git) => git.GetStashes(), ReloadStashes, AddStash, ApplyStashStyle);
             AddTreeSet(
                 nodeBranches,
@@ -49,7 +42,6 @@
                 null// taken care of in AddBranchNode
             );
             //AddTreeSet(nodeTags, ...);
->>>>>>> 7561fa21
 
             foreach (TreeNode node in treeMain.Nodes)
             {
