--- conflicted
+++ resolved
@@ -98,50 +98,13 @@
                 _authorImageSize.Value = Settings.AuthorImageSize;
                 ShowAuthorGravatar.Checked = Settings.ShowAuthorGravatar;
 
-<<<<<<< HEAD
-                MulticolorBranches.Checked = Settings.MulticolorBranches;
-                ColorTagLabel.BackColor = Settings.TagColor;
-                ColorTagLabel.Text = Settings.TagColor.Name;
-                ColorTagLabel.ForeColor = ColorHelper.GetForeColorForBackColor(ColorTagLabel.BackColor);
-                ColorBranchLabel.BackColor = Settings.BranchColor;
-                ColorBranchLabel.Text = Settings.BranchColor.Name;
-                ColorBranchLabel.ForeColor = ColorHelper.GetForeColorForBackColor(ColorBranchLabel.BackColor);
-                ColorRemoteBranchLabel.BackColor = Settings.RemoteBranchColor;
-                ColorRemoteBranchLabel.Text = Settings.RemoteBranchColor.Name;
-                ColorRemoteBranchLabel.ForeColor = ColorHelper.GetForeColorForBackColor(ColorRemoteBranchLabel.BackColor);
-                ColorOtherLabel.BackColor = Settings.OtherTagColor;
-                ColorOtherLabel.Text = Settings.OtherTagColor.Name;
-                ColorOtherLabel.ForeColor = ColorHelper.GetForeColorForBackColor(ColorOtherLabel.BackColor);
-
-
-                ColorAddedLineLabel.BackColor = Settings.DiffAddedColor;
-                ColorAddedLineLabel.Text = Settings.DiffAddedColor.Name;
-                ColorAddedLineLabel.ForeColor = ColorHelper.GetForeColorForBackColor(ColorAddedLineLabel.BackColor);
-                ColorAddedLineDiffLabel.BackColor = Settings.DiffAddedExtraColor;
-                ColorAddedLineDiffLabel.Text = Settings.DiffAddedExtraColor.Name;
-                ColorAddedLineDiffLabel.ForeColor = ColorHelper.GetForeColorForBackColor(ColorAddedLineDiffLabel.BackColor);
-
-                ColorRemovedLine.BackColor = Settings.DiffRemovedColor;
-                ColorRemovedLine.Text = Settings.DiffRemovedColor.Name;
-                ColorRemovedLine.ForeColor = ColorHelper.GetForeColorForBackColor(ColorRemovedLine.BackColor);
-                ColorRemovedLineDiffLabel.BackColor = Settings.DiffRemovedExtraColor;
-                ColorRemovedLineDiffLabel.Text = Settings.DiffRemovedExtraColor.Name;
-                ColorRemovedLineDiffLabel.ForeColor = ColorHelper.GetForeColorForBackColor(ColorRemovedLineDiffLabel.BackColor);
-                ColorSectionLabel.BackColor = Settings.DiffSectionColor;
-                ColorSectionLabel.Text = Settings.DiffSectionColor.Name;
-                ColorSectionLabel.ForeColor = ColorHelper.GetForeColorForBackColor(ColorSectionLabel.BackColor);
-=======
                 Language.Items.Clear();
                 Language.Items.Add("English");
                 Language.Items.AddRange(Translator.GetAllTranslations());
                 Language.Text = Settings.Translation;
 
-                _RevisionGraphColorLabel.BackColor = Settings.RevisionGraphColor;
-                _RevisionGraphColorLabel.Text = Settings.RevisionGraphColor.Name;
-                _RevisionGraphColorLabel.ForeColor = ColorHelper.GetForeColorForBackColor(_RevisionGraphColorLabel.BackColor);
-                _RevisionGraphColorSelected.BackColor = Settings.RevisionGraphColorSelected;
-                _RevisionGraphColorSelected.Text = Settings.RevisionGraphColorSelected.Name;
-                _RevisionGraphColorSelected.ForeColor = ColorHelper.GetForeColorForBackColor(_RevisionGraphColorSelected.BackColor);
+                MulticolorBranches.Checked = Settings.MulticolorBranches;
+
                 _ColorTagLabel.BackColor = Settings.TagColor;
                 _ColorTagLabel.Text = Settings.TagColor.Name;
                 _ColorTagLabel.ForeColor = ColorHelper.GetForeColorForBackColor(_ColorTagLabel.BackColor);
@@ -172,7 +135,6 @@
                 _ColorSectionLabel.BackColor = Settings.DiffSectionColor;
                 _ColorSectionLabel.Text = Settings.DiffSectionColor.Name;
                 _ColorSectionLabel.ForeColor = ColorHelper.GetForeColorForBackColor(_ColorSectionLabel.BackColor);
->>>>>>> a7cfaf71
 
                 SmtpServer.Text = GitCommands.Settings.Smtp;
 
@@ -327,20 +289,12 @@
                                 else
                                     GitCommands.Settings.Encoding = System.Text.Encoding.Default;
 
-<<<<<<< HEAD
-            Settings.MulticolorBranches = MulticolorBranches.Checked;
-            Settings.TagColor = ColorTagLabel.BackColor;
-            Settings.BranchColor = ColorBranchLabel.BackColor;
-            Settings.RemoteBranchColor = ColorRemoteBranchLabel.BackColor;
-            Settings.OtherTagColor = ColorOtherLabel.BackColor;
-=======
-            Settings.RevisionGraphColor = _RevisionGraphColorLabel.BackColor;
-            Settings.RevisionGraphColorSelected = _RevisionGraphColorSelected.BackColor;
+
+            Settings.MulticolorBranches = MulticolorBranches.Checked;		
             Settings.TagColor = _ColorTagLabel.BackColor;
             Settings.BranchColor = _ColorBranchLabel.BackColor;
             Settings.RemoteBranchColor = _ColorRemoteBranchLabel.BackColor;
             Settings.OtherTagColor = _ColorOtherLabel.BackColor;
->>>>>>> a7cfaf71
 
             Settings.DiffAddedColor = _ColorAddedLineLabel.BackColor;
             Settings.DiffRemovedColor = _ColorRemovedLine.BackColor;
@@ -1482,30 +1436,6 @@
             button1_Click_1(null, null);
         }
 
-<<<<<<< HEAD
-=======
-        private void label25_Click(object sender, EventArgs e)
-        {
-            ColorDialog colorDialog = new ColorDialog();
-            colorDialog.Color = _RevisionGraphColorLabel.BackColor;
-            colorDialog.ShowDialog();
-            _RevisionGraphColorLabel.BackColor = colorDialog.Color;
-            _RevisionGraphColorLabel.Text = colorDialog.Color.Name;
-            _RevisionGraphColorLabel.ForeColor = ColorHelper.GetForeColorForBackColor(_RevisionGraphColorLabel.BackColor);
-        }
-
-        private void label25_Click_1(object sender, EventArgs e)
-        {
-            ColorDialog colorDialog = new ColorDialog();
-            colorDialog.Color = _RevisionGraphColorSelected.BackColor;
-            colorDialog.ShowDialog();
-            _RevisionGraphColorSelected.BackColor = colorDialog.Color;
-            _RevisionGraphColorSelected.Text = colorDialog.Color.Name;
-            _RevisionGraphColorSelected.ForeColor = ColorHelper.GetForeColorForBackColor(_RevisionGraphColorSelected.BackColor);
-        }
-
-
->>>>>>> a7cfaf71
         private void ColorAddedLineDiffLabel_Click(object sender, EventArgs e)
         {
             ColorDialog colorDialog = new ColorDialog();
