﻿using System;
using System.Collections.Generic;
using System.ComponentModel;
using System.IO;
using System.Windows.Forms;
using GitCommands;
using GitCommands.Repository;
using GitUI.Properties;
using ResourceManager.Translation;
using Settings = GitCommands.Settings;
using GitUI.Script;

namespace GitUI
{
    public delegate void ConfigureFormPull(FormPull formPull);

    public partial class FormPull : GitExtensionsForm
    {
        #region Translation
        private readonly TranslationString _areYouSureYouWantToRebaseMerge =
            new TranslationString("The current commit is a merge." + Environment.NewLine +
            //"." + Environment.NewLine +
                                "Are you sure you want to rebase this merge?");

        private readonly TranslationString _areYouSureYouWantToRebaseMergeCaption =
            new TranslationString("Rebase merge commit?");

        private readonly TranslationString _allMergeConflictSolvedQuestion =
            new TranslationString("Are all merge conflicts solved? Do you want to commit?");

        private readonly TranslationString _allMergeConflictSolvedQuestionCaption =
            new TranslationString("Conflicts solved");

        private readonly TranslationString _applyShashedItemsAgain =
            new TranslationString("Apply stashed items to working dir again?");

        private readonly TranslationString _applyShashedItemsAgainCaption =
            new TranslationString("Auto stash");

        private readonly TranslationString _cannotLoadPutty =
            new TranslationString("Cannot load SSH key. PuTTY is not configured properly.");

        private readonly TranslationString _fetchAllBranchesCanOnlyWithFetch =
            new TranslationString("You can only fetch all remote branches (*) without merge or rebase." +
                                  Environment.NewLine + "If you want to fetch all remote branches, choose fetch." +
                                  Environment.NewLine +
                                  "If you want to fetch and merge a branch, choose a specific branch.");

        private readonly TranslationString _selectRemoteRepository =
            new TranslationString("Please select a remote repository");

        private readonly TranslationString _selectSourceDirectory =
            new TranslationString("Please select a source directory");

        private readonly TranslationString _questionInitSubmodules =
            new TranslationString("The pulled has submodules configured." + Environment.NewLine +
                                   "Do you want to initialize the submodules?" + Environment.NewLine +
                                   "This will initialize and update all submodules recursive.");

        private readonly TranslationString _questionInitSubmodulesCaption =
            new TranslationString("Submodules");
        #endregion

        private const string PuttyCaption = "PuTTY";

        private List<GitHead> _heads;
        public bool ErrorOccurred { get; private set; }
        private string branch;

        public FormPull()
        {
            InitializeComponent();
            Translate();

            UpdateRemotesList();

            branch = Settings.Module.GetSelectedBranch();
            string currentBranchRemote = Settings.Module.GetSetting(string.Format("branch.{0}.remote", branch));
            if (currentBranchRemote.IsNullOrEmpty() && _NO_TRANSLATE_Remotes.Items.Count >= 3)
            {
                IList<string> remotes = (IList<string>)_NO_TRANSLATE_Remotes.DataSource;
                int i = remotes.IndexOf("origin");
                _NO_TRANSLATE_Remotes.SelectedIndex = i >= 0 ? i : 1;
            }
            else
                _NO_TRANSLATE_Remotes.Text = currentBranchRemote;
            _NO_TRANSLATE_localBranch.Text = branch;

            Merge.Checked = Settings.PullMerge == Settings.PullAction.Merge;
            Rebase.Checked = Settings.PullMerge == Settings.PullAction.Rebase;
            Fetch.Checked = Settings.PullMerge == Settings.PullAction.Fetch;
            AutoStash.Checked = Settings.AutoStash;
            ErrorOccurred = false;
        }

        private void UpdateRemotesList()
        {
            IList<string> remotes = new List<string>(Settings.Module.GetRemotes());
            remotes.Insert(0, "[ All ]");
            _NO_TRANSLATE_Remotes.DataSource = remotes;
        }

        public DialogResult PullAndShowDialogWhenFailed()
        {
            return PullAndShowDialogWhenFailed(null);
        }

        public DialogResult PullAndShowDialogWhenFailed(IWin32Window owner)
        {
            DialogResult result = PullChanges(owner);

            if (result == DialogResult.No)
                result = ShowDialog(owner);
            else
                Close();

            return result;
        }

        private void BrowseSourceClick(object sender, EventArgs e)
        {
            using (var dialog = new FolderBrowserDialog { SelectedPath = PullSource.Text })
            {
                if (dialog.ShowDialog(this) == DialogResult.OK)
                    PullSource.Text = dialog.SelectedPath;
            }
        }

        private void MergetoolClick(object sender, EventArgs e)
        {
            Settings.Module.RunGitRealCmd("mergetool");

            if (MessageBox.Show(this, _allMergeConflictSolvedQuestion.Text, _allMergeConflictSolvedQuestionCaption.Text,
                                MessageBoxButtons.YesNo) != DialogResult.Yes)
                return;
            using (var frm = new FormCommit()) frm.ShowDialog(this);
        }

        private void BranchesDropDown(object sender, EventArgs e)
        {
            if ((PullFromUrl.Checked && string.IsNullOrEmpty(PullSource.Text)) &&
                (PullFromRemote.Checked && string.IsNullOrEmpty(_NO_TRANSLATE_Remotes.Text)))
            {
                Branches.DataSource = null;
                return;
            }

            Cursor.Current = Cursors.WaitCursor;
            LoadPuttyKey();

            if (_heads == null)
            {
                if (PullFromUrl.Checked)
                {
                    _heads = Settings.Module.GetHeads(false, true);
                }
                else
                {
                    // The line below is the most reliable way to get a list containing
                    // all remote branches but it is also the slowest.
                    // Heads = GitCommands.GitCommands.GetRemoteHeads(Remotes.Text, false, true);

                    // The code below is a quick way to get a list contains all remote branches.
                    // It only returns the heads that are already known to the repository. This
                    // doesn't return heads that are new on the server. This can be updated using
                    // update branch info in the manage remotes dialog.
                    _heads = new List<GitHead>();
                    foreach (var head in Settings.Module.GetHeads(true, true))
                    {
                        if (!head.IsRemote ||
                            !head.Name.StartsWith(_NO_TRANSLATE_Remotes.Text, StringComparison.CurrentCultureIgnoreCase))
                            continue;

                        _heads.Insert(0, head);
                    }
                }
            }
            Branches.DisplayMember = "LocalName";

            //_heads.Insert(0, GitHead.AllHeads); --> disable this because it is only for expert users
            _heads.Insert(0, GitHead.NoHead);
            Branches.DataSource = _heads;


            Cursor.Current = Cursors.Default;
        }

        private void PullClick(object sender, EventArgs e)
        {
            DialogResult dialogResult = PullChanges(this);

            if (dialogResult != DialogResult.No)
            {
                DialogResult = dialogResult;
                Close();
            }
        }

        private bool AskIfSubmodulesShouldBeInitialized()
        {
            return MessageBox.Show(this, _questionInitSubmodules.Text, _questionInitSubmodulesCaption.Text,
                MessageBoxButtons.YesNo, MessageBoxIcon.Question) == DialogResult.Yes;
        }

        public DialogResult PullChanges(IWin32Window owner)
        {
            if (!ShouldPullChanges())
                return DialogResult.No;

            UpdateSettingsDuringPull();

            DialogResult dr = ShouldRebaseMergeCommit();
            if (dr != DialogResult.Yes)
                return dr;

            Repositories.RepositoryHistory.AddMostRecentRepository(PullSource.Text);

            var source = CalculateSource();

            ScriptManager.RunEventScripts(ScriptEvent.BeforePull);

            var stashed = CalculateStashedValue(owner);

            using (FormProcess process = CreateFormProcess(source))
            {
                ShowProcessDialogBox(owner, source, process);

                return EvaluateProcessDialogResults(owner, process, stashed);
            }
        }

        private bool ShouldPullChanges()
        {
            if (PullFromUrl.Checked && string.IsNullOrEmpty(PullSource.Text))
            {
                MessageBox.Show(this, _selectSourceDirectory.Text);
                return false;
            }
            if (PullFromRemote.Checked && string.IsNullOrEmpty(_NO_TRANSLATE_Remotes.Text) && !PullAll())
            {
                MessageBox.Show(this, _selectRemoteRepository.Text);
                return false;
            }

            if (!Fetch.Checked && Branches.Text == "*")
            {
                MessageBox.Show(this, _fetchAllBranchesCanOnlyWithFetch.Text);
                return false;
            }
            return true;
        }

        private DialogResult ShouldRebaseMergeCommit()
        {
            DialogResult dialogResult;

            //ask only if exists commit not pushed to remote yet
            if (Rebase.Checked && PullFromRemote.Checked && MergeCommitExists())
            {
                dialogResult = MessageBox.Show(this, _areYouSureYouWantToRebaseMerge.Text,
                                                  _areYouSureYouWantToRebaseMergeCaption.Text,
                                                  MessageBoxButtons.YesNoCancel);
            }
            else
                dialogResult = DialogResult.Yes;

            return dialogResult;
        }

        private DialogResult EvaluateProcessDialogResults(IWin32Window owner, FormProcess process, bool stashed)
        {
            try
            {
                if (EvaluateResultsBasedOnSettings(stashed, process))
                    return DialogResult.OK;
            }
            finally
            {
                if (stashed)
                {
                    bool messageBoxResult =
                        MessageBox.Show(owner, _applyShashedItemsAgain.Text, _applyShashedItemsAgainCaption.Text,
                                        MessageBoxButtons.YesNo) == DialogResult.Yes;
                    if (ShouldStashPop(messageBoxResult, process, true))
                    {
<<<<<<< HEAD
                        using (var frm = new FormProcess("stash pop")) frm.ShowDialog(owner);
=======
                        FormProcess.ShowDialog(owner, "stash pop");
>>>>>>> 5cfe64a5
                        MergeConflictHandler.HandleMergeConflicts(owner, false);
                    }
                }

                ScriptManager.RunEventScripts(ScriptEvent.AfterPull);
            }

            return DialogResult.No;
        }

        private bool EvaluateResultsBasedOnSettings(bool stashed, FormProcess process)
        {
            if (!Settings.Module.InTheMiddleOfConflictedMerge() &&
                !Settings.Module.InTheMiddleOfRebase() &&
                (process != null && !process.ErrorOccurred()))
            {
                InitModules();
                return true;
            }

            // Rebase failed -> special 'rebase' merge conflict
            if (Rebase.Checked && Settings.Module.InTheMiddleOfRebase())
            {
                GitUICommands.Instance.StartRebaseDialog(null);
                if (!Settings.Module.InTheMiddleOfConflictedMerge() &&
                    !Settings.Module.InTheMiddleOfRebase())
                {
                    return true;
                }
            }
            else
            {
                MergeConflictHandler.HandleMergeConflicts(this);
                if (!Settings.Module.InTheMiddleOfConflictedMerge() &&
                    !Settings.Module.InTheMiddleOfRebase())
                {
                    return true;
                }
            }

            if (!AutoStash.Checked || !stashed || Settings.Module.InTheMiddleOfConflictedMerge() ||
                Settings.Module.InTheMiddleOfRebase())
            {
                return true;
            }
            return false;
        }

        private void ShowProcessDialogBox(IWin32Window owner, string source, FormProcess process)
        {
            if (process == null)
                return;
            if (!PullAll())
                process.Remote = source;
            process.ShowDialog(owner);
            ErrorOccurred = process.ErrorOccurred();
        }

        private bool CalculateStashedValue(IWin32Window owner)
        {
            if (!Fetch.Checked && AutoStash.Checked &&
                Settings.Module.GitStatus(UntrackedFilesMode.No, IgnoreSubmodulesMode.Default).Count > 0)
            {
                GitUICommands.Instance.Stash(owner);
                return true;
            }
            return false;
        }

        private static bool ShouldStashPop(bool messageBoxResult, FormProcess process, bool stashed)
        {
            return stashed &&
                   process != null &&
                   !process.ErrorOccurred() &&
                   !Settings.Module.InTheMiddleOfConflictedMerge() &&
                   !Settings.Module.InTheMiddleOfRebase() &&
                   messageBoxResult;
        }

        private void InitModules()
        {
            if (Fetch.Checked || !File.Exists(Settings.WorkingDir + ".gitmodules"))
                return;
            if (!IsSubmodulesIntialized() && AskIfSubmodulesShouldBeInitialized())
                GitUICommands.Instance.StartUpdateSubmodulesDialog(this);
        }

        private FormProcess CreateFormProcess(string source)
        {
            if (Fetch.Checked)
            {
                return new FormRemoteProcess(Settings.Module.FetchCmd(source, Branches.Text, null));
            }
            var localBranch = CalculateLocalBranch();

            if (Merge.Checked)
                return new FormRemoteProcess(Settings.Module.PullCmd(source, Branches.Text, localBranch, false));
            if (Rebase.Checked)
                return new FormRemoteProcess(Settings.Module.PullCmd(source, Branches.Text, localBranch, true));
            return null;
        }

        private string CalculateLocalBranch()
        {
            string localBranch = Settings.Module.GetSelectedBranch();
            if (localBranch.Equals("(no branch)", StringComparison.OrdinalIgnoreCase) || string.IsNullOrEmpty(Branches.Text))
                localBranch = null;
            return localBranch;
        }

        private string CalculateSource()
        {
            if (PullFromUrl.Checked)
                return PullSource.Text;
            LoadPuttyKey();
            return PullAll() ? "--all" : _NO_TRANSLATE_Remotes.Text;
        }

        private bool MergeCommitExists()
        {
            return Settings.Module.ExistsMergeCommit(CalculateRemoteBranchName(), branch);
        }

        private string CalculateRemoteBranchName()
        {
            string remoteBranchName = CalculateRemoteBranchNameBasedOnBranchesText();
            if (remoteBranchName.IsNullOrEmpty())
                return remoteBranchName;
            else
                return _NO_TRANSLATE_Remotes.Text + "/" + remoteBranchName;
        }

        private string CalculateRemoteBranchNameBasedOnBranchesText()
        {
            if (!Branches.Text.IsNullOrEmpty())
            {
                return Branches.Text;
            }
            string remoteBranchName = Settings.Module.GetSetting(string.Format("branch.{0}.merge", branch));
            if (!remoteBranchName.IsNullOrEmpty())
                remoteBranchName = Settings.Module.RunGitCmd(string.Format("name-rev --name-only \"{0}\"", remoteBranchName)).Trim();
            return remoteBranchName;
        }

        private void UpdateSettingsDuringPull()
        {
            if (Merge.Checked)
                Settings.PullMerge = Settings.PullAction.Merge;
            if (Rebase.Checked)
                Settings.PullMerge = Settings.PullAction.Rebase;
            if (Fetch.Checked)
                Settings.PullMerge = Settings.PullAction.Fetch;

            Settings.AutoStash = AutoStash.Checked;
        }

        private bool IsSubmodulesIntialized()
        {
            // Fast submodules check
            var submodules = Settings.Module.GetSubmodulesNames();
            GitModule submodule = new GitModule();
            foreach (var submoduleName in submodules)
            {
                submodule.WorkingDir = Settings.Module.WorkingDir + submoduleName + Settings.PathSeparator.ToString();
                if (!submodule.ValidWorkingDir())
                    return false;
            }
            return true;
        }

        private void LoadPuttyKey()
        {
            if (!GitCommandHelpers.Plink())
                return;

            if (File.Exists(Settings.Pageant))
                Settings.Module.StartPageantForRemote(_NO_TRANSLATE_Remotes.Text);
            else
                MessageBox.Show(this, _cannotLoadPutty.Text, PuttyCaption);
        }

        private void FormPullLoad(object sender, EventArgs e)
        {
            _NO_TRANSLATE_Remotes.Select();

            Text = string.Format("Pull ({0})", Settings.WorkingDir);
        }

        private void FillPullSourceDropDown()
        {
            PullSource.DataSource = Repositories.RemoteRepositoryHistory.Repositories;
            PullSource.DisplayMember = "Path";
        }

        private void StashClick(object sender, EventArgs e)
        {
            GitUICommands.Instance.StartStashDialog(this);
        }

        private void PullFromRemoteCheckedChanged(object sender, EventArgs e)
        {
            if (!PullFromRemote.Checked)
                return;

            ResetRemoteHeads();
            PullSource.Enabled = false;
            BrowseSource.Enabled = false;
            _NO_TRANSLATE_Remotes.Enabled = true;
            AddRemote.Enabled = true;

            Merge.Enabled = !PullAll();
            Rebase.Enabled = !PullAll();
        }

        private bool PullAll()
        {
            return _NO_TRANSLATE_Remotes.Text.Equals("[ All ]", StringComparison.InvariantCultureIgnoreCase);
        }

        public void SetForFetchAll()
        {
            _NO_TRANSLATE_Remotes.SelectedIndex = 0;
        }

        private void PullFromUrlCheckedChanged(object sender, EventArgs e)
        {
            if (!PullFromUrl.Checked)
                return;

            ResetRemoteHeads();
            PullSource.Enabled = true;
            BrowseSource.Enabled = true;
            _NO_TRANSLATE_Remotes.Enabled = false;
            AddRemote.Enabled = false;

            Merge.Enabled = true;
            Rebase.Enabled = true;

            FillPullSourceDropDown();
        }

        private bool bInternalUpdate;

        private void AddRemoteClick(object sender, EventArgs e)
        {
            GitUICommands.Instance.StartRemotesDialog(this);

            bInternalUpdate = true;
            string text = _NO_TRANSLATE_Remotes.Text;
            UpdateRemotesList();
            _NO_TRANSLATE_Remotes.Text = text;
            bInternalUpdate = false;
        }

        private void MergeCheckedChanged(object sender, EventArgs e)
        {
            PullImage.BackgroundImage = Resources.merge;
        }

        private void RebaseCheckedChanged(object sender, EventArgs e)
        {
            PullImage.BackgroundImage = Resources.Rebase;
        }

        private void FetchCheckedChanged(object sender, EventArgs e)
        {
            PullImage.BackgroundImage = Resources.fetch;
        }

        private void PullSourceValidating(object sender, CancelEventArgs e)
        {
            ResetRemoteHeads();
        }

        private void Remotes_TextChanged(object sender, EventArgs e)
        {
            if (!bInternalUpdate)
                RemotesValidating(null, null);
        }

        private void RemotesValidating(object sender, CancelEventArgs e)
        {
            ResetRemoteHeads();

            Merge.Enabled = !PullAll();
            Rebase.Enabled = !PullAll();
            if (PullAll())
                Fetch.Checked = true;

        }

        private void ResetRemoteHeads()
        {
            if (PullAll())
            {
            }

            Branches.DataSource = null;
            _heads = null;
        }
    }
}
<|MERGE_RESOLUTION|>--- conflicted
+++ resolved
@@ -1,592 +1,588 @@
-﻿using System;
-using System.Collections.Generic;
-using System.ComponentModel;
-using System.IO;
-using System.Windows.Forms;
-using GitCommands;
-using GitCommands.Repository;
-using GitUI.Properties;
-using ResourceManager.Translation;
-using Settings = GitCommands.Settings;
-using GitUI.Script;
-
-namespace GitUI
-{
-    public delegate void ConfigureFormPull(FormPull formPull);
-
-    public partial class FormPull : GitExtensionsForm
-    {
-        #region Translation
-        private readonly TranslationString _areYouSureYouWantToRebaseMerge =
-            new TranslationString("The current commit is a merge." + Environment.NewLine +
-            //"." + Environment.NewLine +
-                                "Are you sure you want to rebase this merge?");
-
-        private readonly TranslationString _areYouSureYouWantToRebaseMergeCaption =
-            new TranslationString("Rebase merge commit?");
-
-        private readonly TranslationString _allMergeConflictSolvedQuestion =
-            new TranslationString("Are all merge conflicts solved? Do you want to commit?");
-
-        private readonly TranslationString _allMergeConflictSolvedQuestionCaption =
-            new TranslationString("Conflicts solved");
-
-        private readonly TranslationString _applyShashedItemsAgain =
-            new TranslationString("Apply stashed items to working dir again?");
-
-        private readonly TranslationString _applyShashedItemsAgainCaption =
-            new TranslationString("Auto stash");
-
-        private readonly TranslationString _cannotLoadPutty =
-            new TranslationString("Cannot load SSH key. PuTTY is not configured properly.");
-
-        private readonly TranslationString _fetchAllBranchesCanOnlyWithFetch =
-            new TranslationString("You can only fetch all remote branches (*) without merge or rebase." +
-                                  Environment.NewLine + "If you want to fetch all remote branches, choose fetch." +
-                                  Environment.NewLine +
-                                  "If you want to fetch and merge a branch, choose a specific branch.");
-
-        private readonly TranslationString _selectRemoteRepository =
-            new TranslationString("Please select a remote repository");
-
-        private readonly TranslationString _selectSourceDirectory =
-            new TranslationString("Please select a source directory");
-
-        private readonly TranslationString _questionInitSubmodules =
-            new TranslationString("The pulled has submodules configured." + Environment.NewLine +
-                                   "Do you want to initialize the submodules?" + Environment.NewLine +
-                                   "This will initialize and update all submodules recursive.");
-
-        private readonly TranslationString _questionInitSubmodulesCaption =
-            new TranslationString("Submodules");
-        #endregion
-
-        private const string PuttyCaption = "PuTTY";
-
-        private List<GitHead> _heads;
-        public bool ErrorOccurred { get; private set; }
-        private string branch;
-
-        public FormPull()
-        {
-            InitializeComponent();
-            Translate();
-
-            UpdateRemotesList();
-
-            branch = Settings.Module.GetSelectedBranch();
-            string currentBranchRemote = Settings.Module.GetSetting(string.Format("branch.{0}.remote", branch));
-            if (currentBranchRemote.IsNullOrEmpty() && _NO_TRANSLATE_Remotes.Items.Count >= 3)
-            {
-                IList<string> remotes = (IList<string>)_NO_TRANSLATE_Remotes.DataSource;
-                int i = remotes.IndexOf("origin");
-                _NO_TRANSLATE_Remotes.SelectedIndex = i >= 0 ? i : 1;
-            }
-            else
-                _NO_TRANSLATE_Remotes.Text = currentBranchRemote;
-            _NO_TRANSLATE_localBranch.Text = branch;
-
-            Merge.Checked = Settings.PullMerge == Settings.PullAction.Merge;
-            Rebase.Checked = Settings.PullMerge == Settings.PullAction.Rebase;
-            Fetch.Checked = Settings.PullMerge == Settings.PullAction.Fetch;
-            AutoStash.Checked = Settings.AutoStash;
-            ErrorOccurred = false;
-        }
-
-        private void UpdateRemotesList()
-        {
-            IList<string> remotes = new List<string>(Settings.Module.GetRemotes());
-            remotes.Insert(0, "[ All ]");
-            _NO_TRANSLATE_Remotes.DataSource = remotes;
-        }
-
-        public DialogResult PullAndShowDialogWhenFailed()
-        {
-            return PullAndShowDialogWhenFailed(null);
-        }
-
-        public DialogResult PullAndShowDialogWhenFailed(IWin32Window owner)
-        {
-            DialogResult result = PullChanges(owner);
-
-            if (result == DialogResult.No)
-                result = ShowDialog(owner);
-            else
-                Close();
-
-            return result;
-        }
-
-        private void BrowseSourceClick(object sender, EventArgs e)
-        {
-            using (var dialog = new FolderBrowserDialog { SelectedPath = PullSource.Text })
-            {
-                if (dialog.ShowDialog(this) == DialogResult.OK)
-                    PullSource.Text = dialog.SelectedPath;
-            }
-        }
-
-        private void MergetoolClick(object sender, EventArgs e)
-        {
-            Settings.Module.RunGitRealCmd("mergetool");
-
-            if (MessageBox.Show(this, _allMergeConflictSolvedQuestion.Text, _allMergeConflictSolvedQuestionCaption.Text,
-                                MessageBoxButtons.YesNo) != DialogResult.Yes)
-                return;
-            using (var frm = new FormCommit()) frm.ShowDialog(this);
-        }
-
-        private void BranchesDropDown(object sender, EventArgs e)
-        {
-            if ((PullFromUrl.Checked && string.IsNullOrEmpty(PullSource.Text)) &&
-                (PullFromRemote.Checked && string.IsNullOrEmpty(_NO_TRANSLATE_Remotes.Text)))
-            {
-                Branches.DataSource = null;
-                return;
-            }
-
-            Cursor.Current = Cursors.WaitCursor;
-            LoadPuttyKey();
-
-            if (_heads == null)
-            {
-                if (PullFromUrl.Checked)
-                {
-                    _heads = Settings.Module.GetHeads(false, true);
-                }
-                else
-                {
-                    // The line below is the most reliable way to get a list containing
-                    // all remote branches but it is also the slowest.
-                    // Heads = GitCommands.GitCommands.GetRemoteHeads(Remotes.Text, false, true);
-
-                    // The code below is a quick way to get a list contains all remote branches.
-                    // It only returns the heads that are already known to the repository. This
-                    // doesn't return heads that are new on the server. This can be updated using
-                    // update branch info in the manage remotes dialog.
-                    _heads = new List<GitHead>();
-                    foreach (var head in Settings.Module.GetHeads(true, true))
-                    {
-                        if (!head.IsRemote ||
-                            !head.Name.StartsWith(_NO_TRANSLATE_Remotes.Text, StringComparison.CurrentCultureIgnoreCase))
-                            continue;
-
-                        _heads.Insert(0, head);
-                    }
-                }
-            }
-            Branches.DisplayMember = "LocalName";
-
-            //_heads.Insert(0, GitHead.AllHeads); --> disable this because it is only for expert users
-            _heads.Insert(0, GitHead.NoHead);
-            Branches.DataSource = _heads;
-
-
-            Cursor.Current = Cursors.Default;
-        }
-
-        private void PullClick(object sender, EventArgs e)
-        {
-            DialogResult dialogResult = PullChanges(this);
-
-            if (dialogResult != DialogResult.No)
-            {
-                DialogResult = dialogResult;
-                Close();
-            }
-        }
-
-        private bool AskIfSubmodulesShouldBeInitialized()
-        {
-            return MessageBox.Show(this, _questionInitSubmodules.Text, _questionInitSubmodulesCaption.Text,
-                MessageBoxButtons.YesNo, MessageBoxIcon.Question) == DialogResult.Yes;
-        }
-
-        public DialogResult PullChanges(IWin32Window owner)
-        {
-            if (!ShouldPullChanges())
-                return DialogResult.No;
-
-            UpdateSettingsDuringPull();
-
-            DialogResult dr = ShouldRebaseMergeCommit();
-            if (dr != DialogResult.Yes)
-                return dr;
-
-            Repositories.RepositoryHistory.AddMostRecentRepository(PullSource.Text);
-
-            var source = CalculateSource();
-
-            ScriptManager.RunEventScripts(ScriptEvent.BeforePull);
-
-            var stashed = CalculateStashedValue(owner);
-
-            using (FormProcess process = CreateFormProcess(source))
-            {
-                ShowProcessDialogBox(owner, source, process);
-
-                return EvaluateProcessDialogResults(owner, process, stashed);
-            }
-        }
-
-        private bool ShouldPullChanges()
-        {
-            if (PullFromUrl.Checked && string.IsNullOrEmpty(PullSource.Text))
-            {
-                MessageBox.Show(this, _selectSourceDirectory.Text);
-                return false;
-            }
-            if (PullFromRemote.Checked && string.IsNullOrEmpty(_NO_TRANSLATE_Remotes.Text) && !PullAll())
-            {
-                MessageBox.Show(this, _selectRemoteRepository.Text);
-                return false;
-            }
-
-            if (!Fetch.Checked && Branches.Text == "*")
-            {
-                MessageBox.Show(this, _fetchAllBranchesCanOnlyWithFetch.Text);
-                return false;
-            }
-            return true;
-        }
-
-        private DialogResult ShouldRebaseMergeCommit()
-        {
-            DialogResult dialogResult;
-
-            //ask only if exists commit not pushed to remote yet
-            if (Rebase.Checked && PullFromRemote.Checked && MergeCommitExists())
-            {
-                dialogResult = MessageBox.Show(this, _areYouSureYouWantToRebaseMerge.Text,
-                                                  _areYouSureYouWantToRebaseMergeCaption.Text,
-                                                  MessageBoxButtons.YesNoCancel);
-            }
-            else
-                dialogResult = DialogResult.Yes;
-
-            return dialogResult;
-        }
-
-        private DialogResult EvaluateProcessDialogResults(IWin32Window owner, FormProcess process, bool stashed)
-        {
-            try
-            {
-                if (EvaluateResultsBasedOnSettings(stashed, process))
-                    return DialogResult.OK;
-            }
-            finally
-            {
-                if (stashed)
-                {
-                    bool messageBoxResult =
-                        MessageBox.Show(owner, _applyShashedItemsAgain.Text, _applyShashedItemsAgainCaption.Text,
-                                        MessageBoxButtons.YesNo) == DialogResult.Yes;
-                    if (ShouldStashPop(messageBoxResult, process, true))
-                    {
-<<<<<<< HEAD
-                        using (var frm = new FormProcess("stash pop")) frm.ShowDialog(owner);
-=======
-                        FormProcess.ShowDialog(owner, "stash pop");
->>>>>>> 5cfe64a5
-                        MergeConflictHandler.HandleMergeConflicts(owner, false);
-                    }
-                }
-
-                ScriptManager.RunEventScripts(ScriptEvent.AfterPull);
-            }
-
-            return DialogResult.No;
-        }
-
-        private bool EvaluateResultsBasedOnSettings(bool stashed, FormProcess process)
-        {
-            if (!Settings.Module.InTheMiddleOfConflictedMerge() &&
-                !Settings.Module.InTheMiddleOfRebase() &&
-                (process != null && !process.ErrorOccurred()))
-            {
-                InitModules();
-                return true;
-            }
-
-            // Rebase failed -> special 'rebase' merge conflict
-            if (Rebase.Checked && Settings.Module.InTheMiddleOfRebase())
-            {
-                GitUICommands.Instance.StartRebaseDialog(null);
-                if (!Settings.Module.InTheMiddleOfConflictedMerge() &&
-                    !Settings.Module.InTheMiddleOfRebase())
-                {
-                    return true;
-                }
-            }
-            else
-            {
-                MergeConflictHandler.HandleMergeConflicts(this);
-                if (!Settings.Module.InTheMiddleOfConflictedMerge() &&
-                    !Settings.Module.InTheMiddleOfRebase())
-                {
-                    return true;
-                }
-            }
-
-            if (!AutoStash.Checked || !stashed || Settings.Module.InTheMiddleOfConflictedMerge() ||
-                Settings.Module.InTheMiddleOfRebase())
-            {
-                return true;
-            }
-            return false;
-        }
-
-        private void ShowProcessDialogBox(IWin32Window owner, string source, FormProcess process)
-        {
-            if (process == null)
-                return;
-            if (!PullAll())
-                process.Remote = source;
-            process.ShowDialog(owner);
-            ErrorOccurred = process.ErrorOccurred();
-        }
-
-        private bool CalculateStashedValue(IWin32Window owner)
-        {
-            if (!Fetch.Checked && AutoStash.Checked &&
-                Settings.Module.GitStatus(UntrackedFilesMode.No, IgnoreSubmodulesMode.Default).Count > 0)
-            {
-                GitUICommands.Instance.Stash(owner);
-                return true;
-            }
-            return false;
-        }
-
-        private static bool ShouldStashPop(bool messageBoxResult, FormProcess process, bool stashed)
-        {
-            return stashed &&
-                   process != null &&
-                   !process.ErrorOccurred() &&
-                   !Settings.Module.InTheMiddleOfConflictedMerge() &&
-                   !Settings.Module.InTheMiddleOfRebase() &&
-                   messageBoxResult;
-        }
-
-        private void InitModules()
-        {
-            if (Fetch.Checked || !File.Exists(Settings.WorkingDir + ".gitmodules"))
-                return;
-            if (!IsSubmodulesIntialized() && AskIfSubmodulesShouldBeInitialized())
-                GitUICommands.Instance.StartUpdateSubmodulesDialog(this);
-        }
-
-        private FormProcess CreateFormProcess(string source)
-        {
-            if (Fetch.Checked)
-            {
-                return new FormRemoteProcess(Settings.Module.FetchCmd(source, Branches.Text, null));
-            }
-            var localBranch = CalculateLocalBranch();
-
-            if (Merge.Checked)
-                return new FormRemoteProcess(Settings.Module.PullCmd(source, Branches.Text, localBranch, false));
-            if (Rebase.Checked)
-                return new FormRemoteProcess(Settings.Module.PullCmd(source, Branches.Text, localBranch, true));
-            return null;
-        }
-
-        private string CalculateLocalBranch()
-        {
-            string localBranch = Settings.Module.GetSelectedBranch();
-            if (localBranch.Equals("(no branch)", StringComparison.OrdinalIgnoreCase) || string.IsNullOrEmpty(Branches.Text))
-                localBranch = null;
-            return localBranch;
-        }
-
-        private string CalculateSource()
-        {
-            if (PullFromUrl.Checked)
-                return PullSource.Text;
-            LoadPuttyKey();
-            return PullAll() ? "--all" : _NO_TRANSLATE_Remotes.Text;
-        }
-
-        private bool MergeCommitExists()
-        {
-            return Settings.Module.ExistsMergeCommit(CalculateRemoteBranchName(), branch);
-        }
-
-        private string CalculateRemoteBranchName()
-        {
-            string remoteBranchName = CalculateRemoteBranchNameBasedOnBranchesText();
-            if (remoteBranchName.IsNullOrEmpty())
-                return remoteBranchName;
-            else
-                return _NO_TRANSLATE_Remotes.Text + "/" + remoteBranchName;
-        }
-
-        private string CalculateRemoteBranchNameBasedOnBranchesText()
-        {
-            if (!Branches.Text.IsNullOrEmpty())
-            {
-                return Branches.Text;
-            }
-            string remoteBranchName = Settings.Module.GetSetting(string.Format("branch.{0}.merge", branch));
-            if (!remoteBranchName.IsNullOrEmpty())
-                remoteBranchName = Settings.Module.RunGitCmd(string.Format("name-rev --name-only \"{0}\"", remoteBranchName)).Trim();
-            return remoteBranchName;
-        }
-
-        private void UpdateSettingsDuringPull()
-        {
-            if (Merge.Checked)
-                Settings.PullMerge = Settings.PullAction.Merge;
-            if (Rebase.Checked)
-                Settings.PullMerge = Settings.PullAction.Rebase;
-            if (Fetch.Checked)
-                Settings.PullMerge = Settings.PullAction.Fetch;
-
-            Settings.AutoStash = AutoStash.Checked;
-        }
-
-        private bool IsSubmodulesIntialized()
-        {
-            // Fast submodules check
-            var submodules = Settings.Module.GetSubmodulesNames();
-            GitModule submodule = new GitModule();
-            foreach (var submoduleName in submodules)
-            {
-                submodule.WorkingDir = Settings.Module.WorkingDir + submoduleName + Settings.PathSeparator.ToString();
-                if (!submodule.ValidWorkingDir())
-                    return false;
-            }
-            return true;
-        }
-
-        private void LoadPuttyKey()
-        {
-            if (!GitCommandHelpers.Plink())
-                return;
-
-            if (File.Exists(Settings.Pageant))
-                Settings.Module.StartPageantForRemote(_NO_TRANSLATE_Remotes.Text);
-            else
-                MessageBox.Show(this, _cannotLoadPutty.Text, PuttyCaption);
-        }
-
-        private void FormPullLoad(object sender, EventArgs e)
-        {
-            _NO_TRANSLATE_Remotes.Select();
-
-            Text = string.Format("Pull ({0})", Settings.WorkingDir);
-        }
-
-        private void FillPullSourceDropDown()
-        {
-            PullSource.DataSource = Repositories.RemoteRepositoryHistory.Repositories;
-            PullSource.DisplayMember = "Path";
-        }
-
-        private void StashClick(object sender, EventArgs e)
-        {
-            GitUICommands.Instance.StartStashDialog(this);
-        }
-
-        private void PullFromRemoteCheckedChanged(object sender, EventArgs e)
-        {
-            if (!PullFromRemote.Checked)
-                return;
-
-            ResetRemoteHeads();
-            PullSource.Enabled = false;
-            BrowseSource.Enabled = false;
-            _NO_TRANSLATE_Remotes.Enabled = true;
-            AddRemote.Enabled = true;
-
-            Merge.Enabled = !PullAll();
-            Rebase.Enabled = !PullAll();
-        }
-
-        private bool PullAll()
-        {
-            return _NO_TRANSLATE_Remotes.Text.Equals("[ All ]", StringComparison.InvariantCultureIgnoreCase);
-        }
-
-        public void SetForFetchAll()
-        {
-            _NO_TRANSLATE_Remotes.SelectedIndex = 0;
-        }
-
-        private void PullFromUrlCheckedChanged(object sender, EventArgs e)
-        {
-            if (!PullFromUrl.Checked)
-                return;
-
-            ResetRemoteHeads();
-            PullSource.Enabled = true;
-            BrowseSource.Enabled = true;
-            _NO_TRANSLATE_Remotes.Enabled = false;
-            AddRemote.Enabled = false;
-
-            Merge.Enabled = true;
-            Rebase.Enabled = true;
-
-            FillPullSourceDropDown();
-        }
-
-        private bool bInternalUpdate;
-
-        private void AddRemoteClick(object sender, EventArgs e)
-        {
-            GitUICommands.Instance.StartRemotesDialog(this);
-
-            bInternalUpdate = true;
-            string text = _NO_TRANSLATE_Remotes.Text;
-            UpdateRemotesList();
-            _NO_TRANSLATE_Remotes.Text = text;
-            bInternalUpdate = false;
-        }
-
-        private void MergeCheckedChanged(object sender, EventArgs e)
-        {
-            PullImage.BackgroundImage = Resources.merge;
-        }
-
-        private void RebaseCheckedChanged(object sender, EventArgs e)
-        {
-            PullImage.BackgroundImage = Resources.Rebase;
-        }
-
-        private void FetchCheckedChanged(object sender, EventArgs e)
-        {
-            PullImage.BackgroundImage = Resources.fetch;
-        }
-
-        private void PullSourceValidating(object sender, CancelEventArgs e)
-        {
-            ResetRemoteHeads();
-        }
-
-        private void Remotes_TextChanged(object sender, EventArgs e)
-        {
-            if (!bInternalUpdate)
-                RemotesValidating(null, null);
-        }
-
-        private void RemotesValidating(object sender, CancelEventArgs e)
-        {
-            ResetRemoteHeads();
-
-            Merge.Enabled = !PullAll();
-            Rebase.Enabled = !PullAll();
-            if (PullAll())
-                Fetch.Checked = true;
-
-        }
-
-        private void ResetRemoteHeads()
-        {
-            if (PullAll())
-            {
-            }
-
-            Branches.DataSource = null;
-            _heads = null;
-        }
-    }
-}
+﻿using System;
+using System.Collections.Generic;
+using System.ComponentModel;
+using System.IO;
+using System.Windows.Forms;
+using GitCommands;
+using GitCommands.Repository;
+using GitUI.Properties;
+using ResourceManager.Translation;
+using Settings = GitCommands.Settings;
+using GitUI.Script;
+
+namespace GitUI
+{
+    public delegate void ConfigureFormPull(FormPull formPull);
+
+    public partial class FormPull : GitExtensionsForm
+    {
+        #region Translation
+        private readonly TranslationString _areYouSureYouWantToRebaseMerge =
+            new TranslationString("The current commit is a merge." + Environment.NewLine +
+            //"." + Environment.NewLine +
+                                "Are you sure you want to rebase this merge?");
+
+        private readonly TranslationString _areYouSureYouWantToRebaseMergeCaption =
+            new TranslationString("Rebase merge commit?");
+
+        private readonly TranslationString _allMergeConflictSolvedQuestion =
+            new TranslationString("Are all merge conflicts solved? Do you want to commit?");
+
+        private readonly TranslationString _allMergeConflictSolvedQuestionCaption =
+            new TranslationString("Conflicts solved");
+
+        private readonly TranslationString _applyShashedItemsAgain =
+            new TranslationString("Apply stashed items to working dir again?");
+
+        private readonly TranslationString _applyShashedItemsAgainCaption =
+            new TranslationString("Auto stash");
+
+        private readonly TranslationString _cannotLoadPutty =
+            new TranslationString("Cannot load SSH key. PuTTY is not configured properly.");
+
+        private readonly TranslationString _fetchAllBranchesCanOnlyWithFetch =
+            new TranslationString("You can only fetch all remote branches (*) without merge or rebase." +
+                                  Environment.NewLine + "If you want to fetch all remote branches, choose fetch." +
+                                  Environment.NewLine +
+                                  "If you want to fetch and merge a branch, choose a specific branch.");
+
+        private readonly TranslationString _selectRemoteRepository =
+            new TranslationString("Please select a remote repository");
+
+        private readonly TranslationString _selectSourceDirectory =
+            new TranslationString("Please select a source directory");
+
+        private readonly TranslationString _questionInitSubmodules =
+            new TranslationString("The pulled has submodules configured." + Environment.NewLine +
+                                   "Do you want to initialize the submodules?" + Environment.NewLine +
+                                   "This will initialize and update all submodules recursive.");
+
+        private readonly TranslationString _questionInitSubmodulesCaption =
+            new TranslationString("Submodules");
+        #endregion
+
+        private const string PuttyCaption = "PuTTY";
+
+        private List<GitHead> _heads;
+        public bool ErrorOccurred { get; private set; }
+        private string branch;
+
+        public FormPull()
+        {
+            InitializeComponent();
+            Translate();
+
+            UpdateRemotesList();
+
+            branch = Settings.Module.GetSelectedBranch();
+            string currentBranchRemote = Settings.Module.GetSetting(string.Format("branch.{0}.remote", branch));
+            if (currentBranchRemote.IsNullOrEmpty() && _NO_TRANSLATE_Remotes.Items.Count >= 3)
+            {
+                IList<string> remotes = (IList<string>)_NO_TRANSLATE_Remotes.DataSource;
+                int i = remotes.IndexOf("origin");
+                _NO_TRANSLATE_Remotes.SelectedIndex = i >= 0 ? i : 1;
+            }
+            else
+                _NO_TRANSLATE_Remotes.Text = currentBranchRemote;
+            _NO_TRANSLATE_localBranch.Text = branch;
+
+            Merge.Checked = Settings.PullMerge == Settings.PullAction.Merge;
+            Rebase.Checked = Settings.PullMerge == Settings.PullAction.Rebase;
+            Fetch.Checked = Settings.PullMerge == Settings.PullAction.Fetch;
+            AutoStash.Checked = Settings.AutoStash;
+            ErrorOccurred = false;
+        }
+
+        private void UpdateRemotesList()
+        {
+            IList<string> remotes = new List<string>(Settings.Module.GetRemotes());
+            remotes.Insert(0, "[ All ]");
+            _NO_TRANSLATE_Remotes.DataSource = remotes;
+        }
+
+        public DialogResult PullAndShowDialogWhenFailed()
+        {
+            return PullAndShowDialogWhenFailed(null);
+        }
+
+        public DialogResult PullAndShowDialogWhenFailed(IWin32Window owner)
+        {
+            DialogResult result = PullChanges(owner);
+
+            if (result == DialogResult.No)
+                result = ShowDialog(owner);
+            else
+                Close();
+
+            return result;
+        }
+
+        private void BrowseSourceClick(object sender, EventArgs e)
+        {
+            using (var dialog = new FolderBrowserDialog { SelectedPath = PullSource.Text })
+            {
+                if (dialog.ShowDialog(this) == DialogResult.OK)
+                    PullSource.Text = dialog.SelectedPath;
+            }
+        }
+
+        private void MergetoolClick(object sender, EventArgs e)
+        {
+            Settings.Module.RunGitRealCmd("mergetool");
+
+            if (MessageBox.Show(this, _allMergeConflictSolvedQuestion.Text, _allMergeConflictSolvedQuestionCaption.Text,
+                                MessageBoxButtons.YesNo) != DialogResult.Yes)
+                return;
+            using (var frm = new FormCommit()) frm.ShowDialog(this);
+        }
+
+        private void BranchesDropDown(object sender, EventArgs e)
+        {
+            if ((PullFromUrl.Checked && string.IsNullOrEmpty(PullSource.Text)) &&
+                (PullFromRemote.Checked && string.IsNullOrEmpty(_NO_TRANSLATE_Remotes.Text)))
+            {
+                Branches.DataSource = null;
+                return;
+            }
+
+            Cursor.Current = Cursors.WaitCursor;
+            LoadPuttyKey();
+
+            if (_heads == null)
+            {
+                if (PullFromUrl.Checked)
+                {
+                    _heads = Settings.Module.GetHeads(false, true);
+                }
+                else
+                {
+                    // The line below is the most reliable way to get a list containing
+                    // all remote branches but it is also the slowest.
+                    // Heads = GitCommands.GitCommands.GetRemoteHeads(Remotes.Text, false, true);
+
+                    // The code below is a quick way to get a list contains all remote branches.
+                    // It only returns the heads that are already known to the repository. This
+                    // doesn't return heads that are new on the server. This can be updated using
+                    // update branch info in the manage remotes dialog.
+                    _heads = new List<GitHead>();
+                    foreach (var head in Settings.Module.GetHeads(true, true))
+                    {
+                        if (!head.IsRemote ||
+                            !head.Name.StartsWith(_NO_TRANSLATE_Remotes.Text, StringComparison.CurrentCultureIgnoreCase))
+                            continue;
+
+                        _heads.Insert(0, head);
+                    }
+                }
+            }
+            Branches.DisplayMember = "LocalName";
+
+            //_heads.Insert(0, GitHead.AllHeads); --> disable this because it is only for expert users
+            _heads.Insert(0, GitHead.NoHead);
+            Branches.DataSource = _heads;
+
+
+            Cursor.Current = Cursors.Default;
+        }
+
+        private void PullClick(object sender, EventArgs e)
+        {
+            DialogResult dialogResult = PullChanges(this);
+
+            if (dialogResult != DialogResult.No)
+            {
+                DialogResult = dialogResult;
+                Close();
+            }
+        }
+
+        private bool AskIfSubmodulesShouldBeInitialized()
+        {
+            return MessageBox.Show(this, _questionInitSubmodules.Text, _questionInitSubmodulesCaption.Text,
+                MessageBoxButtons.YesNo, MessageBoxIcon.Question) == DialogResult.Yes;
+        }
+
+        public DialogResult PullChanges(IWin32Window owner)
+        {
+            if (!ShouldPullChanges())
+                return DialogResult.No;
+
+            UpdateSettingsDuringPull();
+
+            DialogResult dr = ShouldRebaseMergeCommit();
+            if (dr != DialogResult.Yes)
+                return dr;
+
+            Repositories.RepositoryHistory.AddMostRecentRepository(PullSource.Text);
+
+            var source = CalculateSource();
+
+            ScriptManager.RunEventScripts(ScriptEvent.BeforePull);
+
+            var stashed = CalculateStashedValue(owner);
+
+            using (FormProcess process = CreateFormProcess(source))
+            {
+                ShowProcessDialogBox(owner, source, process);
+
+                return EvaluateProcessDialogResults(owner, process, stashed);
+            }
+        }
+
+        private bool ShouldPullChanges()
+        {
+            if (PullFromUrl.Checked && string.IsNullOrEmpty(PullSource.Text))
+            {
+                MessageBox.Show(this, _selectSourceDirectory.Text);
+                return false;
+            }
+            if (PullFromRemote.Checked && string.IsNullOrEmpty(_NO_TRANSLATE_Remotes.Text) && !PullAll())
+            {
+                MessageBox.Show(this, _selectRemoteRepository.Text);
+                return false;
+            }
+
+            if (!Fetch.Checked && Branches.Text == "*")
+            {
+                MessageBox.Show(this, _fetchAllBranchesCanOnlyWithFetch.Text);
+                return false;
+            }
+            return true;
+        }
+
+        private DialogResult ShouldRebaseMergeCommit()
+        {
+            DialogResult dialogResult;
+
+            //ask only if exists commit not pushed to remote yet
+            if (Rebase.Checked && PullFromRemote.Checked && MergeCommitExists())
+            {
+                dialogResult = MessageBox.Show(this, _areYouSureYouWantToRebaseMerge.Text,
+                                                  _areYouSureYouWantToRebaseMergeCaption.Text,
+                                                  MessageBoxButtons.YesNoCancel);
+            }
+            else
+                dialogResult = DialogResult.Yes;
+
+            return dialogResult;
+        }
+
+        private DialogResult EvaluateProcessDialogResults(IWin32Window owner, FormProcess process, bool stashed)
+        {
+            try
+            {
+                if (EvaluateResultsBasedOnSettings(stashed, process))
+                    return DialogResult.OK;
+            }
+            finally
+            {
+                if (stashed)
+                {
+                    bool messageBoxResult =
+                        MessageBox.Show(owner, _applyShashedItemsAgain.Text, _applyShashedItemsAgainCaption.Text,
+                                        MessageBoxButtons.YesNo) == DialogResult.Yes;
+                    if (ShouldStashPop(messageBoxResult, process, true))
+                    {
+                        FormProcess.ShowDialog(owner, "stash pop");
+                        MergeConflictHandler.HandleMergeConflicts(owner, false);
+                    }
+                }
+
+                ScriptManager.RunEventScripts(ScriptEvent.AfterPull);
+            }
+
+            return DialogResult.No;
+        }
+
+        private bool EvaluateResultsBasedOnSettings(bool stashed, FormProcess process)
+        {
+            if (!Settings.Module.InTheMiddleOfConflictedMerge() &&
+                !Settings.Module.InTheMiddleOfRebase() &&
+                (process != null && !process.ErrorOccurred()))
+            {
+                InitModules();
+                return true;
+            }
+
+            // Rebase failed -> special 'rebase' merge conflict
+            if (Rebase.Checked && Settings.Module.InTheMiddleOfRebase())
+            {
+                GitUICommands.Instance.StartRebaseDialog(null);
+                if (!Settings.Module.InTheMiddleOfConflictedMerge() &&
+                    !Settings.Module.InTheMiddleOfRebase())
+                {
+                    return true;
+                }
+            }
+            else
+            {
+                MergeConflictHandler.HandleMergeConflicts(this);
+                if (!Settings.Module.InTheMiddleOfConflictedMerge() &&
+                    !Settings.Module.InTheMiddleOfRebase())
+                {
+                    return true;
+                }
+            }
+
+            if (!AutoStash.Checked || !stashed || Settings.Module.InTheMiddleOfConflictedMerge() ||
+                Settings.Module.InTheMiddleOfRebase())
+            {
+                return true;
+            }
+            return false;
+        }
+
+        private void ShowProcessDialogBox(IWin32Window owner, string source, FormProcess process)
+        {
+            if (process == null)
+                return;
+            if (!PullAll())
+                process.Remote = source;
+            process.ShowDialog(owner);
+            ErrorOccurred = process.ErrorOccurred();
+        }
+
+        private bool CalculateStashedValue(IWin32Window owner)
+        {
+            if (!Fetch.Checked && AutoStash.Checked &&
+                Settings.Module.GitStatus(UntrackedFilesMode.No, IgnoreSubmodulesMode.Default).Count > 0)
+            {
+                GitUICommands.Instance.Stash(owner);
+                return true;
+            }
+            return false;
+        }
+
+        private static bool ShouldStashPop(bool messageBoxResult, FormProcess process, bool stashed)
+        {
+            return stashed &&
+                   process != null &&
+                   !process.ErrorOccurred() &&
+                   !Settings.Module.InTheMiddleOfConflictedMerge() &&
+                   !Settings.Module.InTheMiddleOfRebase() &&
+                   messageBoxResult;
+        }
+
+        private void InitModules()
+        {
+            if (Fetch.Checked || !File.Exists(Settings.WorkingDir + ".gitmodules"))
+                return;
+            if (!IsSubmodulesIntialized() && AskIfSubmodulesShouldBeInitialized())
+                GitUICommands.Instance.StartUpdateSubmodulesDialog(this);
+        }
+
+        private FormProcess CreateFormProcess(string source)
+        {
+            if (Fetch.Checked)
+            {
+                return new FormRemoteProcess(Settings.Module.FetchCmd(source, Branches.Text, null));
+            }
+            var localBranch = CalculateLocalBranch();
+
+            if (Merge.Checked)
+                return new FormRemoteProcess(Settings.Module.PullCmd(source, Branches.Text, localBranch, false));
+            if (Rebase.Checked)
+                return new FormRemoteProcess(Settings.Module.PullCmd(source, Branches.Text, localBranch, true));
+            return null;
+        }
+
+        private string CalculateLocalBranch()
+        {
+            string localBranch = Settings.Module.GetSelectedBranch();
+            if (localBranch.Equals("(no branch)", StringComparison.OrdinalIgnoreCase) || string.IsNullOrEmpty(Branches.Text))
+                localBranch = null;
+            return localBranch;
+        }
+
+        private string CalculateSource()
+        {
+            if (PullFromUrl.Checked)
+                return PullSource.Text;
+            LoadPuttyKey();
+            return PullAll() ? "--all" : _NO_TRANSLATE_Remotes.Text;
+        }
+
+        private bool MergeCommitExists()
+        {
+            return Settings.Module.ExistsMergeCommit(CalculateRemoteBranchName(), branch);
+        }
+
+        private string CalculateRemoteBranchName()
+        {
+            string remoteBranchName = CalculateRemoteBranchNameBasedOnBranchesText();
+            if (remoteBranchName.IsNullOrEmpty())
+                return remoteBranchName;
+            else
+                return _NO_TRANSLATE_Remotes.Text + "/" + remoteBranchName;
+        }
+
+        private string CalculateRemoteBranchNameBasedOnBranchesText()
+        {
+            if (!Branches.Text.IsNullOrEmpty())
+            {
+                return Branches.Text;
+            }
+            string remoteBranchName = Settings.Module.GetSetting(string.Format("branch.{0}.merge", branch));
+            if (!remoteBranchName.IsNullOrEmpty())
+                remoteBranchName = Settings.Module.RunGitCmd(string.Format("name-rev --name-only \"{0}\"", remoteBranchName)).Trim();
+            return remoteBranchName;
+        }
+
+        private void UpdateSettingsDuringPull()
+        {
+            if (Merge.Checked)
+                Settings.PullMerge = Settings.PullAction.Merge;
+            if (Rebase.Checked)
+                Settings.PullMerge = Settings.PullAction.Rebase;
+            if (Fetch.Checked)
+                Settings.PullMerge = Settings.PullAction.Fetch;
+
+            Settings.AutoStash = AutoStash.Checked;
+        }
+
+        private bool IsSubmodulesIntialized()
+        {
+            // Fast submodules check
+            var submodules = Settings.Module.GetSubmodulesNames();
+            GitModule submodule = new GitModule();
+            foreach (var submoduleName in submodules)
+            {
+                submodule.WorkingDir = Settings.Module.WorkingDir + submoduleName + Settings.PathSeparator.ToString();
+                if (!submodule.ValidWorkingDir())
+                    return false;
+            }
+            return true;
+        }
+
+        private void LoadPuttyKey()
+        {
+            if (!GitCommandHelpers.Plink())
+                return;
+
+            if (File.Exists(Settings.Pageant))
+                Settings.Module.StartPageantForRemote(_NO_TRANSLATE_Remotes.Text);
+            else
+                MessageBox.Show(this, _cannotLoadPutty.Text, PuttyCaption);
+        }
+
+        private void FormPullLoad(object sender, EventArgs e)
+        {
+            _NO_TRANSLATE_Remotes.Select();
+
+            Text = string.Format("Pull ({0})", Settings.WorkingDir);
+        }
+
+        private void FillPullSourceDropDown()
+        {
+            PullSource.DataSource = Repositories.RemoteRepositoryHistory.Repositories;
+            PullSource.DisplayMember = "Path";
+        }
+
+        private void StashClick(object sender, EventArgs e)
+        {
+            GitUICommands.Instance.StartStashDialog(this);
+        }
+
+        private void PullFromRemoteCheckedChanged(object sender, EventArgs e)
+        {
+            if (!PullFromRemote.Checked)
+                return;
+
+            ResetRemoteHeads();
+            PullSource.Enabled = false;
+            BrowseSource.Enabled = false;
+            _NO_TRANSLATE_Remotes.Enabled = true;
+            AddRemote.Enabled = true;
+
+            Merge.Enabled = !PullAll();
+            Rebase.Enabled = !PullAll();
+        }
+
+        private bool PullAll()
+        {
+            return _NO_TRANSLATE_Remotes.Text.Equals("[ All ]", StringComparison.InvariantCultureIgnoreCase);
+        }
+
+        public void SetForFetchAll()
+        {
+            _NO_TRANSLATE_Remotes.SelectedIndex = 0;
+        }
+
+        private void PullFromUrlCheckedChanged(object sender, EventArgs e)
+        {
+            if (!PullFromUrl.Checked)
+                return;
+
+            ResetRemoteHeads();
+            PullSource.Enabled = true;
+            BrowseSource.Enabled = true;
+            _NO_TRANSLATE_Remotes.Enabled = false;
+            AddRemote.Enabled = false;
+
+            Merge.Enabled = true;
+            Rebase.Enabled = true;
+
+            FillPullSourceDropDown();
+        }
+
+        private bool bInternalUpdate;
+
+        private void AddRemoteClick(object sender, EventArgs e)
+        {
+            GitUICommands.Instance.StartRemotesDialog(this);
+
+            bInternalUpdate = true;
+            string text = _NO_TRANSLATE_Remotes.Text;
+            UpdateRemotesList();
+            _NO_TRANSLATE_Remotes.Text = text;
+            bInternalUpdate = false;
+        }
+
+        private void MergeCheckedChanged(object sender, EventArgs e)
+        {
+            PullImage.BackgroundImage = Resources.merge;
+        }
+
+        private void RebaseCheckedChanged(object sender, EventArgs e)
+        {
+            PullImage.BackgroundImage = Resources.Rebase;
+        }
+
+        private void FetchCheckedChanged(object sender, EventArgs e)
+        {
+            PullImage.BackgroundImage = Resources.fetch;
+        }
+
+        private void PullSourceValidating(object sender, CancelEventArgs e)
+        {
+            ResetRemoteHeads();
+        }
+
+        private void Remotes_TextChanged(object sender, EventArgs e)
+        {
+            if (!bInternalUpdate)
+                RemotesValidating(null, null);
+        }
+
+        private void RemotesValidating(object sender, CancelEventArgs e)
+        {
+            ResetRemoteHeads();
+
+            Merge.Enabled = !PullAll();
+            Rebase.Enabled = !PullAll();
+            if (PullAll())
+                Fetch.Checked = true;
+
+        }
+
+        private void ResetRemoteHeads()
+        {
+            if (PullAll())
+            {
+            }
+
+            Branches.DataSource = null;
+            _heads = null;
+        }
+    }
+}