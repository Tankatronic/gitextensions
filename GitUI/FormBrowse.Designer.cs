﻿using System;
using System.Windows.Forms;
using GitCommands;
using GitUI.Editor;

namespace GitUI
{
    partial class FormBrowse
    {
        /// <summary>
        /// Required designer variable.
        /// </summary>
        private System.ComponentModel.IContainer components = null;

        /// <summary>
        /// Clean up any resources being used.
        /// </summary>
        /// <param name="disposing">true if managed resources should be disposed; otherwise, false.</param>
        protected override void Dispose(bool disposing)
        {
            if (disposing && (components != null))
            {
                components.Dispose();
            }
            base.Dispose(disposing);
        }

        #region Windows Form Designer generated code

        /// <summary>
        /// Required method for Designer support - do not modify
        /// the contents of this method with the code editor.
        /// </summary>
        private void InitializeComponent()
<<<<<<< HEAD
        {
            this.components = new System.ComponentModel.Container();
            System.ComponentModel.ComponentResourceManager resources = new System.ComponentModel.ComponentResourceManager(typeof(FormBrowse));
            this.splitContainer2 = new System.Windows.Forms.SplitContainer();
            this.ToolStrip = new System.Windows.Forms.ToolStrip();
            this.RefreshButton = new System.Windows.Forms.ToolStripButton();
            this.toolStripSeparator17 = new System.Windows.Forms.ToolStripSeparator();
            this._NO_TRANSLATE_Workingdir = new System.Windows.Forms.ToolStripSplitButton();
            this._NO_TRANSLATE_CurrentBranch = new System.Windows.Forms.ToolStripButton();
            this.toolStripSeparator1 = new System.Windows.Forms.ToolStripSeparator();
            this.toolStripSplitStash = new System.Windows.Forms.ToolStripSplitButton();
            this.stashChangesToolStripMenuItem = new System.Windows.Forms.ToolStripMenuItem();
            this.stashPopToolStripMenuItem = new System.Windows.Forms.ToolStripMenuItem();
            this.toolStripSeparator9 = new System.Windows.Forms.ToolStripSeparator();
            this.viewStashToolStripMenuItem = new System.Windows.Forms.ToolStripMenuItem();
            this.toolStripButton1 = new System.Windows.Forms.ToolStripButton();
            this.toolStripButtonPull = new System.Windows.Forms.ToolStripButton();
            this.toolStripButtonPush = new System.Windows.Forms.ToolStripButton();
            this.toolStripSeparator2 = new System.Windows.Forms.ToolStripSeparator();
            this.GitBash = new System.Windows.Forms.ToolStripButton();
            this.EditSettings = new System.Windows.Forms.ToolStripButton();
            this.toolStripSeparator5 = new System.Windows.Forms.ToolStripSeparator();
            this.toolStripLabel2 = new System.Windows.Forms.ToolStripLabel();
            this.toolStripTextBoxFilter = new System.Windows.Forms.ToolStripTextBox();
            this.splitContainer3 = new System.Windows.Forms.SplitContainer();
            this.RevisionGrid = new GitUI.RevisionGrid();
            this.tabControl1 = new System.Windows.Forms.TabControl();
            this.CommitInfo = new System.Windows.Forms.TabPage();
            this.RevisionInfo = new GitUI.CommitInfo();
            this.Tree = new System.Windows.Forms.TabPage();
            this.splitContainer4 = new System.Windows.Forms.SplitContainer();
            this.GitTree = new System.Windows.Forms.TreeView();
            this.FileTreeContextMenu = new System.Windows.Forms.ContextMenuStrip(this.components);
            this.saveAsToolStripMenuItem = new System.Windows.Forms.ToolStripMenuItem();
            this.openFileToolStripMenuItem = new System.Windows.Forms.ToolStripMenuItem();
            this.openFileWithToolStripMenuItem = new System.Windows.Forms.ToolStripMenuItem();
            this.copyFilenameToClipboardToolStripMenuItem = new System.Windows.Forms.ToolStripMenuItem();
            this.fileHistoryToolStripMenuItem = new System.Windows.Forms.ToolStripMenuItem();
            this.toolStripSeparator18 = new System.Windows.Forms.ToolStripSeparator();
            this.findToolStripMenuItem = new System.Windows.Forms.ToolStripMenuItem();
            this.FileText = new GitUI.Editor.FileViewer();
            this.Diff = new System.Windows.Forms.TabPage();
            this.splitContainer1 = new System.Windows.Forms.SplitContainer();
            this.DiffFiles = new GitUI.FileStatusList();
            this.DiffContextMenu = new System.Windows.Forms.ContextMenuStrip(this.components);
            this.openWithDifftoolToolStripMenuItem = new System.Windows.Forms.ToolStripMenuItem();
            this.copyFilenameToClipboardToolStripMenuItem1 = new System.Windows.Forms.ToolStripMenuItem();
            this.DiffText = new GitUI.Editor.FileViewer();
            this.TreeContextMenu = new System.Windows.Forms.ContextMenuStrip(this.components);
            this.saveToolStripMenuItem = new System.Windows.Forms.ToolStripMenuItem();
            this.menuStrip1 = new System.Windows.Forms.MenuStrip();
            this.fileToolStripMenuItem = new System.Windows.Forms.ToolStripMenuItem();
            this.openToolStripMenuItem = new System.Windows.Forms.ToolStripMenuItem();
            this.closeToolStripMenuItem = new System.Windows.Forms.ToolStripMenuItem();
            this.refreshToolStripMenuItem = new System.Windows.Forms.ToolStripMenuItem();
            this.recentToolStripMenuItem = new System.Windows.Forms.ToolStripMenuItem();
            this.toolStripMenuItem2 = new System.Windows.Forms.ToolStripMenuItem();
            this.toolStripSeparator12 = new System.Windows.Forms.ToolStripSeparator();
            this.fileExplorerToolStripMenuItem = new System.Windows.Forms.ToolStripMenuItem();
            this.toolStripMenuItem1 = new System.Windows.Forms.ToolStripSeparator();
            this.exitToolStripMenuItem = new System.Windows.Forms.ToolStripMenuItem();
            this.gitToolStripMenuItem = new System.Windows.Forms.ToolStripMenuItem();
            this.gitBashToolStripMenuItem = new System.Windows.Forms.ToolStripMenuItem();
            this.gitGUIToolStripMenuItem = new System.Windows.Forms.ToolStripMenuItem();
            this.kGitToolStripMenuItem = new System.Windows.Forms.ToolStripMenuItem();
            this.commandsToolStripMenuItem = new System.Windows.Forms.ToolStripMenuItem();
            this.applyPatchToolStripMenuItem = new System.Windows.Forms.ToolStripMenuItem();
            this.archiveToolStripMenuItem = new System.Windows.Forms.ToolStripMenuItem();
            this.checkoutBranchToolStripMenuItem = new System.Windows.Forms.ToolStripMenuItem();
            this.checkoutToolStripMenuItem = new System.Windows.Forms.ToolStripMenuItem();
            this.cherryPickToolStripMenuItem = new System.Windows.Forms.ToolStripMenuItem();
            this.cleanupToolStripMenuItem = new System.Windows.Forms.ToolStripMenuItem();
            this.cloneToolStripMenuItem = new System.Windows.Forms.ToolStripMenuItem();
            this.commitToolStripMenuItem = new System.Windows.Forms.ToolStripMenuItem();
            this.branchToolStripMenuItem = new System.Windows.Forms.ToolStripMenuItem();
            this.tagToolStripMenuItem = new System.Windows.Forms.ToolStripMenuItem();
            this.deleteBranchToolStripMenuItem = new System.Windows.Forms.ToolStripMenuItem();
            this.deleteTagToolStripMenuItem = new System.Windows.Forms.ToolStripMenuItem();
            this.formatPatchToolStripMenuItem = new System.Windows.Forms.ToolStripMenuItem();
            this.initNewRepositoryToolStripMenuItem = new System.Windows.Forms.ToolStripMenuItem();
            this.mergeBranchToolStripMenuItem = new System.Windows.Forms.ToolStripMenuItem();
            this.pullToolStripMenuItem = new System.Windows.Forms.ToolStripMenuItem();
            this.pushToolStripMenuItem = new System.Windows.Forms.ToolStripMenuItem();
            this.rebaseToolStripMenuItem = new System.Windows.Forms.ToolStripMenuItem();
            this.runMergetoolToolStripMenuItem = new System.Windows.Forms.ToolStripMenuItem();
            this.stashToolStripMenuItem = new System.Windows.Forms.ToolStripMenuItem();
            this.viewDiffToolStripMenuItem = new System.Windows.Forms.ToolStripMenuItem();
            this.patchToolStripMenuItem = new System.Windows.Forms.ToolStripMenuItem();
            this.remotesToolStripMenuItem = new System.Windows.Forms.ToolStripMenuItem();
            this.manageRemoteRepositoriesToolStripMenuItem1 = new System.Windows.Forms.ToolStripMenuItem();
            this.toolStripSeparator6 = new System.Windows.Forms.ToolStripSeparator();
            this.PuTTYToolStripMenuItem = new System.Windows.Forms.ToolStripMenuItem();
            this.startAuthenticationAgentToolStripMenuItem = new System.Windows.Forms.ToolStripMenuItem();
            this.generateOrImportKeyToolStripMenuItem = new System.Windows.Forms.ToolStripMenuItem();
            this.submodulesToolStripMenuItem = new System.Windows.Forms.ToolStripMenuItem();
            this.manageSubmodulesToolStripMenuItem = new System.Windows.Forms.ToolStripMenuItem();
            this.toolStripSeparator8 = new System.Windows.Forms.ToolStripSeparator();
            this.updateAllSubmodulesRecursiveToolStripMenuItem = new System.Windows.Forms.ToolStripMenuItem();
            this.initializeAllSubmodulesRecursiveToolStripMenuItem = new System.Windows.Forms.ToolStripMenuItem();
            this.synchronizeAllSubmodulesRecursiveToolStripMenuItem = new System.Windows.Forms.ToolStripMenuItem();
            this.toolStripSeparator14 = new System.Windows.Forms.ToolStripSeparator();
            this.updateAllSubmodulesToolStripMenuItem = new System.Windows.Forms.ToolStripMenuItem();
            this.initializeAllSubmodulesToolStripMenuItem = new System.Windows.Forms.ToolStripMenuItem();
            this.syncronizeAllSubmodulesToolStripMenuItem = new System.Windows.Forms.ToolStripMenuItem();
            this.toolStripSeparator10 = new System.Windows.Forms.ToolStripSeparator();
            this.openSubmoduleToolStripMenuItem = new System.Windows.Forms.ToolStripMenuItem();
            this.toolStripSeparator11 = new System.Windows.Forms.ToolStripSeparator();
            this.pluginsToolStripMenuItem = new System.Windows.Forms.ToolStripMenuItem();
            this.settingsToolStripMenuItem = new System.Windows.Forms.ToolStripMenuItem();
            this.toolStripSeparator15 = new System.Windows.Forms.ToolStripSeparator();
            this.settingsToolStripMenuItem1 = new System.Windows.Forms.ToolStripMenuItem();
            this.gitMaintenanceToolStripMenuItem = new System.Windows.Forms.ToolStripMenuItem();
            this.compressGitDatabaseToolStripMenuItem = new System.Windows.Forms.ToolStripMenuItem();
            this.verifyGitDatabaseToolStripMenuItem = new System.Windows.Forms.ToolStripMenuItem();
            this.deleteIndexlockToolStripMenuItem = new System.Windows.Forms.ToolStripMenuItem();
            this.toolStripSeparator4 = new System.Windows.Forms.ToolStripSeparator();
            this.editgitignoreToolStripMenuItem1 = new System.Windows.Forms.ToolStripMenuItem();
            this.editgitattributesToolStripMenuItem = new System.Windows.Forms.ToolStripMenuItem();
            this.editmailmapToolStripMenuItem = new System.Windows.Forms.ToolStripMenuItem();
            this.toolStripSeparator13 = new System.Windows.Forms.ToolStripSeparator();
            this.settingsToolStripMenuItem2 = new System.Windows.Forms.ToolStripMenuItem();
            this.helpToolStripMenuItem = new System.Windows.Forms.ToolStripMenuItem();
            this.commitcountPerUserToolStripMenuItem = new System.Windows.Forms.ToolStripMenuItem();
            this.gitcommandLogToolStripMenuItem = new System.Windows.Forms.ToolStripMenuItem();
            this.toolStripSeparator7 = new System.Windows.Forms.ToolStripSeparator();
            this.userManualToolStripMenuItem = new System.Windows.Forms.ToolStripMenuItem();
            this.changelogToolStripMenuItem = new System.Windows.Forms.ToolStripMenuItem();
            this.toolStripSeparator3 = new System.Windows.Forms.ToolStripSeparator();
            this.translateToolStripMenuItem = new System.Windows.Forms.ToolStripMenuItem();
            this.toolStripSeparator16 = new System.Windows.Forms.ToolStripSeparator();
            this.donateToolStripMenuItem = new System.Windows.Forms.ToolStripMenuItem();
            this.aboutToolStripMenuItem = new System.Windows.Forms.ToolStripMenuItem();
            this.gitItemBindingSource = new System.Windows.Forms.BindingSource(this.components);
            this.gitRevisionBindingSource = new System.Windows.Forms.BindingSource(this.components);
            this.saveAsToolStripMenuItem1 = new System.Windows.Forms.ToolStripMenuItem();
            this.splitContainer2.Panel1.SuspendLayout();
            this.splitContainer2.Panel2.SuspendLayout();
            this.splitContainer2.SuspendLayout();
            this.ToolStrip.SuspendLayout();
            this.splitContainer3.Panel1.SuspendLayout();
            this.splitContainer3.Panel2.SuspendLayout();
            this.splitContainer3.SuspendLayout();
            this.tabControl1.SuspendLayout();
            this.CommitInfo.SuspendLayout();
            this.Tree.SuspendLayout();
            this.splitContainer4.Panel1.SuspendLayout();
            this.splitContainer4.Panel2.SuspendLayout();
            this.splitContainer4.SuspendLayout();
            this.FileTreeContextMenu.SuspendLayout();
            this.Diff.SuspendLayout();
            this.splitContainer1.Panel1.SuspendLayout();
            this.splitContainer1.Panel2.SuspendLayout();
            this.splitContainer1.SuspendLayout();
            this.DiffContextMenu.SuspendLayout();
            this.TreeContextMenu.SuspendLayout();
            this.menuStrip1.SuspendLayout();
            ((System.ComponentModel.ISupportInitialize)(this.gitItemBindingSource)).BeginInit();
            ((System.ComponentModel.ISupportInitialize)(this.gitRevisionBindingSource)).BeginInit();
            this.SuspendLayout();
            // 
            // splitContainer2
            // 
            this.splitContainer2.Dock = System.Windows.Forms.DockStyle.Fill;
            this.splitContainer2.FixedPanel = System.Windows.Forms.FixedPanel.Panel1;
            this.splitContainer2.Location = new System.Drawing.Point(0, 24);
            this.splitContainer2.Name = "splitContainer2";
            this.splitContainer2.Orientation = System.Windows.Forms.Orientation.Horizontal;
            // 
            // splitContainer2.Panel1
            // 
            this.splitContainer2.Panel1.Controls.Add(this.ToolStrip);
            // 
            // splitContainer2.Panel2
            // 
            this.splitContainer2.Panel2.Controls.Add(this.splitContainer3);
            this.splitContainer2.Size = new System.Drawing.Size(796, 549);
            this.splitContainer2.SplitterDistance = 25;
            this.splitContainer2.TabIndex = 2;
            this.splitContainer2.TabStop = false;
            // 
            // ToolStrip
            // 
            this.ToolStrip.GripStyle = System.Windows.Forms.ToolStripGripStyle.Hidden;
            this.ToolStrip.Items.AddRange(new System.Windows.Forms.ToolStripItem[] {
            this.RefreshButton,
            this.toolStripSeparator17,
            this._NO_TRANSLATE_Workingdir,
            this._NO_TRANSLATE_CurrentBranch,
            this.toolStripSeparator1,
            this.toolStripSplitStash,
            this.toolStripButton1,
            this.toolStripButtonPull,
            this.toolStripButtonPush,
            this.toolStripSeparator2,
            this.GitBash,
            this.EditSettings,
            this.toolStripSeparator5,
            this.toolStripLabel2,
            this.toolStripTextBoxFilter});
            this.ToolStrip.Location = new System.Drawing.Point(0, 0);
            this.ToolStrip.Name = "ToolStrip";
            this.ToolStrip.Size = new System.Drawing.Size(796, 25);
            this.ToolStrip.TabIndex = 4;
            this.ToolStrip.Text = "toolStrip1";
            // 
            // RefreshButton
            // 
            this.RefreshButton.DisplayStyle = System.Windows.Forms.ToolStripItemDisplayStyle.Image;
            this.RefreshButton.Image = ((System.Drawing.Image)(resources.GetObject("RefreshButton.Image")));
            this.RefreshButton.ImageTransparentColor = System.Drawing.Color.White;
            this.RefreshButton.Name = "RefreshButton";
            this.RefreshButton.Size = new System.Drawing.Size(23, 22);
            this.RefreshButton.ToolTipText = "Refresh";
            this.RefreshButton.Click += new System.EventHandler(this.RefreshButtonClick);
            // 
            // toolStripSeparator17
            // 
            this.toolStripSeparator17.Name = "toolStripSeparator17";
            this.toolStripSeparator17.Size = new System.Drawing.Size(6, 25);
            // 
            // _NO_TRANSLATE_Workingdir
            // 
            this._NO_TRANSLATE_Workingdir.Image = global::GitUI.Properties.Resources._40;
            this._NO_TRANSLATE_Workingdir.ImageTransparentColor = System.Drawing.Color.Magenta;
            this._NO_TRANSLATE_Workingdir.Name = "_NO_TRANSLATE_Workingdir";
            this._NO_TRANSLATE_Workingdir.Size = new System.Drawing.Size(91, 22);
            this._NO_TRANSLATE_Workingdir.Text = "WorkingDir";
            this._NO_TRANSLATE_Workingdir.ToolTipText = "Change working directory";
            this._NO_TRANSLATE_Workingdir.ButtonClick += new System.EventHandler(this.WorkingdirClick);
            this._NO_TRANSLATE_Workingdir.DropDownOpening += new System.EventHandler(this.WorkingdirDropDownOpening);
            // 
            // _NO_TRANSLATE_CurrentBranch
            // 
            this._NO_TRANSLATE_CurrentBranch.ImageTransparentColor = System.Drawing.Color.Magenta;
            this._NO_TRANSLATE_CurrentBranch.Name = "_NO_TRANSLATE_CurrentBranch";
            this._NO_TRANSLATE_CurrentBranch.Size = new System.Drawing.Size(44, 22);
            this._NO_TRANSLATE_CurrentBranch.Text = "Branch";
            this._NO_TRANSLATE_CurrentBranch.ToolTipText = "Switch branch";
            this._NO_TRANSLATE_CurrentBranch.Click += new System.EventHandler(this.CurrentBranchClick);
            // 
            // toolStripSeparator1
            // 
            this.toolStripSeparator1.Name = "toolStripSeparator1";
            this.toolStripSeparator1.Size = new System.Drawing.Size(6, 25);
            // 
            // toolStripSplitStash
            // 
            this.toolStripSplitStash.DisplayStyle = System.Windows.Forms.ToolStripItemDisplayStyle.Image;
            this.toolStripSplitStash.DropDownItems.AddRange(new System.Windows.Forms.ToolStripItem[] {
            this.stashChangesToolStripMenuItem,
            this.stashPopToolStripMenuItem,
            this.toolStripSeparator9,
            this.viewStashToolStripMenuItem});
            this.toolStripSplitStash.Image = ((System.Drawing.Image)(resources.GetObject("toolStripSplitStash.Image")));
            this.toolStripSplitStash.ImageTransparentColor = System.Drawing.Color.Magenta;
            this.toolStripSplitStash.Name = "toolStripSplitStash";
            this.toolStripSplitStash.Size = new System.Drawing.Size(32, 22);
            this.toolStripSplitStash.Text = "toolStripSplitButton1";
            this.toolStripSplitStash.ToolTipText = "Stash changes";
            this.toolStripSplitStash.ButtonClick += new System.EventHandler(this.ToolStripSplitStashButtonClick);
            // 
            // stashChangesToolStripMenuItem
            // 
            this.stashChangesToolStripMenuItem.Name = "stashChangesToolStripMenuItem";
            this.stashChangesToolStripMenuItem.Size = new System.Drawing.Size(136, 22);
            this.stashChangesToolStripMenuItem.Text = "Stash";
            this.stashChangesToolStripMenuItem.ToolTipText = "Stash changes";
            this.stashChangesToolStripMenuItem.Click += new System.EventHandler(this.StashChangesToolStripMenuItemClick);
            // 
            // stashPopToolStripMenuItem
            // 
            this.stashPopToolStripMenuItem.Name = "stashPopToolStripMenuItem";
            this.stashPopToolStripMenuItem.Size = new System.Drawing.Size(136, 22);
            this.stashPopToolStripMenuItem.Text = "Stash pop";
            this.stashPopToolStripMenuItem.ToolTipText = "Apply and drop single stash";
            this.stashPopToolStripMenuItem.Click += new System.EventHandler(this.StashPopToolStripMenuItemClick);
            // 
            // toolStripSeparator9
            // 
            this.toolStripSeparator9.Name = "toolStripSeparator9";
            this.toolStripSeparator9.Size = new System.Drawing.Size(133, 6);
            // 
            // viewStashToolStripMenuItem
            // 
            this.viewStashToolStripMenuItem.Name = "viewStashToolStripMenuItem";
            this.viewStashToolStripMenuItem.Size = new System.Drawing.Size(136, 22);
            this.viewStashToolStripMenuItem.Text = "View stash";
            this.viewStashToolStripMenuItem.ToolTipText = "View stash";
            this.viewStashToolStripMenuItem.Click += new System.EventHandler(this.ViewStashToolStripMenuItemClick);
            // 
            // toolStripButton1
            // 
            this.toolStripButton1.Image = ((System.Drawing.Image)(resources.GetObject("toolStripButton1.Image")));
            this.toolStripButton1.ImageTransparentColor = System.Drawing.Color.Magenta;
            this.toolStripButton1.Name = "toolStripButton1";
            this.toolStripButton1.Size = new System.Drawing.Size(62, 22);
            this.toolStripButton1.Text = "Commit";
            this.toolStripButton1.Click += new System.EventHandler(this.ToolStripButton1Click);
            // 
            // toolStripButtonPull
            // 
            this.toolStripButtonPull.DisplayStyle = System.Windows.Forms.ToolStripItemDisplayStyle.Image;
            this.toolStripButtonPull.Image = ((System.Drawing.Image)(resources.GetObject("toolStripButtonPull.Image")));
            this.toolStripButtonPull.ImageTransparentColor = System.Drawing.Color.Magenta;
            this.toolStripButtonPull.Name = "toolStripButtonPull";
            this.toolStripButtonPull.Size = new System.Drawing.Size(23, 22);
            this.toolStripButtonPull.Text = "Pull";
            this.toolStripButtonPull.Click += new System.EventHandler(this.ToolStripButtonPullClick);
            // 
            // toolStripButtonPush
            // 
            this.toolStripButtonPush.DisplayStyle = System.Windows.Forms.ToolStripItemDisplayStyle.Image;
            this.toolStripButtonPush.Image = ((System.Drawing.Image)(resources.GetObject("toolStripButtonPush.Image")));
            this.toolStripButtonPush.ImageTransparentColor = System.Drawing.Color.Magenta;
            this.toolStripButtonPush.Name = "toolStripButtonPush";
            this.toolStripButtonPush.Size = new System.Drawing.Size(23, 22);
            this.toolStripButtonPush.Text = "Push";
            this.toolStripButtonPush.Click += new System.EventHandler(this.ToolStripButtonPushClick);
            // 
            // toolStripSeparator2
            // 
            this.toolStripSeparator2.Name = "toolStripSeparator2";
            this.toolStripSeparator2.Size = new System.Drawing.Size(6, 25);
            // 
            // GitBash
            // 
            this.GitBash.Image = ((System.Drawing.Image)(resources.GetObject("GitBash.Image")));
            this.GitBash.ImageTransparentColor = System.Drawing.Color.Magenta;
            this.GitBash.Name = "GitBash";
            this.GitBash.Size = new System.Drawing.Size(23, 22);
            this.GitBash.ToolTipText = "Git bash";
            this.GitBash.Click += new System.EventHandler(this.GitBashClick);
            // 
            // EditSettings
            // 
            this.EditSettings.DisplayStyle = System.Windows.Forms.ToolStripItemDisplayStyle.Image;
            this.EditSettings.Image = ((System.Drawing.Image)(resources.GetObject("EditSettings.Image")));
            this.EditSettings.ImageTransparentColor = System.Drawing.Color.Magenta;
            this.EditSettings.Name = "EditSettings";
            this.EditSettings.Size = new System.Drawing.Size(23, 22);
            this.EditSettings.ToolTipText = "Settings";
            this.EditSettings.Click += new System.EventHandler(this.SettingsClick);
            // 
            // toolStripSeparator5
            // 
            this.toolStripSeparator5.Name = "toolStripSeparator5";
            this.toolStripSeparator5.Size = new System.Drawing.Size(6, 25);
            // 
            // toolStripLabel2
            // 
            this.toolStripLabel2.Name = "toolStripLabel2";
            this.toolStripLabel2.Size = new System.Drawing.Size(35, 22);
            this.toolStripLabel2.Text = "Filter:";
            this.toolStripLabel2.Click += new System.EventHandler(this.ToolStripLabel2Click);
            // 
            // toolStripTextBoxFilter
            // 
            this.toolStripTextBoxFilter.BorderStyle = System.Windows.Forms.BorderStyle.None;
            this.toolStripTextBoxFilter.ForeColor = System.Drawing.Color.Black;
            this.toolStripTextBoxFilter.Name = "toolStripTextBoxFilter";
            this.toolStripTextBoxFilter.Size = new System.Drawing.Size(120, 25);
            this.toolStripTextBoxFilter.Leave += new System.EventHandler(this.ToolStripTextBoxFilterLeave);
            this.toolStripTextBoxFilter.KeyPress += new System.Windows.Forms.KeyPressEventHandler(this.ToolStripTextBoxFilterKeyPress);
            // 
            // splitContainer3
            // 
            this.splitContainer3.Dock = System.Windows.Forms.DockStyle.Fill;
            this.splitContainer3.Location = new System.Drawing.Point(0, 0);
            this.splitContainer3.Name = "splitContainer3";
            this.splitContainer3.Orientation = System.Windows.Forms.Orientation.Horizontal;
            // 
            // splitContainer3.Panel1
            // 
            this.splitContainer3.Panel1.Controls.Add(this.RevisionGrid);
            // 
            // splitContainer3.Panel2
            // 
            this.splitContainer3.Panel2.Controls.Add(this.tabControl1);
            this.splitContainer3.Size = new System.Drawing.Size(796, 520);
            this.splitContainer3.SplitterDistance = 229;
            this.splitContainer3.TabIndex = 1;
            this.splitContainer3.TabStop = false;
            // 
            // RevisionGrid
            // 
            this.RevisionGrid.AllowGraphWithFilter = false;
            this.RevisionGrid.BranchFilter = "";
            this.RevisionGrid.CurrentCheckout = "";
            this.RevisionGrid.Dock = System.Windows.Forms.DockStyle.Fill;
            this.RevisionGrid.Filter = "";
            this.RevisionGrid.Font = new System.Drawing.Font("Tahoma", 9.75F);
            this.RevisionGrid.LastRow = 0;
            this.RevisionGrid.Location = new System.Drawing.Point(0, 0);
            this.RevisionGrid.Margin = new System.Windows.Forms.Padding(3, 4, 3, 4);
            this.RevisionGrid.Name = "RevisionGrid";
            this.RevisionGrid.NormalFont = new System.Drawing.Font("Tahoma", 9.75F);
            this.RevisionGrid.Size = new System.Drawing.Size(796, 229);
            this.RevisionGrid.TabIndex = 0;
            this.RevisionGrid.DoubleClick += new System.EventHandler(this.RevisionGridDoubleClick);
            // 
            // tabControl1
            // 
            this.tabControl1.Controls.Add(this.CommitInfo);
            this.tabControl1.Controls.Add(this.Tree);
            this.tabControl1.Controls.Add(this.Diff);
            this.tabControl1.Dock = System.Windows.Forms.DockStyle.Fill;
            this.tabControl1.Location = new System.Drawing.Point(0, 0);
            this.tabControl1.Name = "tabControl1";
            this.tabControl1.SelectedIndex = 0;
            this.tabControl1.Size = new System.Drawing.Size(796, 287);
            this.tabControl1.TabIndex = 0;
            this.tabControl1.SelectedIndexChanged += new System.EventHandler(this.TabControl1SelectedIndexChanged);
            // 
            // CommitInfo
            // 
            this.CommitInfo.Controls.Add(this.RevisionInfo);
            this.CommitInfo.Location = new System.Drawing.Point(4, 22);
            this.CommitInfo.Margin = new System.Windows.Forms.Padding(15);
            this.CommitInfo.Name = "CommitInfo";
            this.CommitInfo.Size = new System.Drawing.Size(788, 261);
            this.CommitInfo.TabIndex = 2;
            this.CommitInfo.Text = "Commit";
            this.CommitInfo.UseVisualStyleBackColor = true;
            // 
            // RevisionInfo
            // 
            this.RevisionInfo.BackColor = System.Drawing.SystemColors.Window;
            this.RevisionInfo.Cursor = System.Windows.Forms.Cursors.IBeam;
            this.RevisionInfo.Dock = System.Windows.Forms.DockStyle.Fill;
            this.RevisionInfo.Font = new System.Drawing.Font("Tahoma", 9.75F);
            this.RevisionInfo.Location = new System.Drawing.Point(0, 0);
            this.RevisionInfo.Margin = new System.Windows.Forms.Padding(10);
            this.RevisionInfo.Name = "RevisionInfo";
            this.RevisionInfo.Size = new System.Drawing.Size(788, 261);
            this.RevisionInfo.TabIndex = 1;
            // 
            // Tree
            // 
            this.Tree.Controls.Add(this.splitContainer4);
            this.Tree.Location = new System.Drawing.Point(4, 22);
            this.Tree.Name = "Tree";
            this.Tree.Padding = new System.Windows.Forms.Padding(3);
            this.Tree.Size = new System.Drawing.Size(788, 261);
            this.Tree.TabIndex = 0;
            this.Tree.Text = "File tree";
            this.Tree.UseVisualStyleBackColor = true;
            // 
            // splitContainer4
            // 
            this.splitContainer4.Dock = System.Windows.Forms.DockStyle.Fill;
            this.splitContainer4.FixedPanel = System.Windows.Forms.FixedPanel.Panel1;
            this.splitContainer4.Location = new System.Drawing.Point(3, 3);
            this.splitContainer4.Name = "splitContainer4";
            // 
            // splitContainer4.Panel1
            // 
            this.splitContainer4.Panel1.Controls.Add(this.GitTree);
            // 
            // splitContainer4.Panel2
            // 
            this.splitContainer4.Panel2.Controls.Add(this.FileText);
            this.splitContainer4.Size = new System.Drawing.Size(782, 255);
            this.splitContainer4.SplitterDistance = 213;
            this.splitContainer4.TabIndex = 1;
            // 
            // GitTree
            // 
            this.GitTree.ContextMenuStrip = this.FileTreeContextMenu;
            this.GitTree.Dock = System.Windows.Forms.DockStyle.Fill;
            this.GitTree.HideSelection = false;
            this.GitTree.Location = new System.Drawing.Point(0, 0);
            this.GitTree.Name = "GitTree";
            this.GitTree.Size = new System.Drawing.Size(213, 255);
            this.GitTree.TabIndex = 0;
            this.GitTree.BeforeExpand += new System.Windows.Forms.TreeViewCancelEventHandler(this.GitTreeBeforeExpand);
            this.GitTree.DoubleClick += new System.EventHandler(this.GitTreeDoubleClick);
            this.GitTree.AfterSelect += new System.Windows.Forms.TreeViewEventHandler(this.TreeView1AfterSelect);
            this.GitTree.MouseDown += new System.Windows.Forms.MouseEventHandler(this.GitTreeMouseDown);
            // 
            // FileTreeContextMenu
            // 
            this.FileTreeContextMenu.Items.AddRange(new System.Windows.Forms.ToolStripItem[] {
            this.saveAsToolStripMenuItem,
            this.openFileToolStripMenuItem,
            this.openFileWithToolStripMenuItem,
            this.copyFilenameToClipboardToolStripMenuItem,
            this.fileHistoryToolStripMenuItem,
            this.toolStripSeparator18,
            this.findToolStripMenuItem});
            this.FileTreeContextMenu.Name = "FileTreeContextMenu";
            this.FileTreeContextMenu.Size = new System.Drawing.Size(252, 142);
            this.FileTreeContextMenu.Opening += new System.ComponentModel.CancelEventHandler(this.FileTreeContextMenu_Opening);
            // 
            // saveAsToolStripMenuItem
            // 
            this.saveAsToolStripMenuItem.Name = "saveAsToolStripMenuItem";
            this.saveAsToolStripMenuItem.Size = new System.Drawing.Size(251, 22);
            this.saveAsToolStripMenuItem.Text = "Save as";
            this.saveAsToolStripMenuItem.Click += new System.EventHandler(this.SaveAsOnClick);
            // 
            // openFileToolStripMenuItem
            // 
            this.openFileToolStripMenuItem.Name = "openFileToolStripMenuItem";
            this.openFileToolStripMenuItem.Size = new System.Drawing.Size(251, 22);
            this.openFileToolStripMenuItem.Text = "Open";
            this.openFileToolStripMenuItem.Click += new System.EventHandler(this.OpenOnClick);
            // 
            // openFileWithToolStripMenuItem
            // 
            this.openFileWithToolStripMenuItem.Name = "openFileWithToolStripMenuItem";
            this.openFileWithToolStripMenuItem.Size = new System.Drawing.Size(251, 22);
            this.openFileWithToolStripMenuItem.Text = "Open with";
            this.openFileWithToolStripMenuItem.Click += new System.EventHandler(this.OpenWithOnClick);
            // 
            // copyFilenameToClipboardToolStripMenuItem
            // 
            this.copyFilenameToClipboardToolStripMenuItem.Name = "copyFilenameToClipboardToolStripMenuItem";
            this.copyFilenameToClipboardToolStripMenuItem.ShortcutKeys = ((System.Windows.Forms.Keys)((System.Windows.Forms.Keys.Control | System.Windows.Forms.Keys.C)));
            this.copyFilenameToClipboardToolStripMenuItem.Size = new System.Drawing.Size(251, 22);
            this.copyFilenameToClipboardToolStripMenuItem.Text = "Copy filename to clipboard";
            this.copyFilenameToClipboardToolStripMenuItem.Click += new System.EventHandler(this.copyFilenameToClipboardToolStripMenuItem_Click);
            // 
            // fileHistoryToolStripMenuItem
            // 
            this.fileHistoryToolStripMenuItem.Name = "fileHistoryToolStripMenuItem";
            this.fileHistoryToolStripMenuItem.Size = new System.Drawing.Size(251, 22);
            this.fileHistoryToolStripMenuItem.Text = "File history";
            this.fileHistoryToolStripMenuItem.Click += new System.EventHandler(this.FileHistoryOnClick);
            // 
            // toolStripSeparator18
            // 
            this.toolStripSeparator18.Name = "toolStripSeparator18";
            this.toolStripSeparator18.Size = new System.Drawing.Size(248, 6);
            // 
            // findToolStripMenuItem
            // 
            this.findToolStripMenuItem.Name = "findToolStripMenuItem";
            this.findToolStripMenuItem.ShortcutKeys = ((System.Windows.Forms.Keys)((System.Windows.Forms.Keys.Control | System.Windows.Forms.Keys.F)));
            this.findToolStripMenuItem.Size = new System.Drawing.Size(251, 22);
            this.findToolStripMenuItem.Text = "Find";
            this.findToolStripMenuItem.Click += new System.EventHandler(this.FindFileOnClick);
            // 
            // FileText
            // 
            this.FileText.Dock = System.Windows.Forms.DockStyle.Fill;
            this.FileText.Font = new System.Drawing.Font("Tahoma", 9.75F);
            this.FileText.IgnoreWhitespaceChanges = false;
            this.FileText.IsReadOnly = true;
            this.FileText.Location = new System.Drawing.Point(0, 0);
            this.FileText.Margin = new System.Windows.Forms.Padding(3, 4, 3, 4);
            this.FileText.Name = "FileText";
            this.FileText.NumberOfVisibleLines = 3;
            this.FileText.ScrollPos = 0;
            this.FileText.ShowEntireFile = false;
            this.FileText.ShowLineNumbers = true;
            this.FileText.Size = new System.Drawing.Size(565, 255);
            this.FileText.TabIndex = 0;
            this.FileText.TreatAllFilesAsText = false;
            // 
            // Diff
            // 
            this.Diff.Controls.Add(this.splitContainer1);
            this.Diff.Location = new System.Drawing.Point(4, 22);
            this.Diff.Name = "Diff";
            this.Diff.Size = new System.Drawing.Size(788, 261);
            this.Diff.TabIndex = 1;
            this.Diff.Text = "Diff";
            this.Diff.UseVisualStyleBackColor = true;
            // 
            // splitContainer1
            // 
            this.splitContainer1.Dock = System.Windows.Forms.DockStyle.Fill;
            this.splitContainer1.FixedPanel = System.Windows.Forms.FixedPanel.Panel1;
            this.splitContainer1.Location = new System.Drawing.Point(0, 0);
            this.splitContainer1.Name = "splitContainer1";
            // 
            // splitContainer1.Panel1
            // 
            this.splitContainer1.Panel1.Controls.Add(this.DiffFiles);
            // 
            // splitContainer1.Panel2
            // 
            this.splitContainer1.Panel2.Controls.Add(this.DiffText);
            this.splitContainer1.Size = new System.Drawing.Size(788, 261);
            this.splitContainer1.SplitterDistance = 217;
            this.splitContainer1.TabIndex = 0;
            // 
            // DiffFiles
            // 
            this.DiffFiles.ContextMenuStrip = this.DiffContextMenu;
            this.DiffFiles.Dock = System.Windows.Forms.DockStyle.Fill;
            this.DiffFiles.Font = new System.Drawing.Font("Tahoma", 9.75F);
            this.DiffFiles.GitItemStatusses = null;
            this.DiffFiles.Location = new System.Drawing.Point(0, 0);
            this.DiffFiles.Margin = new System.Windows.Forms.Padding(3, 4, 3, 4);
            this.DiffFiles.Name = "DiffFiles";
            this.DiffFiles.Revision = null;
            this.DiffFiles.SelectedItem = null;
            this.DiffFiles.Size = new System.Drawing.Size(217, 261);
            this.DiffFiles.TabIndex = 1;
            this.DiffFiles.DoubleClick += new System.EventHandler(this.DiffFilesDoubleClick);
            this.DiffFiles.SelectedIndexChanged += new System.EventHandler(this.DiffFilesSelectedIndexChanged);
            // 
            // DiffContextMenu
            // 
            this.DiffContextMenu.Items.AddRange(new System.Windows.Forms.ToolStripItem[] {
            this.openWithDifftoolToolStripMenuItem,
            this.copyFilenameToClipboardToolStripMenuItem1,
            this.saveAsToolStripMenuItem1});
            this.DiffContextMenu.Name = "DiffContextMenu";
            this.DiffContextMenu.Size = new System.Drawing.Size(252, 92);
            // 
            // openWithDifftoolToolStripMenuItem
            // 
            this.openWithDifftoolToolStripMenuItem.Name = "openWithDifftoolToolStripMenuItem";
            this.openWithDifftoolToolStripMenuItem.Size = new System.Drawing.Size(251, 22);
            this.openWithDifftoolToolStripMenuItem.Text = "Open with difftool";
            this.openWithDifftoolToolStripMenuItem.Click += new System.EventHandler(this.openWithDifftoolToolStripMenuItem_Click);
            // 
            // copyFilenameToClipboardToolStripMenuItem1
            // 
            this.copyFilenameToClipboardToolStripMenuItem1.Name = "copyFilenameToClipboardToolStripMenuItem1";
            this.copyFilenameToClipboardToolStripMenuItem1.ShortcutKeys = ((System.Windows.Forms.Keys)((System.Windows.Forms.Keys.Control | System.Windows.Forms.Keys.C)));
            this.copyFilenameToClipboardToolStripMenuItem1.Size = new System.Drawing.Size(251, 22);
            this.copyFilenameToClipboardToolStripMenuItem1.Text = "Copy filename to clipboard";
            this.copyFilenameToClipboardToolStripMenuItem1.Click += new System.EventHandler(this.copyFilenameToClipboardToolStripMenuItem1_Click);
            // 
            // DiffText
            // 
            this.DiffText.Dock = System.Windows.Forms.DockStyle.Fill;
            this.DiffText.Font = new System.Drawing.Font("Tahoma", 9.75F);
            this.DiffText.IgnoreWhitespaceChanges = false;
            this.DiffText.IsReadOnly = true;
            this.DiffText.Location = new System.Drawing.Point(0, 0);
            this.DiffText.Margin = new System.Windows.Forms.Padding(3, 4, 3, 4);
            this.DiffText.Name = "DiffText";
            this.DiffText.NumberOfVisibleLines = 3;
            this.DiffText.ScrollPos = 0;
            this.DiffText.ShowEntireFile = false;
            this.DiffText.ShowLineNumbers = true;
            this.DiffText.Size = new System.Drawing.Size(567, 261);
            this.DiffText.TabIndex = 0;
            this.DiffText.TreatAllFilesAsText = false;
            // 
            // TreeContextMenu
            // 
            this.TreeContextMenu.Items.AddRange(new System.Windows.Forms.ToolStripItem[] {
            this.saveToolStripMenuItem});
            this.TreeContextMenu.Name = "TreeContextMenu";
            this.TreeContextMenu.Size = new System.Drawing.Size(110, 26);
            // 
            // saveToolStripMenuItem
            // 
            this.saveToolStripMenuItem.Name = "saveToolStripMenuItem";
            this.saveToolStripMenuItem.Size = new System.Drawing.Size(109, 22);
            this.saveToolStripMenuItem.Text = "Save";
            // 
            // menuStrip1
            // 
            this.menuStrip1.Items.AddRange(new System.Windows.Forms.ToolStripItem[] {
            this.fileToolStripMenuItem,
            this.gitToolStripMenuItem,
            this.commandsToolStripMenuItem,
            this.remotesToolStripMenuItem,
            this.submodulesToolStripMenuItem,
            this.pluginsToolStripMenuItem,
            this.settingsToolStripMenuItem1,
            this.helpToolStripMenuItem});
            this.menuStrip1.Location = new System.Drawing.Point(0, 0);
            this.menuStrip1.Name = "menuStrip1";
            this.menuStrip1.Size = new System.Drawing.Size(796, 24);
            this.menuStrip1.TabIndex = 3;
            this.menuStrip1.Text = "menuStrip1";
            // 
            // fileToolStripMenuItem
            // 
            this.fileToolStripMenuItem.DropDownItems.AddRange(new System.Windows.Forms.ToolStripItem[] {
            this.openToolStripMenuItem,
            this.closeToolStripMenuItem,
            this.refreshToolStripMenuItem,
            this.recentToolStripMenuItem,
            this.toolStripSeparator12,
            this.fileExplorerToolStripMenuItem,
            this.toolStripMenuItem1,
            this.exitToolStripMenuItem});
            this.fileToolStripMenuItem.Name = "fileToolStripMenuItem";
            this.fileToolStripMenuItem.Size = new System.Drawing.Size(35, 20);
            this.fileToolStripMenuItem.Text = "File";
            this.fileToolStripMenuItem.DropDownOpening += new System.EventHandler(this.FileToolStripMenuItemDropDownOpening);
            // 
            // openToolStripMenuItem
            // 
            this.openToolStripMenuItem.Image = ((System.Drawing.Image)(resources.GetObject("openToolStripMenuItem.Image")));
            this.openToolStripMenuItem.Name = "openToolStripMenuItem";
            this.openToolStripMenuItem.ShortcutKeys = ((System.Windows.Forms.Keys)((System.Windows.Forms.Keys.Control | System.Windows.Forms.Keys.O)));
            this.openToolStripMenuItem.Size = new System.Drawing.Size(181, 22);
            this.openToolStripMenuItem.Text = "Open";
            this.openToolStripMenuItem.Click += new System.EventHandler(this.OpenToolStripMenuItemClick);
            // 
            // closeToolStripMenuItem
            // 
            this.closeToolStripMenuItem.Name = "closeToolStripMenuItem";
            this.closeToolStripMenuItem.Size = new System.Drawing.Size(181, 22);
            this.closeToolStripMenuItem.Text = "Close";
            this.closeToolStripMenuItem.Click += new System.EventHandler(this.CloseToolStripMenuItemClick);
            // 
            // refreshToolStripMenuItem
            // 
            this.refreshToolStripMenuItem.Image = ((System.Drawing.Image)(resources.GetObject("refreshToolStripMenuItem.Image")));
            this.refreshToolStripMenuItem.Name = "refreshToolStripMenuItem";
            this.refreshToolStripMenuItem.ShortcutKeys = System.Windows.Forms.Keys.F5;
            this.refreshToolStripMenuItem.Size = new System.Drawing.Size(181, 22);
            this.refreshToolStripMenuItem.Text = "Refresh";
            this.refreshToolStripMenuItem.Click += new System.EventHandler(this.RefreshToolStripMenuItemClick);
            // 
            // recentToolStripMenuItem
            // 
            this.recentToolStripMenuItem.DropDownItems.AddRange(new System.Windows.Forms.ToolStripItem[] {
            this.toolStripMenuItem2});
            this.recentToolStripMenuItem.Name = "recentToolStripMenuItem";
            this.recentToolStripMenuItem.Size = new System.Drawing.Size(181, 22);
            this.recentToolStripMenuItem.Text = "Recent Repositories";
            // 
            // toolStripMenuItem2
            // 
            this.toolStripMenuItem2.Name = "toolStripMenuItem2";
            this.toolStripMenuItem2.Size = new System.Drawing.Size(97, 22);
            this.toolStripMenuItem2.Text = "...";
            // 
            // toolStripSeparator12
            // 
            this.toolStripSeparator12.Name = "toolStripSeparator12";
            this.toolStripSeparator12.Size = new System.Drawing.Size(178, 6);
            // 
            // fileExplorerToolStripMenuItem
            // 
            this.fileExplorerToolStripMenuItem.Image = ((System.Drawing.Image)(resources.GetObject("fileExplorerToolStripMenuItem.Image")));
            this.fileExplorerToolStripMenuItem.Name = "fileExplorerToolStripMenuItem";
            this.fileExplorerToolStripMenuItem.Size = new System.Drawing.Size(181, 22);
            this.fileExplorerToolStripMenuItem.Text = "File Explorer";
            this.fileExplorerToolStripMenuItem.Click += new System.EventHandler(this.FileExplorerToolStripMenuItemClick);
            // 
            // toolStripMenuItem1
            // 
            this.toolStripMenuItem1.Name = "toolStripMenuItem1";
            this.toolStripMenuItem1.Size = new System.Drawing.Size(178, 6);
            // 
            // exitToolStripMenuItem
            // 
            this.exitToolStripMenuItem.Name = "exitToolStripMenuItem";
            this.exitToolStripMenuItem.ShortcutKeys = ((System.Windows.Forms.Keys)((System.Windows.Forms.Keys.Control | System.Windows.Forms.Keys.Q)));
            this.exitToolStripMenuItem.Size = new System.Drawing.Size(181, 22);
            this.exitToolStripMenuItem.Text = "Exit";
            this.exitToolStripMenuItem.Click += new System.EventHandler(this.ExitToolStripMenuItemClick);
            // 
            // gitToolStripMenuItem
            // 
            this.gitToolStripMenuItem.DropDownItems.AddRange(new System.Windows.Forms.ToolStripItem[] {
            this.gitBashToolStripMenuItem,
            this.gitGUIToolStripMenuItem,
            this.kGitToolStripMenuItem});
            this.gitToolStripMenuItem.Name = "gitToolStripMenuItem";
            this.gitToolStripMenuItem.Size = new System.Drawing.Size(32, 20);
            this.gitToolStripMenuItem.Text = "Git";
            // 
            // gitBashToolStripMenuItem
            // 
            this.gitBashToolStripMenuItem.Image = ((System.Drawing.Image)(resources.GetObject("gitBashToolStripMenuItem.Image")));
            this.gitBashToolStripMenuItem.Name = "gitBashToolStripMenuItem";
            this.gitBashToolStripMenuItem.ShortcutKeys = ((System.Windows.Forms.Keys)((System.Windows.Forms.Keys.Control | System.Windows.Forms.Keys.G)));
            this.gitBashToolStripMenuItem.Size = new System.Drawing.Size(163, 22);
            this.gitBashToolStripMenuItem.Text = "Git bash";
            this.gitBashToolStripMenuItem.Click += new System.EventHandler(this.GitBashToolStripMenuItemClick1);
            // 
            // gitGUIToolStripMenuItem
            // 
            this.gitGUIToolStripMenuItem.Name = "gitGUIToolStripMenuItem";
            this.gitGUIToolStripMenuItem.Size = new System.Drawing.Size(163, 22);
            this.gitGUIToolStripMenuItem.Text = "Git GUI";
            this.gitGUIToolStripMenuItem.Click += new System.EventHandler(this.GitGuiToolStripMenuItemClick);
            // 
            // kGitToolStripMenuItem
            // 
            this.kGitToolStripMenuItem.Name = "kGitToolStripMenuItem";
            this.kGitToolStripMenuItem.Size = new System.Drawing.Size(163, 22);
            this.kGitToolStripMenuItem.Text = "GitK";
            this.kGitToolStripMenuItem.Click += new System.EventHandler(this.KGitToolStripMenuItemClick);
            // 
            // commandsToolStripMenuItem
            // 
            this.commandsToolStripMenuItem.DropDownItems.AddRange(new System.Windows.Forms.ToolStripItem[] {
            this.applyPatchToolStripMenuItem,
            this.archiveToolStripMenuItem,
            this.checkoutBranchToolStripMenuItem,
            this.checkoutToolStripMenuItem,
            this.cherryPickToolStripMenuItem,
            this.cleanupToolStripMenuItem,
            this.cloneToolStripMenuItem,
            this.commitToolStripMenuItem,
            this.branchToolStripMenuItem,
            this.tagToolStripMenuItem,
            this.deleteBranchToolStripMenuItem,
            this.deleteTagToolStripMenuItem,
            this.formatPatchToolStripMenuItem,
            this.initNewRepositoryToolStripMenuItem,
            this.mergeBranchToolStripMenuItem,
            this.pullToolStripMenuItem,
            this.pushToolStripMenuItem,
            this.rebaseToolStripMenuItem,
            this.runMergetoolToolStripMenuItem,
            this.stashToolStripMenuItem,
            this.viewDiffToolStripMenuItem,
            this.patchToolStripMenuItem});
            this.commandsToolStripMenuItem.Name = "commandsToolStripMenuItem";
            this.commandsToolStripMenuItem.Size = new System.Drawing.Size(71, 20);
            this.commandsToolStripMenuItem.Text = "Commands";
            // 
            // applyPatchToolStripMenuItem
            // 
            this.applyPatchToolStripMenuItem.Name = "applyPatchToolStripMenuItem";
            this.applyPatchToolStripMenuItem.Size = new System.Drawing.Size(202, 22);
            this.applyPatchToolStripMenuItem.Text = "Apply patch";
            this.applyPatchToolStripMenuItem.Click += new System.EventHandler(this.ApplyPatchToolStripMenuItemClick);
            // 
            // archiveToolStripMenuItem
            // 
            this.archiveToolStripMenuItem.Name = "archiveToolStripMenuItem";
            this.archiveToolStripMenuItem.Size = new System.Drawing.Size(202, 22);
            this.archiveToolStripMenuItem.Text = "Archive";
            this.archiveToolStripMenuItem.Click += new System.EventHandler(this.ArchiveToolStripMenuItemClick);
            // 
            // checkoutBranchToolStripMenuItem
            // 
            this.checkoutBranchToolStripMenuItem.Image = ((System.Drawing.Image)(resources.GetObject("checkoutBranchToolStripMenuItem.Image")));
            this.checkoutBranchToolStripMenuItem.Name = "checkoutBranchToolStripMenuItem";
            this.checkoutBranchToolStripMenuItem.ShortcutKeyDisplayString = "Ctrl+.";
            this.checkoutBranchToolStripMenuItem.ShortcutKeys = ((System.Windows.Forms.Keys)((System.Windows.Forms.Keys.Control | System.Windows.Forms.Keys.OemPeriod)));
            this.checkoutBranchToolStripMenuItem.Size = new System.Drawing.Size(202, 22);
            this.checkoutBranchToolStripMenuItem.Text = "Checkout branch";
            this.checkoutBranchToolStripMenuItem.Click += new System.EventHandler(this.CheckoutBranchToolStripMenuItemClick);
            // 
            // checkoutToolStripMenuItem
            // 
            this.checkoutToolStripMenuItem.Name = "checkoutToolStripMenuItem";
            this.checkoutToolStripMenuItem.Size = new System.Drawing.Size(202, 22);
            this.checkoutToolStripMenuItem.Text = "Checkout revision";
            this.checkoutToolStripMenuItem.Click += new System.EventHandler(this.CheckoutToolStripMenuItemClick);
            // 
            // cherryPickToolStripMenuItem
            // 
            this.cherryPickToolStripMenuItem.Image = ((System.Drawing.Image)(resources.GetObject("cherryPickToolStripMenuItem.Image")));
            this.cherryPickToolStripMenuItem.Name = "cherryPickToolStripMenuItem";
            this.cherryPickToolStripMenuItem.Size = new System.Drawing.Size(202, 22);
            this.cherryPickToolStripMenuItem.Text = "Cherry pick";
            this.cherryPickToolStripMenuItem.Click += new System.EventHandler(this.CherryPickToolStripMenuItemClick);
            // 
            // cleanupToolStripMenuItem
            // 
            this.cleanupToolStripMenuItem.Name = "cleanupToolStripMenuItem";
            this.cleanupToolStripMenuItem.Size = new System.Drawing.Size(202, 22);
            this.cleanupToolStripMenuItem.Text = "Cleanup";
            this.cleanupToolStripMenuItem.Click += new System.EventHandler(this.CleanupToolStripMenuItemClick);
            // 
            // cloneToolStripMenuItem
            // 
            this.cloneToolStripMenuItem.Image = ((System.Drawing.Image)(resources.GetObject("cloneToolStripMenuItem.Image")));
            this.cloneToolStripMenuItem.Name = "cloneToolStripMenuItem";
            this.cloneToolStripMenuItem.Size = new System.Drawing.Size(202, 22);
            this.cloneToolStripMenuItem.Text = "Clone repository";
            this.cloneToolStripMenuItem.Click += new System.EventHandler(this.CloneToolStripMenuItemClick);
            // 
            // commitToolStripMenuItem
            // 
            this.commitToolStripMenuItem.Image = ((System.Drawing.Image)(resources.GetObject("commitToolStripMenuItem.Image")));
            this.commitToolStripMenuItem.Name = "commitToolStripMenuItem";
            this.commitToolStripMenuItem.ShortcutKeys = ((System.Windows.Forms.Keys)((System.Windows.Forms.Keys.Control | System.Windows.Forms.Keys.Right)));
            this.commitToolStripMenuItem.Size = new System.Drawing.Size(202, 22);
            this.commitToolStripMenuItem.Text = "Commit";
            this.commitToolStripMenuItem.Click += new System.EventHandler(this.CommitToolStripMenuItemClick);
            // 
            // branchToolStripMenuItem
            // 
            this.branchToolStripMenuItem.Image = ((System.Drawing.Image)(resources.GetObject("branchToolStripMenuItem.Image")));
            this.branchToolStripMenuItem.Name = "branchToolStripMenuItem";
            this.branchToolStripMenuItem.Size = new System.Drawing.Size(202, 22);
            this.branchToolStripMenuItem.Text = "Create branch";
            this.branchToolStripMenuItem.Click += new System.EventHandler(this.BranchToolStripMenuItemClick);
            // 
            // tagToolStripMenuItem
            // 
            this.tagToolStripMenuItem.Image = ((System.Drawing.Image)(resources.GetObject("tagToolStripMenuItem.Image")));
            this.tagToolStripMenuItem.Name = "tagToolStripMenuItem";
            this.tagToolStripMenuItem.Size = new System.Drawing.Size(202, 22);
            this.tagToolStripMenuItem.Text = "Create tag";
            this.tagToolStripMenuItem.Click += new System.EventHandler(this.TagToolStripMenuItemClick);
            // 
            // deleteBranchToolStripMenuItem
            // 
            this.deleteBranchToolStripMenuItem.Name = "deleteBranchToolStripMenuItem";
            this.deleteBranchToolStripMenuItem.Size = new System.Drawing.Size(202, 22);
            this.deleteBranchToolStripMenuItem.Text = "Delete branch";
            this.deleteBranchToolStripMenuItem.Click += new System.EventHandler(this.DeleteBranchToolStripMenuItemClick);
            // 
            // deleteTagToolStripMenuItem
            // 
            this.deleteTagToolStripMenuItem.Name = "deleteTagToolStripMenuItem";
            this.deleteTagToolStripMenuItem.Size = new System.Drawing.Size(202, 22);
            this.deleteTagToolStripMenuItem.Text = "Delete tag";
            this.deleteTagToolStripMenuItem.Click += new System.EventHandler(this.DeleteTagToolStripMenuItemClick);
            // 
            // formatPatchToolStripMenuItem
            // 
            this.formatPatchToolStripMenuItem.Name = "formatPatchToolStripMenuItem";
            this.formatPatchToolStripMenuItem.Size = new System.Drawing.Size(202, 22);
            this.formatPatchToolStripMenuItem.Text = "Format patch";
            this.formatPatchToolStripMenuItem.Click += new System.EventHandler(this.FormatPatchToolStripMenuItemClick);
            // 
            // initNewRepositoryToolStripMenuItem
            // 
            this.initNewRepositoryToolStripMenuItem.Image = ((System.Drawing.Image)(resources.GetObject("initNewRepositoryToolStripMenuItem.Image")));
            this.initNewRepositoryToolStripMenuItem.Name = "initNewRepositoryToolStripMenuItem";
            this.initNewRepositoryToolStripMenuItem.Size = new System.Drawing.Size(202, 22);
            this.initNewRepositoryToolStripMenuItem.Text = "Init new repository";
            this.initNewRepositoryToolStripMenuItem.Click += new System.EventHandler(this.InitNewRepositoryToolStripMenuItemClick);
            // 
            // mergeBranchToolStripMenuItem
            // 
            this.mergeBranchToolStripMenuItem.Name = "mergeBranchToolStripMenuItem";
            this.mergeBranchToolStripMenuItem.ShortcutKeys = ((System.Windows.Forms.Keys)((System.Windows.Forms.Keys.Control | System.Windows.Forms.Keys.M)));
            this.mergeBranchToolStripMenuItem.Size = new System.Drawing.Size(202, 22);
            this.mergeBranchToolStripMenuItem.Text = "Merge branches";
            this.mergeBranchToolStripMenuItem.Click += new System.EventHandler(this.MergeBranchToolStripMenuItemClick);
            // 
            // pullToolStripMenuItem
            // 
            this.pullToolStripMenuItem.Image = ((System.Drawing.Image)(resources.GetObject("pullToolStripMenuItem.Image")));
            this.pullToolStripMenuItem.Name = "pullToolStripMenuItem";
            this.pullToolStripMenuItem.ShortcutKeys = ((System.Windows.Forms.Keys)((System.Windows.Forms.Keys.Control | System.Windows.Forms.Keys.Down)));
            this.pullToolStripMenuItem.Size = new System.Drawing.Size(202, 22);
            this.pullToolStripMenuItem.Text = "Pull";
            this.pullToolStripMenuItem.Click += new System.EventHandler(this.PullToolStripMenuItemClick);
            // 
            // pushToolStripMenuItem
            // 
            this.pushToolStripMenuItem.Image = ((System.Drawing.Image)(resources.GetObject("pushToolStripMenuItem.Image")));
            this.pushToolStripMenuItem.Name = "pushToolStripMenuItem";
            this.pushToolStripMenuItem.ShortcutKeys = ((System.Windows.Forms.Keys)((System.Windows.Forms.Keys.Control | System.Windows.Forms.Keys.Up)));
            this.pushToolStripMenuItem.Size = new System.Drawing.Size(202, 22);
            this.pushToolStripMenuItem.Text = "Push";
            this.pushToolStripMenuItem.Click += new System.EventHandler(this.PushToolStripMenuItemClick);
            // 
            // rebaseToolStripMenuItem
            // 
            this.rebaseToolStripMenuItem.Name = "rebaseToolStripMenuItem";
            this.rebaseToolStripMenuItem.Size = new System.Drawing.Size(202, 22);
            this.rebaseToolStripMenuItem.Text = "Rebase";
            this.rebaseToolStripMenuItem.Click += new System.EventHandler(this.RebaseToolStripMenuItemClick);
            // 
            // runMergetoolToolStripMenuItem
            // 
            this.runMergetoolToolStripMenuItem.Name = "runMergetoolToolStripMenuItem";
            this.runMergetoolToolStripMenuItem.Size = new System.Drawing.Size(202, 22);
            this.runMergetoolToolStripMenuItem.Text = "Solve mergeconflicts";
            this.runMergetoolToolStripMenuItem.Click += new System.EventHandler(this.RunMergetoolToolStripMenuItemClick);
            // 
            // stashToolStripMenuItem
            // 
            this.stashToolStripMenuItem.Image = ((System.Drawing.Image)(resources.GetObject("stashToolStripMenuItem.Image")));
            this.stashToolStripMenuItem.Name = "stashToolStripMenuItem";
            this.stashToolStripMenuItem.Size = new System.Drawing.Size(202, 22);
            this.stashToolStripMenuItem.Text = "Stash changes";
            this.stashToolStripMenuItem.Click += new System.EventHandler(this.StashToolStripMenuItemClick);
            // 
            // viewDiffToolStripMenuItem
            // 
            this.viewDiffToolStripMenuItem.Name = "viewDiffToolStripMenuItem";
            this.viewDiffToolStripMenuItem.Size = new System.Drawing.Size(202, 22);
            this.viewDiffToolStripMenuItem.Text = "View diff";
            this.viewDiffToolStripMenuItem.Click += new System.EventHandler(this.ViewDiffToolStripMenuItemClick);
            // 
            // patchToolStripMenuItem
            // 
            this.patchToolStripMenuItem.Name = "patchToolStripMenuItem";
            this.patchToolStripMenuItem.Size = new System.Drawing.Size(202, 22);
            this.patchToolStripMenuItem.Text = "View patch file";
            this.patchToolStripMenuItem.Click += new System.EventHandler(this.PatchToolStripMenuItemClick);
            // 
            // remotesToolStripMenuItem
            // 
            this.remotesToolStripMenuItem.DropDownItems.AddRange(new System.Windows.Forms.ToolStripItem[] {
            this.manageRemoteRepositoriesToolStripMenuItem1,
            this.toolStripSeparator6,
            this.PuTTYToolStripMenuItem});
            this.remotesToolStripMenuItem.Name = "remotesToolStripMenuItem";
            this.remotesToolStripMenuItem.Size = new System.Drawing.Size(61, 20);
            this.remotesToolStripMenuItem.Text = "Remotes";
            // 
            // manageRemoteRepositoriesToolStripMenuItem1
            // 
            this.manageRemoteRepositoriesToolStripMenuItem1.Name = "manageRemoteRepositoriesToolStripMenuItem1";
            this.manageRemoteRepositoriesToolStripMenuItem1.Size = new System.Drawing.Size(219, 22);
            this.manageRemoteRepositoriesToolStripMenuItem1.Text = "Manage remote repositories";
            this.manageRemoteRepositoriesToolStripMenuItem1.Click += new System.EventHandler(this.ManageRemoteRepositoriesToolStripMenuItemClick);
            // 
            // toolStripSeparator6
            // 
            this.toolStripSeparator6.Name = "toolStripSeparator6";
            this.toolStripSeparator6.Size = new System.Drawing.Size(216, 6);
            // 
            // PuTTYToolStripMenuItem
            // 
            this.PuTTYToolStripMenuItem.DropDownItems.AddRange(new System.Windows.Forms.ToolStripItem[] {
            this.startAuthenticationAgentToolStripMenuItem,
            this.generateOrImportKeyToolStripMenuItem});
            this.PuTTYToolStripMenuItem.Image = ((System.Drawing.Image)(resources.GetObject("PuTTYToolStripMenuItem.Image")));
            this.PuTTYToolStripMenuItem.Name = "PuTTYToolStripMenuItem";
            this.PuTTYToolStripMenuItem.Size = new System.Drawing.Size(219, 22);
            this.PuTTYToolStripMenuItem.Text = "PuTTY";
            // 
            // startAuthenticationAgentToolStripMenuItem
            // 
            this.startAuthenticationAgentToolStripMenuItem.Image = ((System.Drawing.Image)(resources.GetObject("startAuthenticationAgentToolStripMenuItem.Image")));
            this.startAuthenticationAgentToolStripMenuItem.Name = "startAuthenticationAgentToolStripMenuItem";
            this.startAuthenticationAgentToolStripMenuItem.Size = new System.Drawing.Size(212, 22);
            this.startAuthenticationAgentToolStripMenuItem.Text = "Start authentication agent";
            this.startAuthenticationAgentToolStripMenuItem.Click += new System.EventHandler(this.StartAuthenticationAgentToolStripMenuItemClick);
            // 
            // generateOrImportKeyToolStripMenuItem
            // 
            this.generateOrImportKeyToolStripMenuItem.Image = ((System.Drawing.Image)(resources.GetObject("generateOrImportKeyToolStripMenuItem.Image")));
            this.generateOrImportKeyToolStripMenuItem.Name = "generateOrImportKeyToolStripMenuItem";
            this.generateOrImportKeyToolStripMenuItem.Size = new System.Drawing.Size(212, 22);
            this.generateOrImportKeyToolStripMenuItem.Text = "Generate or import key";
            this.generateOrImportKeyToolStripMenuItem.Click += new System.EventHandler(this.GenerateOrImportKeyToolStripMenuItemClick);
            // 
            // submodulesToolStripMenuItem
            // 
            this.submodulesToolStripMenuItem.DropDownItems.AddRange(new System.Windows.Forms.ToolStripItem[] {
            this.manageSubmodulesToolStripMenuItem,
            this.toolStripSeparator8,
            this.updateAllSubmodulesRecursiveToolStripMenuItem,
            this.initializeAllSubmodulesRecursiveToolStripMenuItem,
            this.synchronizeAllSubmodulesRecursiveToolStripMenuItem,
            this.toolStripSeparator14,
            this.updateAllSubmodulesToolStripMenuItem,
            this.initializeAllSubmodulesToolStripMenuItem,
            this.syncronizeAllSubmodulesToolStripMenuItem,
            this.toolStripSeparator10,
            this.openSubmoduleToolStripMenuItem});
            this.submodulesToolStripMenuItem.Name = "submodulesToolStripMenuItem";
            this.submodulesToolStripMenuItem.Size = new System.Drawing.Size(76, 20);
            this.submodulesToolStripMenuItem.Text = "Submodules";
            // 
            // manageSubmodulesToolStripMenuItem
            // 
            this.manageSubmodulesToolStripMenuItem.Name = "manageSubmodulesToolStripMenuItem";
            this.manageSubmodulesToolStripMenuItem.Size = new System.Drawing.Size(260, 22);
            this.manageSubmodulesToolStripMenuItem.Text = "Manage submodules";
            this.manageSubmodulesToolStripMenuItem.Click += new System.EventHandler(this.ManageSubmodulesToolStripMenuItemClick);
            // 
            // toolStripSeparator8
            // 
            this.toolStripSeparator8.Name = "toolStripSeparator8";
            this.toolStripSeparator8.Size = new System.Drawing.Size(257, 6);
            // 
            // updateAllSubmodulesRecursiveToolStripMenuItem
            // 
            this.updateAllSubmodulesRecursiveToolStripMenuItem.Name = "updateAllSubmodulesRecursiveToolStripMenuItem";
            this.updateAllSubmodulesRecursiveToolStripMenuItem.Size = new System.Drawing.Size(260, 22);
            this.updateAllSubmodulesRecursiveToolStripMenuItem.Text = "Update all submodules recursive";
            this.updateAllSubmodulesRecursiveToolStripMenuItem.Click += new System.EventHandler(this.UpdateAllSubmodulesRecursiveToolStripMenuItemClick);
            // 
            // initializeAllSubmodulesRecursiveToolStripMenuItem
            // 
            this.initializeAllSubmodulesRecursiveToolStripMenuItem.Name = "initializeAllSubmodulesRecursiveToolStripMenuItem";
            this.initializeAllSubmodulesRecursiveToolStripMenuItem.Size = new System.Drawing.Size(260, 22);
            this.initializeAllSubmodulesRecursiveToolStripMenuItem.Text = "Initialize all submodules recursive";
            this.initializeAllSubmodulesRecursiveToolStripMenuItem.Click += new System.EventHandler(this.InitializeAllSubmodulesRecursiveToolStripMenuItemClick);
            // 
            // synchronizeAllSubmodulesRecursiveToolStripMenuItem
            // 
            this.synchronizeAllSubmodulesRecursiveToolStripMenuItem.Name = "synchronizeAllSubmodulesRecursiveToolStripMenuItem";
            this.synchronizeAllSubmodulesRecursiveToolStripMenuItem.Size = new System.Drawing.Size(260, 22);
            this.synchronizeAllSubmodulesRecursiveToolStripMenuItem.Text = "Synchronize al submodules recursive";
            this.synchronizeAllSubmodulesRecursiveToolStripMenuItem.Click += new System.EventHandler(this.SynchronizeAllSubmodulesRecursiveToolStripMenuItemClick);
            // 
            // toolStripSeparator14
            // 
            this.toolStripSeparator14.Name = "toolStripSeparator14";
            this.toolStripSeparator14.Size = new System.Drawing.Size(257, 6);
            // 
            // updateAllSubmodulesToolStripMenuItem
            // 
            this.updateAllSubmodulesToolStripMenuItem.Name = "updateAllSubmodulesToolStripMenuItem";
            this.updateAllSubmodulesToolStripMenuItem.Size = new System.Drawing.Size(260, 22);
            this.updateAllSubmodulesToolStripMenuItem.Text = "Update all submodules";
            this.updateAllSubmodulesToolStripMenuItem.Click += new System.EventHandler(this.UpdateAllSubmodulesToolStripMenuItemClick);
            // 
            // initializeAllSubmodulesToolStripMenuItem
            // 
            this.initializeAllSubmodulesToolStripMenuItem.Name = "initializeAllSubmodulesToolStripMenuItem";
            this.initializeAllSubmodulesToolStripMenuItem.Size = new System.Drawing.Size(260, 22);
            this.initializeAllSubmodulesToolStripMenuItem.Text = "Initialize all submodules";
            this.initializeAllSubmodulesToolStripMenuItem.Click += new System.EventHandler(this.InitializeAllSubmodulesToolStripMenuItemClick);
            // 
            // syncronizeAllSubmodulesToolStripMenuItem
            // 
            this.syncronizeAllSubmodulesToolStripMenuItem.Name = "syncronizeAllSubmodulesToolStripMenuItem";
            this.syncronizeAllSubmodulesToolStripMenuItem.Size = new System.Drawing.Size(260, 22);
            this.syncronizeAllSubmodulesToolStripMenuItem.Text = "Synchronize all submodules";
            this.syncronizeAllSubmodulesToolStripMenuItem.Click += new System.EventHandler(this.SyncronizeAllSubmodulesToolStripMenuItemClick);
            // 
            // toolStripSeparator10
            // 
            this.toolStripSeparator10.Name = "toolStripSeparator10";
            this.toolStripSeparator10.Size = new System.Drawing.Size(257, 6);
            // 
            // openSubmoduleToolStripMenuItem
            // 
            this.openSubmoduleToolStripMenuItem.DropDownItems.AddRange(new System.Windows.Forms.ToolStripItem[] {
            this.toolStripSeparator11});
            this.openSubmoduleToolStripMenuItem.Name = "openSubmoduleToolStripMenuItem";
            this.openSubmoduleToolStripMenuItem.Size = new System.Drawing.Size(260, 22);
            this.openSubmoduleToolStripMenuItem.Text = "Browse submodule";
            this.openSubmoduleToolStripMenuItem.DropDownOpening += new System.EventHandler(this.OpenSubmoduleToolStripMenuItemDropDownOpening);
            // 
            // toolStripSeparator11
            // 
            this.toolStripSeparator11.Name = "toolStripSeparator11";
            this.toolStripSeparator11.Size = new System.Drawing.Size(57, 6);
            // 
            // pluginsToolStripMenuItem
            // 
            this.pluginsToolStripMenuItem.DropDownItems.AddRange(new System.Windows.Forms.ToolStripItem[] {
            this.settingsToolStripMenuItem,
            this.toolStripSeparator15});
            this.pluginsToolStripMenuItem.Name = "pluginsToolStripMenuItem";
            this.pluginsToolStripMenuItem.Size = new System.Drawing.Size(52, 20);
            this.pluginsToolStripMenuItem.Text = "Plugins";
            // 
            // settingsToolStripMenuItem
            // 
            this.settingsToolStripMenuItem.Name = "settingsToolStripMenuItem";
            this.settingsToolStripMenuItem.Size = new System.Drawing.Size(124, 22);
            this.settingsToolStripMenuItem.Text = "Settings";
            this.settingsToolStripMenuItem.Click += new System.EventHandler(this.SettingsToolStripMenuItemClick);
            // 
            // toolStripSeparator15
            // 
            this.toolStripSeparator15.Name = "toolStripSeparator15";
            this.toolStripSeparator15.Size = new System.Drawing.Size(121, 6);
            // 
            // settingsToolStripMenuItem1
            // 
            this.settingsToolStripMenuItem1.DropDownItems.AddRange(new System.Windows.Forms.ToolStripItem[] {
            this.gitMaintenanceToolStripMenuItem,
            this.toolStripSeparator4,
            this.editgitignoreToolStripMenuItem1,
            this.editgitattributesToolStripMenuItem,
            this.editmailmapToolStripMenuItem,
            this.toolStripSeparator13,
            this.settingsToolStripMenuItem2});
            this.settingsToolStripMenuItem1.Name = "settingsToolStripMenuItem1";
            this.settingsToolStripMenuItem1.Size = new System.Drawing.Size(58, 20);
            this.settingsToolStripMenuItem1.Text = "Settings";
            // 
            // gitMaintenanceToolStripMenuItem
            // 
            this.gitMaintenanceToolStripMenuItem.DropDownItems.AddRange(new System.Windows.Forms.ToolStripItem[] {
            this.compressGitDatabaseToolStripMenuItem,
            this.verifyGitDatabaseToolStripMenuItem,
            this.deleteIndexlockToolStripMenuItem});
            this.gitMaintenanceToolStripMenuItem.Image = ((System.Drawing.Image)(resources.GetObject("gitMaintenanceToolStripMenuItem.Image")));
            this.gitMaintenanceToolStripMenuItem.Name = "gitMaintenanceToolStripMenuItem";
            this.gitMaintenanceToolStripMenuItem.Size = new System.Drawing.Size(169, 22);
            this.gitMaintenanceToolStripMenuItem.Text = "Git maintenance";
            // 
            // compressGitDatabaseToolStripMenuItem
            // 
            this.compressGitDatabaseToolStripMenuItem.Name = "compressGitDatabaseToolStripMenuItem";
            this.compressGitDatabaseToolStripMenuItem.Size = new System.Drawing.Size(195, 22);
            this.compressGitDatabaseToolStripMenuItem.Text = "Compress git database";
            this.compressGitDatabaseToolStripMenuItem.Click += new System.EventHandler(this.CompressGitDatabaseToolStripMenuItemClick);
            // 
            // verifyGitDatabaseToolStripMenuItem
            // 
            this.verifyGitDatabaseToolStripMenuItem.Name = "verifyGitDatabaseToolStripMenuItem";
            this.verifyGitDatabaseToolStripMenuItem.Size = new System.Drawing.Size(195, 22);
            this.verifyGitDatabaseToolStripMenuItem.Text = "Recover lost objects";
            this.verifyGitDatabaseToolStripMenuItem.Click += new System.EventHandler(this.VerifyGitDatabaseToolStripMenuItemClick);
            // 
            // deleteIndexlockToolStripMenuItem
            // 
            this.deleteIndexlockToolStripMenuItem.Name = "deleteIndexlockToolStripMenuItem";
            this.deleteIndexlockToolStripMenuItem.Size = new System.Drawing.Size(195, 22);
            this.deleteIndexlockToolStripMenuItem.Text = "Delete index.lock";
            this.deleteIndexlockToolStripMenuItem.Click += new System.EventHandler(this.deleteIndexlockToolStripMenuItem_Click);
            // 
            // toolStripSeparator4
            // 
            this.toolStripSeparator4.Name = "toolStripSeparator4";
            this.toolStripSeparator4.Size = new System.Drawing.Size(166, 6);
            // 
            // editgitignoreToolStripMenuItem1
            // 
            this.editgitignoreToolStripMenuItem1.Name = "editgitignoreToolStripMenuItem1";
            this.editgitignoreToolStripMenuItem1.Size = new System.Drawing.Size(169, 22);
            this.editgitignoreToolStripMenuItem1.Text = "Edit .gitignore";
            this.editgitignoreToolStripMenuItem1.Click += new System.EventHandler(this.EditGitignoreToolStripMenuItem1Click);
            // 
            // editgitattributesToolStripMenuItem
            // 
            this.editgitattributesToolStripMenuItem.Name = "editgitattributesToolStripMenuItem";
            this.editgitattributesToolStripMenuItem.Size = new System.Drawing.Size(169, 22);
            this.editgitattributesToolStripMenuItem.Text = "Edit .gitattributes";
            this.editgitattributesToolStripMenuItem.Click += new System.EventHandler(this.editgitattributesToolStripMenuItem_Click);
            // 
            // editmailmapToolStripMenuItem
            // 
            this.editmailmapToolStripMenuItem.Name = "editmailmapToolStripMenuItem";
            this.editmailmapToolStripMenuItem.Size = new System.Drawing.Size(169, 22);
            this.editmailmapToolStripMenuItem.Text = "Edit .mailmap";
            this.editmailmapToolStripMenuItem.Click += new System.EventHandler(this.EditMailMapToolStripMenuItemClick);
            // 
            // toolStripSeparator13
            // 
            this.toolStripSeparator13.Name = "toolStripSeparator13";
            this.toolStripSeparator13.Size = new System.Drawing.Size(166, 6);
            // 
            // settingsToolStripMenuItem2
            // 
            this.settingsToolStripMenuItem2.Image = ((System.Drawing.Image)(resources.GetObject("settingsToolStripMenuItem2.Image")));
            this.settingsToolStripMenuItem2.Name = "settingsToolStripMenuItem2";
            this.settingsToolStripMenuItem2.Size = new System.Drawing.Size(169, 22);
            this.settingsToolStripMenuItem2.Text = "Settings";
            this.settingsToolStripMenuItem2.Click += new System.EventHandler(this.SettingsToolStripMenuItem2Click);
            // 
            // helpToolStripMenuItem
            // 
            this.helpToolStripMenuItem.DropDownItems.AddRange(new System.Windows.Forms.ToolStripItem[] {
            this.commitcountPerUserToolStripMenuItem,
            this.gitcommandLogToolStripMenuItem,
            this.toolStripSeparator7,
            this.userManualToolStripMenuItem,
            this.changelogToolStripMenuItem,
            this.toolStripSeparator3,
            this.translateToolStripMenuItem,
            this.toolStripSeparator16,
            this.donateToolStripMenuItem,
            this.aboutToolStripMenuItem});
            this.helpToolStripMenuItem.Name = "helpToolStripMenuItem";
            this.helpToolStripMenuItem.Size = new System.Drawing.Size(40, 20);
            this.helpToolStripMenuItem.Text = "Help";
            // 
            // commitcountPerUserToolStripMenuItem
            // 
            this.commitcountPerUserToolStripMenuItem.Image = ((System.Drawing.Image)(resources.GetObject("commitcountPerUserToolStripMenuItem.Image")));
            this.commitcountPerUserToolStripMenuItem.Name = "commitcountPerUserToolStripMenuItem";
            this.commitcountPerUserToolStripMenuItem.Size = new System.Drawing.Size(168, 22);
            this.commitcountPerUserToolStripMenuItem.Text = "Commits per user";
            this.commitcountPerUserToolStripMenuItem.Click += new System.EventHandler(this.CommitcountPerUserToolStripMenuItemClick);
            // 
            // gitcommandLogToolStripMenuItem
            // 
            this.gitcommandLogToolStripMenuItem.Image = ((System.Drawing.Image)(resources.GetObject("gitcommandLogToolStripMenuItem.Image")));
            this.gitcommandLogToolStripMenuItem.Name = "gitcommandLogToolStripMenuItem";
            this.gitcommandLogToolStripMenuItem.Size = new System.Drawing.Size(168, 22);
            this.gitcommandLogToolStripMenuItem.Text = "Gitcommand log";
            this.gitcommandLogToolStripMenuItem.Click += new System.EventHandler(this.GitcommandLogToolStripMenuItemClick);
            // 
            // toolStripSeparator7
            // 
            this.toolStripSeparator7.Name = "toolStripSeparator7";
            this.toolStripSeparator7.Size = new System.Drawing.Size(165, 6);
            // 
            // userManualToolStripMenuItem
            // 
            this.userManualToolStripMenuItem.Name = "userManualToolStripMenuItem";
            this.userManualToolStripMenuItem.Size = new System.Drawing.Size(168, 22);
            this.userManualToolStripMenuItem.Text = "User Manual";
            this.userManualToolStripMenuItem.Click += new System.EventHandler(this.UserManualToolStripMenuItemClick);
            // 
            // changelogToolStripMenuItem
            // 
            this.changelogToolStripMenuItem.Name = "changelogToolStripMenuItem";
            this.changelogToolStripMenuItem.Size = new System.Drawing.Size(168, 22);
            this.changelogToolStripMenuItem.Text = "Changelog";
            this.changelogToolStripMenuItem.Click += new System.EventHandler(this.ChangelogToolStripMenuItemClick);
            // 
            // toolStripSeparator3
            // 
            this.toolStripSeparator3.Name = "toolStripSeparator3";
            this.toolStripSeparator3.Size = new System.Drawing.Size(165, 6);
            // 
            // translateToolStripMenuItem
            // 
            this.translateToolStripMenuItem.Name = "translateToolStripMenuItem";
            this.translateToolStripMenuItem.Size = new System.Drawing.Size(168, 22);
            this.translateToolStripMenuItem.Text = "Translate";
            this.translateToolStripMenuItem.Click += new System.EventHandler(this.TranslateToolStripMenuItemClick);
            // 
            // toolStripSeparator16
            // 
            this.toolStripSeparator16.Name = "toolStripSeparator16";
            this.toolStripSeparator16.Size = new System.Drawing.Size(165, 6);
            // 
            // donateToolStripMenuItem
            // 
            this.donateToolStripMenuItem.Name = "donateToolStripMenuItem";
            this.donateToolStripMenuItem.Size = new System.Drawing.Size(168, 22);
            this.donateToolStripMenuItem.Text = "Donate";
            this.donateToolStripMenuItem.Click += new System.EventHandler(this.DonateToolStripMenuItemClick);
            // 
            // aboutToolStripMenuItem
            // 
            this.aboutToolStripMenuItem.Image = ((System.Drawing.Image)(resources.GetObject("aboutToolStripMenuItem.Image")));
            this.aboutToolStripMenuItem.Name = "aboutToolStripMenuItem";
            this.aboutToolStripMenuItem.Size = new System.Drawing.Size(168, 22);
            this.aboutToolStripMenuItem.Text = "About";
            this.aboutToolStripMenuItem.Click += new System.EventHandler(this.AboutToolStripMenuItemClick);
            // 
            // gitItemBindingSource
            // 
            this.gitItemBindingSource.DataSource = typeof(GitCommands.GitItem);
            // 
            // gitRevisionBindingSource
            // 
            this.gitRevisionBindingSource.DataSource = typeof(GitCommands.GitRevision);
            // 
            // saveAsToolStripMenuItem1
            // 
            this.saveAsToolStripMenuItem1.Name = "saveAsToolStripMenuItem1";
            this.saveAsToolStripMenuItem1.Size = new System.Drawing.Size(251, 22);
            this.saveAsToolStripMenuItem1.Text = "Save as";
            this.saveAsToolStripMenuItem1.Click += new System.EventHandler(this.saveAsToolStripMenuItem1_Click);
            // 
            // FormBrowse
            // 
            this.AutoScaleDimensions = new System.Drawing.SizeF(6F, 13F);
            this.AutoScaleMode = System.Windows.Forms.AutoScaleMode.Font;
            this.AutoSize = true;
            this.ClientSize = new System.Drawing.Size(796, 573);
            this.Controls.Add(this.splitContainer2);
            this.Controls.Add(this.menuStrip1);
            this.Name = "FormBrowse";
            this.Text = "Git Extensions";
            this.Load += new System.EventHandler(this.BrowseLoad);
            this.FormClosing += new System.Windows.Forms.FormClosingEventHandler(this.FormBrowseFormClosing);
            this.splitContainer2.Panel1.ResumeLayout(false);
            this.splitContainer2.Panel1.PerformLayout();
            this.splitContainer2.Panel2.ResumeLayout(false);
            this.splitContainer2.ResumeLayout(false);
            this.ToolStrip.ResumeLayout(false);
            this.ToolStrip.PerformLayout();
            this.splitContainer3.Panel1.ResumeLayout(false);
            this.splitContainer3.Panel2.ResumeLayout(false);
            this.splitContainer3.ResumeLayout(false);
            this.tabControl1.ResumeLayout(false);
            this.CommitInfo.ResumeLayout(false);
            this.Tree.ResumeLayout(false);
            this.splitContainer4.Panel1.ResumeLayout(false);
            this.splitContainer4.Panel2.ResumeLayout(false);
            this.splitContainer4.ResumeLayout(false);
            this.FileTreeContextMenu.ResumeLayout(false);
            this.Diff.ResumeLayout(false);
            this.splitContainer1.Panel1.ResumeLayout(false);
            this.splitContainer1.Panel2.ResumeLayout(false);
            this.splitContainer1.ResumeLayout(false);
            this.DiffContextMenu.ResumeLayout(false);
            this.TreeContextMenu.ResumeLayout(false);
            this.menuStrip1.ResumeLayout(false);
            this.menuStrip1.PerformLayout();
            ((System.ComponentModel.ISupportInitialize)(this.gitItemBindingSource)).EndInit();
            ((System.ComponentModel.ISupportInitialize)(this.gitRevisionBindingSource)).EndInit();
            this.ResumeLayout(false);
            this.PerformLayout();

=======
        {
            this.components = new System.ComponentModel.Container();
            System.ComponentModel.ComponentResourceManager resources = new System.ComponentModel.ComponentResourceManager(typeof(FormBrowse));
            this.splitContainer2 = new System.Windows.Forms.SplitContainer();
            this.ToolStrip = new System.Windows.Forms.ToolStrip();
            this.RefreshButton = new System.Windows.Forms.ToolStripButton();
            this.toolStripSeparator17 = new System.Windows.Forms.ToolStripSeparator();
            this._NO_TRANSLATE_Workingdir = new System.Windows.Forms.ToolStripSplitButton();
            this._NO_TRANSLATE_CurrentBranch = new System.Windows.Forms.ToolStripButton();
            this.toolStripSeparator1 = new System.Windows.Forms.ToolStripSeparator();
            this.toolStripSplitStash = new System.Windows.Forms.ToolStripSplitButton();
            this.stashChangesToolStripMenuItem = new System.Windows.Forms.ToolStripMenuItem();
            this.stashPopToolStripMenuItem = new System.Windows.Forms.ToolStripMenuItem();
            this.toolStripSeparator9 = new System.Windows.Forms.ToolStripSeparator();
            this.viewStashToolStripMenuItem = new System.Windows.Forms.ToolStripMenuItem();
            this.toolStripButton1 = new System.Windows.Forms.ToolStripButton();
            this.toolStripButtonPull = new System.Windows.Forms.ToolStripButton();
            this.toolStripButtonPush = new System.Windows.Forms.ToolStripButton();
            this.toolStripSeparator2 = new System.Windows.Forms.ToolStripSeparator();
            this.GitBash = new System.Windows.Forms.ToolStripButton();
            this.EditSettings = new System.Windows.Forms.ToolStripButton();
            this.toolStripSeparator5 = new System.Windows.Forms.ToolStripSeparator();
            this.toolStripLabel1 = new System.Windows.Forms.ToolStripLabel();
            this.toolStripBranches = new System.Windows.Forms.ToolStripComboBox();
            this.toolStripDropDownButton2 = new System.Windows.Forms.ToolStripDropDownButton();
            this.localToolStripMenuItem = new System.Windows.Forms.ToolStripMenuItem();
            this.remoteToolStripMenuItem = new System.Windows.Forms.ToolStripMenuItem();
            this.toolStripSeparator19 = new System.Windows.Forms.ToolStripSeparator();
            this.toolStripLabel2 = new System.Windows.Forms.ToolStripLabel();
            this.toolStripTextBoxFilter = new System.Windows.Forms.ToolStripTextBox();
            this.toolStripDropDownButton1 = new System.Windows.Forms.ToolStripDropDownButton();
            this.commitToolStripMenuItem1 = new System.Windows.Forms.ToolStripMenuItem();
            this.committerToolStripMenuItem = new System.Windows.Forms.ToolStripMenuItem();
            this.authorToolStripMenuItem = new System.Windows.Forms.ToolStripMenuItem();
            this.splitContainer3 = new System.Windows.Forms.SplitContainer();
            this.RevisionGrid = new GitUI.RevisionGrid();
            this.tabControl1 = new System.Windows.Forms.TabControl();
            this.CommitInfo = new System.Windows.Forms.TabPage();
            this.RevisionInfo = new GitUI.CommitInfo();
            this.Tree = new System.Windows.Forms.TabPage();
            this.splitContainer4 = new System.Windows.Forms.SplitContainer();
            this.GitTree = new System.Windows.Forms.TreeView();
            this.FileTreeContextMenu = new System.Windows.Forms.ContextMenuStrip(this.components);
            this.saveAsToolStripMenuItem = new System.Windows.Forms.ToolStripMenuItem();
            this.openFileToolStripMenuItem = new System.Windows.Forms.ToolStripMenuItem();
            this.openFileWithToolStripMenuItem = new System.Windows.Forms.ToolStripMenuItem();
            this.copyFilenameToClipboardToolStripMenuItem = new System.Windows.Forms.ToolStripMenuItem();
            this.fileHistoryToolStripMenuItem = new System.Windows.Forms.ToolStripMenuItem();
            this.toolStripSeparator18 = new System.Windows.Forms.ToolStripSeparator();
            this.findToolStripMenuItem = new System.Windows.Forms.ToolStripMenuItem();
            this.FileText = new GitUI.Editor.FileViewer();
            this.Diff = new System.Windows.Forms.TabPage();
            this.splitContainer1 = new System.Windows.Forms.SplitContainer();
            this.DiffFiles = new GitUI.FileStatusList();
            this.DiffContextMenu = new System.Windows.Forms.ContextMenuStrip(this.components);
            this.openWithDifftoolToolStripMenuItem = new System.Windows.Forms.ToolStripMenuItem();
            this.copyFilenameToClipboardToolStripMenuItem1 = new System.Windows.Forms.ToolStripMenuItem();
            this.DiffText = new GitUI.Editor.FileViewer();
            this.TreeContextMenu = new System.Windows.Forms.ContextMenuStrip(this.components);
            this.saveToolStripMenuItem = new System.Windows.Forms.ToolStripMenuItem();
            this.menuStrip1 = new System.Windows.Forms.MenuStrip();
            this.fileToolStripMenuItem = new System.Windows.Forms.ToolStripMenuItem();
            this.openToolStripMenuItem = new System.Windows.Forms.ToolStripMenuItem();
            this.closeToolStripMenuItem = new System.Windows.Forms.ToolStripMenuItem();
            this.refreshToolStripMenuItem = new System.Windows.Forms.ToolStripMenuItem();
            this.recentToolStripMenuItem = new System.Windows.Forms.ToolStripMenuItem();
            this.toolStripMenuItem2 = new System.Windows.Forms.ToolStripMenuItem();
            this.toolStripSeparator12 = new System.Windows.Forms.ToolStripSeparator();
            this.fileExplorerToolStripMenuItem = new System.Windows.Forms.ToolStripMenuItem();
            this.toolStripMenuItem1 = new System.Windows.Forms.ToolStripSeparator();
            this.exitToolStripMenuItem = new System.Windows.Forms.ToolStripMenuItem();
            this.gitToolStripMenuItem = new System.Windows.Forms.ToolStripMenuItem();
            this.gitBashToolStripMenuItem = new System.Windows.Forms.ToolStripMenuItem();
            this.gitGUIToolStripMenuItem = new System.Windows.Forms.ToolStripMenuItem();
            this.kGitToolStripMenuItem = new System.Windows.Forms.ToolStripMenuItem();
            this.commandsToolStripMenuItem = new System.Windows.Forms.ToolStripMenuItem();
            this.applyPatchToolStripMenuItem = new System.Windows.Forms.ToolStripMenuItem();
            this.archiveToolStripMenuItem = new System.Windows.Forms.ToolStripMenuItem();
            this.checkoutBranchToolStripMenuItem = new System.Windows.Forms.ToolStripMenuItem();
            this.checkoutToolStripMenuItem = new System.Windows.Forms.ToolStripMenuItem();
            this.cherryPickToolStripMenuItem = new System.Windows.Forms.ToolStripMenuItem();
            this.cleanupToolStripMenuItem = new System.Windows.Forms.ToolStripMenuItem();
            this.cloneToolStripMenuItem = new System.Windows.Forms.ToolStripMenuItem();
            this.commitToolStripMenuItem = new System.Windows.Forms.ToolStripMenuItem();
            this.branchToolStripMenuItem = new System.Windows.Forms.ToolStripMenuItem();
            this.tagToolStripMenuItem = new System.Windows.Forms.ToolStripMenuItem();
            this.deleteBranchToolStripMenuItem = new System.Windows.Forms.ToolStripMenuItem();
            this.deleteTagToolStripMenuItem = new System.Windows.Forms.ToolStripMenuItem();
            this.formatPatchToolStripMenuItem = new System.Windows.Forms.ToolStripMenuItem();
            this.initNewRepositoryToolStripMenuItem = new System.Windows.Forms.ToolStripMenuItem();
            this.mergeBranchToolStripMenuItem = new System.Windows.Forms.ToolStripMenuItem();
            this.pullToolStripMenuItem = new System.Windows.Forms.ToolStripMenuItem();
            this.pushToolStripMenuItem = new System.Windows.Forms.ToolStripMenuItem();
            this.rebaseToolStripMenuItem = new System.Windows.Forms.ToolStripMenuItem();
            this.runMergetoolToolStripMenuItem = new System.Windows.Forms.ToolStripMenuItem();
            this.stashToolStripMenuItem = new System.Windows.Forms.ToolStripMenuItem();
            this.viewDiffToolStripMenuItem = new System.Windows.Forms.ToolStripMenuItem();
            this.patchToolStripMenuItem = new System.Windows.Forms.ToolStripMenuItem();
            this.remotesToolStripMenuItem = new System.Windows.Forms.ToolStripMenuItem();
            this.manageRemoteRepositoriesToolStripMenuItem1 = new System.Windows.Forms.ToolStripMenuItem();
            this.toolStripSeparator6 = new System.Windows.Forms.ToolStripSeparator();
            this.PuTTYToolStripMenuItem = new System.Windows.Forms.ToolStripMenuItem();
            this.startAuthenticationAgentToolStripMenuItem = new System.Windows.Forms.ToolStripMenuItem();
            this.generateOrImportKeyToolStripMenuItem = new System.Windows.Forms.ToolStripMenuItem();
            this.submodulesToolStripMenuItem = new System.Windows.Forms.ToolStripMenuItem();
            this.manageSubmodulesToolStripMenuItem = new System.Windows.Forms.ToolStripMenuItem();
            this.toolStripSeparator8 = new System.Windows.Forms.ToolStripSeparator();
            this.updateAllSubmodulesRecursiveToolStripMenuItem = new System.Windows.Forms.ToolStripMenuItem();
            this.initializeAllSubmodulesRecursiveToolStripMenuItem = new System.Windows.Forms.ToolStripMenuItem();
            this.synchronizeAllSubmodulesRecursiveToolStripMenuItem = new System.Windows.Forms.ToolStripMenuItem();
            this.toolStripSeparator14 = new System.Windows.Forms.ToolStripSeparator();
            this.updateAllSubmodulesToolStripMenuItem = new System.Windows.Forms.ToolStripMenuItem();
            this.initializeAllSubmodulesToolStripMenuItem = new System.Windows.Forms.ToolStripMenuItem();
            this.syncronizeAllSubmodulesToolStripMenuItem = new System.Windows.Forms.ToolStripMenuItem();
            this.toolStripSeparator10 = new System.Windows.Forms.ToolStripSeparator();
            this.openSubmoduleToolStripMenuItem = new System.Windows.Forms.ToolStripMenuItem();
            this.toolStripSeparator11 = new System.Windows.Forms.ToolStripSeparator();
            this.pluginsToolStripMenuItem = new System.Windows.Forms.ToolStripMenuItem();
            this.settingsToolStripMenuItem = new System.Windows.Forms.ToolStripMenuItem();
            this.toolStripSeparator15 = new System.Windows.Forms.ToolStripSeparator();
            this.settingsToolStripMenuItem1 = new System.Windows.Forms.ToolStripMenuItem();
            this.gitMaintenanceToolStripMenuItem = new System.Windows.Forms.ToolStripMenuItem();
            this.compressGitDatabaseToolStripMenuItem = new System.Windows.Forms.ToolStripMenuItem();
            this.verifyGitDatabaseToolStripMenuItem = new System.Windows.Forms.ToolStripMenuItem();
            this.deleteIndexlockToolStripMenuItem = new System.Windows.Forms.ToolStripMenuItem();
            this.toolStripSeparator4 = new System.Windows.Forms.ToolStripSeparator();
            this.editgitignoreToolStripMenuItem1 = new System.Windows.Forms.ToolStripMenuItem();
            this.editgitattributesToolStripMenuItem = new System.Windows.Forms.ToolStripMenuItem();
            this.editmailmapToolStripMenuItem = new System.Windows.Forms.ToolStripMenuItem();
            this.toolStripSeparator13 = new System.Windows.Forms.ToolStripSeparator();
            this.settingsToolStripMenuItem2 = new System.Windows.Forms.ToolStripMenuItem();
            this.helpToolStripMenuItem = new System.Windows.Forms.ToolStripMenuItem();
            this.commitcountPerUserToolStripMenuItem = new System.Windows.Forms.ToolStripMenuItem();
            this.gitcommandLogToolStripMenuItem = new System.Windows.Forms.ToolStripMenuItem();
            this.toolStripSeparator7 = new System.Windows.Forms.ToolStripSeparator();
            this.userManualToolStripMenuItem = new System.Windows.Forms.ToolStripMenuItem();
            this.changelogToolStripMenuItem = new System.Windows.Forms.ToolStripMenuItem();
            this.toolStripSeparator3 = new System.Windows.Forms.ToolStripSeparator();
            this.translateToolStripMenuItem = new System.Windows.Forms.ToolStripMenuItem();
            this.toolStripSeparator16 = new System.Windows.Forms.ToolStripSeparator();
            this.donateToolStripMenuItem = new System.Windows.Forms.ToolStripMenuItem();
            this.aboutToolStripMenuItem = new System.Windows.Forms.ToolStripMenuItem();
            this.gitItemBindingSource = new System.Windows.Forms.BindingSource(this.components);
            this.gitRevisionBindingSource = new System.Windows.Forms.BindingSource(this.components);
            this.splitContainer2.Panel1.SuspendLayout();
            this.splitContainer2.Panel2.SuspendLayout();
            this.splitContainer2.SuspendLayout();
            this.ToolStrip.SuspendLayout();
            this.splitContainer3.Panel1.SuspendLayout();
            this.splitContainer3.Panel2.SuspendLayout();
            this.splitContainer3.SuspendLayout();
            this.tabControl1.SuspendLayout();
            this.CommitInfo.SuspendLayout();
            this.Tree.SuspendLayout();
            this.splitContainer4.Panel1.SuspendLayout();
            this.splitContainer4.Panel2.SuspendLayout();
            this.splitContainer4.SuspendLayout();
            this.FileTreeContextMenu.SuspendLayout();
            this.Diff.SuspendLayout();
            this.splitContainer1.Panel1.SuspendLayout();
            this.splitContainer1.Panel2.SuspendLayout();
            this.splitContainer1.SuspendLayout();
            this.DiffContextMenu.SuspendLayout();
            this.TreeContextMenu.SuspendLayout();
            this.menuStrip1.SuspendLayout();
            ((System.ComponentModel.ISupportInitialize)(this.gitItemBindingSource)).BeginInit();
            ((System.ComponentModel.ISupportInitialize)(this.gitRevisionBindingSource)).BeginInit();
            this.SuspendLayout();
            // 
            // splitContainer2
            // 
            this.splitContainer2.Dock = System.Windows.Forms.DockStyle.Fill;
            this.splitContainer2.FixedPanel = System.Windows.Forms.FixedPanel.Panel1;
            this.splitContainer2.Location = new System.Drawing.Point(0, 24);
            this.splitContainer2.Name = "splitContainer2";
            this.splitContainer2.Orientation = System.Windows.Forms.Orientation.Horizontal;
            // 
            // splitContainer2.Panel1
            // 
            this.splitContainer2.Panel1.Controls.Add(this.ToolStrip);
            // 
            // splitContainer2.Panel2
            // 
            this.splitContainer2.Panel2.Controls.Add(this.splitContainer3);
            this.splitContainer2.Size = new System.Drawing.Size(959, 549);
            this.splitContainer2.SplitterDistance = 25;
            this.splitContainer2.TabIndex = 2;
            this.splitContainer2.TabStop = false;
            // 
            // ToolStrip
            // 
            this.ToolStrip.GripStyle = System.Windows.Forms.ToolStripGripStyle.Hidden;
            this.ToolStrip.Items.AddRange(new System.Windows.Forms.ToolStripItem[] {
            this.RefreshButton,
            this.toolStripSeparator17,
            this._NO_TRANSLATE_Workingdir,
            this._NO_TRANSLATE_CurrentBranch,
            this.toolStripSeparator1,
            this.toolStripSplitStash,
            this.toolStripButton1,
            this.toolStripButtonPull,
            this.toolStripButtonPush,
            this.toolStripSeparator2,
            this.GitBash,
            this.EditSettings,
            this.toolStripSeparator5,
            this.toolStripLabel1,
            this.toolStripBranches,
            this.toolStripDropDownButton2,
            this.toolStripSeparator19,
            this.toolStripLabel2,
            this.toolStripTextBoxFilter,
            this.toolStripDropDownButton1});
            this.ToolStrip.Location = new System.Drawing.Point(0, 0);
            this.ToolStrip.Name = "ToolStrip";
            this.ToolStrip.Size = new System.Drawing.Size(959, 25);
            this.ToolStrip.TabIndex = 4;
            this.ToolStrip.Text = "toolStrip1";
            // 
            // RefreshButton
            // 
            this.RefreshButton.DisplayStyle = System.Windows.Forms.ToolStripItemDisplayStyle.Image;
            this.RefreshButton.Image = ((System.Drawing.Image)(resources.GetObject("RefreshButton.Image")));
            this.RefreshButton.ImageTransparentColor = System.Drawing.Color.White;
            this.RefreshButton.Name = "RefreshButton";
            this.RefreshButton.Size = new System.Drawing.Size(23, 22);
            this.RefreshButton.ToolTipText = "Refresh";
            this.RefreshButton.Click += new System.EventHandler(this.RefreshButtonClick);
            // 
            // toolStripSeparator17
            // 
            this.toolStripSeparator17.Name = "toolStripSeparator17";
            this.toolStripSeparator17.Size = new System.Drawing.Size(6, 25);
            // 
            // _NO_TRANSLATE_Workingdir
            // 
            this._NO_TRANSLATE_Workingdir.Image = global::GitUI.Properties.Resources._40;
            this._NO_TRANSLATE_Workingdir.ImageTransparentColor = System.Drawing.Color.Magenta;
            this._NO_TRANSLATE_Workingdir.Name = "_NO_TRANSLATE_Workingdir";
            this._NO_TRANSLATE_Workingdir.Size = new System.Drawing.Size(91, 22);
            this._NO_TRANSLATE_Workingdir.Text = "WorkingDir";
            this._NO_TRANSLATE_Workingdir.ToolTipText = "Change working directory";
            this._NO_TRANSLATE_Workingdir.ButtonClick += new System.EventHandler(this.WorkingdirClick);
            this._NO_TRANSLATE_Workingdir.DropDownOpening += new System.EventHandler(this.WorkingdirDropDownOpening);
            // 
            // _NO_TRANSLATE_CurrentBranch
            // 
            this._NO_TRANSLATE_CurrentBranch.ImageTransparentColor = System.Drawing.Color.Magenta;
            this._NO_TRANSLATE_CurrentBranch.Name = "_NO_TRANSLATE_CurrentBranch";
            this._NO_TRANSLATE_CurrentBranch.Size = new System.Drawing.Size(44, 22);
            this._NO_TRANSLATE_CurrentBranch.Text = "Branch";
            this._NO_TRANSLATE_CurrentBranch.ToolTipText = "Switch branch";
            this._NO_TRANSLATE_CurrentBranch.Click += new System.EventHandler(this.CurrentBranchClick);
            // 
            // toolStripSeparator1
            // 
            this.toolStripSeparator1.Name = "toolStripSeparator1";
            this.toolStripSeparator1.Size = new System.Drawing.Size(6, 25);
            // 
            // toolStripSplitStash
            // 
            this.toolStripSplitStash.DisplayStyle = System.Windows.Forms.ToolStripItemDisplayStyle.Image;
            this.toolStripSplitStash.DropDownItems.AddRange(new System.Windows.Forms.ToolStripItem[] {
            this.stashChangesToolStripMenuItem,
            this.stashPopToolStripMenuItem,
            this.toolStripSeparator9,
            this.viewStashToolStripMenuItem});
            this.toolStripSplitStash.Image = ((System.Drawing.Image)(resources.GetObject("toolStripSplitStash.Image")));
            this.toolStripSplitStash.ImageTransparentColor = System.Drawing.Color.Magenta;
            this.toolStripSplitStash.Name = "toolStripSplitStash";
            this.toolStripSplitStash.Size = new System.Drawing.Size(32, 22);
            this.toolStripSplitStash.Text = "toolStripSplitButton1";
            this.toolStripSplitStash.ToolTipText = "Stash changes";
            this.toolStripSplitStash.ButtonClick += new System.EventHandler(this.ToolStripSplitStashButtonClick);
            // 
            // stashChangesToolStripMenuItem
            // 
            this.stashChangesToolStripMenuItem.Name = "stashChangesToolStripMenuItem";
            this.stashChangesToolStripMenuItem.Size = new System.Drawing.Size(136, 22);
            this.stashChangesToolStripMenuItem.Text = "Stash";
            this.stashChangesToolStripMenuItem.ToolTipText = "Stash changes";
            this.stashChangesToolStripMenuItem.Click += new System.EventHandler(this.StashChangesToolStripMenuItemClick);
            // 
            // stashPopToolStripMenuItem
            // 
            this.stashPopToolStripMenuItem.Name = "stashPopToolStripMenuItem";
            this.stashPopToolStripMenuItem.Size = new System.Drawing.Size(136, 22);
            this.stashPopToolStripMenuItem.Text = "Stash pop";
            this.stashPopToolStripMenuItem.ToolTipText = "Apply and drop single stash";
            this.stashPopToolStripMenuItem.Click += new System.EventHandler(this.StashPopToolStripMenuItemClick);
            // 
            // toolStripSeparator9
            // 
            this.toolStripSeparator9.Name = "toolStripSeparator9";
            this.toolStripSeparator9.Size = new System.Drawing.Size(133, 6);
            // 
            // viewStashToolStripMenuItem
            // 
            this.viewStashToolStripMenuItem.Name = "viewStashToolStripMenuItem";
            this.viewStashToolStripMenuItem.Size = new System.Drawing.Size(136, 22);
            this.viewStashToolStripMenuItem.Text = "View stash";
            this.viewStashToolStripMenuItem.ToolTipText = "View stash";
            this.viewStashToolStripMenuItem.Click += new System.EventHandler(this.ViewStashToolStripMenuItemClick);
            // 
            // toolStripButton1
            // 
            this.toolStripButton1.Image = ((System.Drawing.Image)(resources.GetObject("toolStripButton1.Image")));
            this.toolStripButton1.ImageTransparentColor = System.Drawing.Color.Magenta;
            this.toolStripButton1.Name = "toolStripButton1";
            this.toolStripButton1.Size = new System.Drawing.Size(62, 22);
            this.toolStripButton1.Text = "Commit";
            this.toolStripButton1.Click += new System.EventHandler(this.ToolStripButton1Click);
            // 
            // toolStripButtonPull
            // 
            this.toolStripButtonPull.DisplayStyle = System.Windows.Forms.ToolStripItemDisplayStyle.Image;
            this.toolStripButtonPull.Image = ((System.Drawing.Image)(resources.GetObject("toolStripButtonPull.Image")));
            this.toolStripButtonPull.ImageTransparentColor = System.Drawing.Color.Magenta;
            this.toolStripButtonPull.Name = "toolStripButtonPull";
            this.toolStripButtonPull.Size = new System.Drawing.Size(23, 22);
            this.toolStripButtonPull.Text = "Pull";
            this.toolStripButtonPull.Click += new System.EventHandler(this.ToolStripButtonPullClick);
            // 
            // toolStripButtonPush
            // 
            this.toolStripButtonPush.DisplayStyle = System.Windows.Forms.ToolStripItemDisplayStyle.Image;
            this.toolStripButtonPush.Image = ((System.Drawing.Image)(resources.GetObject("toolStripButtonPush.Image")));
            this.toolStripButtonPush.ImageTransparentColor = System.Drawing.Color.Magenta;
            this.toolStripButtonPush.Name = "toolStripButtonPush";
            this.toolStripButtonPush.Size = new System.Drawing.Size(23, 22);
            this.toolStripButtonPush.Text = "Push";
            this.toolStripButtonPush.Click += new System.EventHandler(this.ToolStripButtonPushClick);
            // 
            // toolStripSeparator2
            // 
            this.toolStripSeparator2.Name = "toolStripSeparator2";
            this.toolStripSeparator2.Size = new System.Drawing.Size(6, 25);
            // 
            // GitBash
            // 
            this.GitBash.Image = ((System.Drawing.Image)(resources.GetObject("GitBash.Image")));
            this.GitBash.ImageTransparentColor = System.Drawing.Color.Magenta;
            this.GitBash.Name = "GitBash";
            this.GitBash.Size = new System.Drawing.Size(23, 22);
            this.GitBash.ToolTipText = "Git bash";
            this.GitBash.Click += new System.EventHandler(this.GitBashClick);
            // 
            // EditSettings
            // 
            this.EditSettings.DisplayStyle = System.Windows.Forms.ToolStripItemDisplayStyle.Image;
            this.EditSettings.Image = ((System.Drawing.Image)(resources.GetObject("EditSettings.Image")));
            this.EditSettings.ImageTransparentColor = System.Drawing.Color.Magenta;
            this.EditSettings.Name = "EditSettings";
            this.EditSettings.Size = new System.Drawing.Size(23, 22);
            this.EditSettings.ToolTipText = "Settings";
            this.EditSettings.Click += new System.EventHandler(this.SettingsClick);
            // 
            // toolStripSeparator5
            // 
            this.toolStripSeparator5.Name = "toolStripSeparator5";
            this.toolStripSeparator5.Size = new System.Drawing.Size(6, 25);
            // 
            // toolStripLabel1
            // 
            this.toolStripLabel1.Name = "toolStripLabel1";
            this.toolStripLabel1.Size = new System.Drawing.Size(55, 22);
            this.toolStripLabel1.Text = "Branches:";
            // 
            // toolStripBranches
            // 
            this.toolStripBranches.FlatStyle = System.Windows.Forms.FlatStyle.Flat;
            this.toolStripBranches.Name = "toolStripBranches";
            this.toolStripBranches.Size = new System.Drawing.Size(150, 25);
            this.toolStripBranches.TextUpdate += new System.EventHandler(this.toolStripBranches_TextUpdate);
            this.toolStripBranches.KeyUp += new System.Windows.Forms.KeyEventHandler(this.toolStripBranches_KeyUp);
            // 
            // toolStripDropDownButton2
            // 
            this.toolStripDropDownButton2.DisplayStyle = System.Windows.Forms.ToolStripItemDisplayStyle.Image;
            this.toolStripDropDownButton2.DropDownItems.AddRange(new System.Windows.Forms.ToolStripItem[] {
            this.localToolStripMenuItem,
            this.remoteToolStripMenuItem});
            this.toolStripDropDownButton2.Image = ((System.Drawing.Image)(resources.GetObject("toolStripDropDownButton2.Image")));
            this.toolStripDropDownButton2.ImageTransparentColor = System.Drawing.Color.Magenta;
            this.toolStripDropDownButton2.Name = "toolStripDropDownButton2";
            this.toolStripDropDownButton2.Size = new System.Drawing.Size(29, 22);
            this.toolStripDropDownButton2.Text = "toolStripDropDownButton2";
            // 
            // localToolStripMenuItem
            // 
            this.localToolStripMenuItem.Checked = true;
            this.localToolStripMenuItem.CheckOnClick = true;
            this.localToolStripMenuItem.CheckState = System.Windows.Forms.CheckState.Checked;
            this.localToolStripMenuItem.Name = "localToolStripMenuItem";
            this.localToolStripMenuItem.Size = new System.Drawing.Size(152, 22);
            this.localToolStripMenuItem.Text = "Local";
            this.localToolStripMenuItem.Click += new System.EventHandler(this.localToolStripMenuItem_Click);
            // 
            // remoteToolStripMenuItem
            // 
            this.remoteToolStripMenuItem.CheckOnClick = true;
            this.remoteToolStripMenuItem.Name = "remoteToolStripMenuItem";
            this.remoteToolStripMenuItem.Size = new System.Drawing.Size(152, 22);
            this.remoteToolStripMenuItem.Text = "Remote";
            this.remoteToolStripMenuItem.Click += new System.EventHandler(this.remoteToolStripMenuItem_Click);
            // 
            // toolStripSeparator19
            // 
            this.toolStripSeparator19.Name = "toolStripSeparator19";
            this.toolStripSeparator19.Size = new System.Drawing.Size(6, 25);
            // 
            // toolStripLabel2
            // 
            this.toolStripLabel2.Name = "toolStripLabel2";
            this.toolStripLabel2.Size = new System.Drawing.Size(35, 22);
            this.toolStripLabel2.Text = "Filter:";
            this.toolStripLabel2.Click += new System.EventHandler(this.ToolStripLabel2Click);
            // 
            // toolStripTextBoxFilter
            // 
            this.toolStripTextBoxFilter.BorderStyle = System.Windows.Forms.BorderStyle.None;
            this.toolStripTextBoxFilter.ForeColor = System.Drawing.Color.Black;
            this.toolStripTextBoxFilter.Name = "toolStripTextBoxFilter";
            this.toolStripTextBoxFilter.Size = new System.Drawing.Size(120, 25);
            this.toolStripTextBoxFilter.Leave += new System.EventHandler(this.ToolStripTextBoxFilterLeave);
            this.toolStripTextBoxFilter.KeyPress += new System.Windows.Forms.KeyPressEventHandler(this.ToolStripTextBoxFilterKeyPress);
            // 
            // toolStripDropDownButton1
            // 
            this.toolStripDropDownButton1.DisplayStyle = System.Windows.Forms.ToolStripItemDisplayStyle.Image;
            this.toolStripDropDownButton1.DropDownItems.AddRange(new System.Windows.Forms.ToolStripItem[] {
            this.commitToolStripMenuItem1,
            this.committerToolStripMenuItem,
            this.authorToolStripMenuItem});
            this.toolStripDropDownButton1.Image = ((System.Drawing.Image)(resources.GetObject("toolStripDropDownButton1.Image")));
            this.toolStripDropDownButton1.ImageTransparentColor = System.Drawing.Color.Magenta;
            this.toolStripDropDownButton1.Name = "toolStripDropDownButton1";
            this.toolStripDropDownButton1.Size = new System.Drawing.Size(29, 22);
            this.toolStripDropDownButton1.Text = "toolStripDropDownButton1";
            // 
            // commitToolStripMenuItem1
            // 
            this.commitToolStripMenuItem1.Checked = true;
            this.commitToolStripMenuItem1.CheckOnClick = true;
            this.commitToolStripMenuItem1.CheckState = System.Windows.Forms.CheckState.Checked;
            this.commitToolStripMenuItem1.Name = "commitToolStripMenuItem1";
            this.commitToolStripMenuItem1.Size = new System.Drawing.Size(134, 22);
            this.commitToolStripMenuItem1.Text = "Commit";
            // 
            // committerToolStripMenuItem
            // 
            this.committerToolStripMenuItem.CheckOnClick = true;
            this.committerToolStripMenuItem.Name = "committerToolStripMenuItem";
            this.committerToolStripMenuItem.Size = new System.Drawing.Size(134, 22);
            this.committerToolStripMenuItem.Text = "Committer";
            // 
            // authorToolStripMenuItem
            // 
            this.authorToolStripMenuItem.CheckOnClick = true;
            this.authorToolStripMenuItem.Name = "authorToolStripMenuItem";
            this.authorToolStripMenuItem.Size = new System.Drawing.Size(134, 22);
            this.authorToolStripMenuItem.Text = "Author";
            // 
            // splitContainer3
            // 
            this.splitContainer3.Dock = System.Windows.Forms.DockStyle.Fill;
            this.splitContainer3.Location = new System.Drawing.Point(0, 0);
            this.splitContainer3.Name = "splitContainer3";
            this.splitContainer3.Orientation = System.Windows.Forms.Orientation.Horizontal;
            // 
            // splitContainer3.Panel1
            // 
            this.splitContainer3.Panel1.Controls.Add(this.RevisionGrid);
            // 
            // splitContainer3.Panel2
            // 
            this.splitContainer3.Panel2.Controls.Add(this.tabControl1);
            this.splitContainer3.Size = new System.Drawing.Size(959, 520);
            this.splitContainer3.SplitterDistance = 229;
            this.splitContainer3.TabIndex = 1;
            this.splitContainer3.TabStop = false;
            // 
            // RevisionGrid
            // 
            this.RevisionGrid.AllowGraphWithFilter = true;
            this.RevisionGrid.BranchFilter = "";
            this.RevisionGrid.CurrentCheckout = "";
            this.RevisionGrid.Dock = System.Windows.Forms.DockStyle.Fill;
            this.RevisionGrid.Filter = "";
            this.RevisionGrid.Font = new System.Drawing.Font("Tahoma", 9.75F);
            this.RevisionGrid.LastRow = 0;
            this.RevisionGrid.Location = new System.Drawing.Point(0, 0);
            this.RevisionGrid.Margin = new System.Windows.Forms.Padding(3, 4, 3, 4);
            this.RevisionGrid.Name = "RevisionGrid";
            this.RevisionGrid.NormalFont = new System.Drawing.Font("Tahoma", 9.75F);
            this.RevisionGrid.Size = new System.Drawing.Size(959, 229);
            this.RevisionGrid.TabIndex = 0;
            this.RevisionGrid.DoubleClick += new System.EventHandler(this.RevisionGridDoubleClick);
            // 
            // tabControl1
            // 
            this.tabControl1.Controls.Add(this.CommitInfo);
            this.tabControl1.Controls.Add(this.Tree);
            this.tabControl1.Controls.Add(this.Diff);
            this.tabControl1.Dock = System.Windows.Forms.DockStyle.Fill;
            this.tabControl1.Location = new System.Drawing.Point(0, 0);
            this.tabControl1.Name = "tabControl1";
            this.tabControl1.SelectedIndex = 0;
            this.tabControl1.Size = new System.Drawing.Size(959, 287);
            this.tabControl1.TabIndex = 0;
            this.tabControl1.SelectedIndexChanged += new System.EventHandler(this.TabControl1SelectedIndexChanged);
            // 
            // CommitInfo
            // 
            this.CommitInfo.Controls.Add(this.RevisionInfo);
            this.CommitInfo.Location = new System.Drawing.Point(4, 22);
            this.CommitInfo.Margin = new System.Windows.Forms.Padding(15);
            this.CommitInfo.Name = "CommitInfo";
            this.CommitInfo.Size = new System.Drawing.Size(951, 261);
            this.CommitInfo.TabIndex = 2;
            this.CommitInfo.Text = "Commit";
            this.CommitInfo.UseVisualStyleBackColor = true;
            // 
            // RevisionInfo
            // 
            this.RevisionInfo.BackColor = System.Drawing.SystemColors.Window;
            this.RevisionInfo.Cursor = System.Windows.Forms.Cursors.IBeam;
            this.RevisionInfo.Dock = System.Windows.Forms.DockStyle.Fill;
            this.RevisionInfo.Font = new System.Drawing.Font("Tahoma", 9.75F);
            this.RevisionInfo.Location = new System.Drawing.Point(0, 0);
            this.RevisionInfo.Margin = new System.Windows.Forms.Padding(10);
            this.RevisionInfo.Name = "RevisionInfo";
            this.RevisionInfo.Size = new System.Drawing.Size(951, 261);
            this.RevisionInfo.TabIndex = 1;
            // 
            // Tree
            // 
            this.Tree.Controls.Add(this.splitContainer4);
            this.Tree.Location = new System.Drawing.Point(4, 22);
            this.Tree.Name = "Tree";
            this.Tree.Padding = new System.Windows.Forms.Padding(3);
            this.Tree.Size = new System.Drawing.Size(951, 261);
            this.Tree.TabIndex = 0;
            this.Tree.Text = "File tree";
            this.Tree.UseVisualStyleBackColor = true;
            // 
            // splitContainer4
            // 
            this.splitContainer4.Dock = System.Windows.Forms.DockStyle.Fill;
            this.splitContainer4.FixedPanel = System.Windows.Forms.FixedPanel.Panel1;
            this.splitContainer4.Location = new System.Drawing.Point(3, 3);
            this.splitContainer4.Name = "splitContainer4";
            // 
            // splitContainer4.Panel1
            // 
            this.splitContainer4.Panel1.Controls.Add(this.GitTree);
            // 
            // splitContainer4.Panel2
            // 
            this.splitContainer4.Panel2.Controls.Add(this.FileText);
            this.splitContainer4.Size = new System.Drawing.Size(782, 255);
            this.splitContainer4.SplitterDistance = 213;
            this.splitContainer4.TabIndex = 1;
            // 
            // GitTree
            // 
            this.GitTree.ContextMenuStrip = this.FileTreeContextMenu;
            this.GitTree.Dock = System.Windows.Forms.DockStyle.Fill;
            this.GitTree.HideSelection = false;
            this.GitTree.Location = new System.Drawing.Point(0, 0);
            this.GitTree.Name = "GitTree";
            this.GitTree.Size = new System.Drawing.Size(213, 255);
            this.GitTree.TabIndex = 0;
            this.GitTree.BeforeExpand += new System.Windows.Forms.TreeViewCancelEventHandler(this.GitTreeBeforeExpand);
            this.GitTree.AfterSelect += new System.Windows.Forms.TreeViewEventHandler(this.TreeView1AfterSelect);
            this.GitTree.DoubleClick += new System.EventHandler(this.GitTreeDoubleClick);
            this.GitTree.MouseDown += new System.Windows.Forms.MouseEventHandler(this.GitTreeMouseDown);
            // 
            // FileTreeContextMenu
            // 
            this.FileTreeContextMenu.Items.AddRange(new System.Windows.Forms.ToolStripItem[] {
            this.saveAsToolStripMenuItem,
            this.openFileToolStripMenuItem,
            this.openFileWithToolStripMenuItem,
            this.copyFilenameToClipboardToolStripMenuItem,
            this.fileHistoryToolStripMenuItem,
            this.toolStripSeparator18,
            this.findToolStripMenuItem});
            this.FileTreeContextMenu.Name = "FileTreeContextMenu";
            this.FileTreeContextMenu.Size = new System.Drawing.Size(252, 142);
            this.FileTreeContextMenu.Opening += new System.ComponentModel.CancelEventHandler(this.FileTreeContextMenu_Opening);
            // 
            // saveAsToolStripMenuItem
            // 
            this.saveAsToolStripMenuItem.Name = "saveAsToolStripMenuItem";
            this.saveAsToolStripMenuItem.Size = new System.Drawing.Size(251, 22);
            this.saveAsToolStripMenuItem.Text = "Save as";
            this.saveAsToolStripMenuItem.Click += new System.EventHandler(this.SaveAsOnClick);
            // 
            // openFileToolStripMenuItem
            // 
            this.openFileToolStripMenuItem.Name = "openFileToolStripMenuItem";
            this.openFileToolStripMenuItem.Size = new System.Drawing.Size(251, 22);
            this.openFileToolStripMenuItem.Text = "Open";
            this.openFileToolStripMenuItem.Click += new System.EventHandler(this.OpenOnClick);
            // 
            // openFileWithToolStripMenuItem
            // 
            this.openFileWithToolStripMenuItem.Name = "openFileWithToolStripMenuItem";
            this.openFileWithToolStripMenuItem.Size = new System.Drawing.Size(251, 22);
            this.openFileWithToolStripMenuItem.Text = "Open with";
            this.openFileWithToolStripMenuItem.Click += new System.EventHandler(this.OpenWithOnClick);
            // 
            // copyFilenameToClipboardToolStripMenuItem
            // 
            this.copyFilenameToClipboardToolStripMenuItem.Name = "copyFilenameToClipboardToolStripMenuItem";
            this.copyFilenameToClipboardToolStripMenuItem.ShortcutKeys = ((System.Windows.Forms.Keys)((System.Windows.Forms.Keys.Control | System.Windows.Forms.Keys.C)));
            this.copyFilenameToClipboardToolStripMenuItem.Size = new System.Drawing.Size(251, 22);
            this.copyFilenameToClipboardToolStripMenuItem.Text = "Copy filename to clipboard";
            this.copyFilenameToClipboardToolStripMenuItem.Click += new System.EventHandler(this.copyFilenameToClipboardToolStripMenuItem_Click);
            // 
            // fileHistoryToolStripMenuItem
            // 
            this.fileHistoryToolStripMenuItem.Name = "fileHistoryToolStripMenuItem";
            this.fileHistoryToolStripMenuItem.Size = new System.Drawing.Size(251, 22);
            this.fileHistoryToolStripMenuItem.Text = "File history";
            this.fileHistoryToolStripMenuItem.Click += new System.EventHandler(this.FileHistoryOnClick);
            // 
            // toolStripSeparator18
            // 
            this.toolStripSeparator18.Name = "toolStripSeparator18";
            this.toolStripSeparator18.Size = new System.Drawing.Size(248, 6);
            // 
            // findToolStripMenuItem
            // 
            this.findToolStripMenuItem.Name = "findToolStripMenuItem";
            this.findToolStripMenuItem.ShortcutKeys = ((System.Windows.Forms.Keys)((System.Windows.Forms.Keys.Control | System.Windows.Forms.Keys.F)));
            this.findToolStripMenuItem.Size = new System.Drawing.Size(251, 22);
            this.findToolStripMenuItem.Text = "Find";
            this.findToolStripMenuItem.Click += new System.EventHandler(this.FindFileOnClick);
            // 
            // FileText
            // 
            this.FileText.Dock = System.Windows.Forms.DockStyle.Fill;
            this.FileText.Font = new System.Drawing.Font("Tahoma", 9.75F);
            this.FileText.IgnoreWhitespaceChanges = false;
            this.FileText.IsReadOnly = true;
            this.FileText.Location = new System.Drawing.Point(0, 0);
            this.FileText.Margin = new System.Windows.Forms.Padding(3, 4, 3, 4);
            this.FileText.Name = "FileText";
            this.FileText.NumberOfVisibleLines = 3;
            this.FileText.ScrollPos = 0;
            this.FileText.ShowEntireFile = false;
            this.FileText.ShowLineNumbers = true;
            this.FileText.Size = new System.Drawing.Size(565, 255);
            this.FileText.TabIndex = 0;
            this.FileText.TreatAllFilesAsText = false;
            // 
            // Diff
            // 
            this.Diff.Controls.Add(this.splitContainer1);
            this.Diff.Location = new System.Drawing.Point(4, 22);
            this.Diff.Name = "Diff";
            this.Diff.Size = new System.Drawing.Size(951, 261);
            this.Diff.TabIndex = 1;
            this.Diff.Text = "Diff";
            this.Diff.UseVisualStyleBackColor = true;
            // 
            // splitContainer1
            // 
            this.splitContainer1.Dock = System.Windows.Forms.DockStyle.Fill;
            this.splitContainer1.FixedPanel = System.Windows.Forms.FixedPanel.Panel1;
            this.splitContainer1.Location = new System.Drawing.Point(0, 0);
            this.splitContainer1.Name = "splitContainer1";
            // 
            // splitContainer1.Panel1
            // 
            this.splitContainer1.Panel1.Controls.Add(this.DiffFiles);
            // 
            // splitContainer1.Panel2
            // 
            this.splitContainer1.Panel2.Controls.Add(this.DiffText);
            this.splitContainer1.Size = new System.Drawing.Size(788, 261);
            this.splitContainer1.SplitterDistance = 217;
            this.splitContainer1.TabIndex = 0;
            // 
            // DiffFiles
            // 
            this.DiffFiles.ContextMenuStrip = this.DiffContextMenu;
            this.DiffFiles.Dock = System.Windows.Forms.DockStyle.Fill;
            this.DiffFiles.Font = new System.Drawing.Font("Tahoma", 9.75F);
            this.DiffFiles.GitItemStatusses = null;
            this.DiffFiles.Location = new System.Drawing.Point(0, 0);
            this.DiffFiles.Margin = new System.Windows.Forms.Padding(3, 4, 3, 4);
            this.DiffFiles.Name = "DiffFiles";
            this.DiffFiles.Revision = null;
            this.DiffFiles.SelectedItem = null;
            this.DiffFiles.Size = new System.Drawing.Size(217, 261);
            this.DiffFiles.TabIndex = 1;
            this.DiffFiles.SelectedIndexChanged += new System.EventHandler(this.DiffFilesSelectedIndexChanged);
            this.DiffFiles.DoubleClick += new System.EventHandler(this.DiffFilesDoubleClick);
            // 
            // DiffContextMenu
            // 
            this.DiffContextMenu.Items.AddRange(new System.Windows.Forms.ToolStripItem[] {
            this.openWithDifftoolToolStripMenuItem,
            this.copyFilenameToClipboardToolStripMenuItem1});
            this.DiffContextMenu.Name = "DiffContextMenu";
            this.DiffContextMenu.Size = new System.Drawing.Size(252, 48);
            // 
            // openWithDifftoolToolStripMenuItem
            // 
            this.openWithDifftoolToolStripMenuItem.Name = "openWithDifftoolToolStripMenuItem";
            this.openWithDifftoolToolStripMenuItem.Size = new System.Drawing.Size(251, 22);
            this.openWithDifftoolToolStripMenuItem.Text = "Open with difftool";
            this.openWithDifftoolToolStripMenuItem.Click += new System.EventHandler(this.openWithDifftoolToolStripMenuItem_Click);
            // 
            // copyFilenameToClipboardToolStripMenuItem1
            // 
            this.copyFilenameToClipboardToolStripMenuItem1.Name = "copyFilenameToClipboardToolStripMenuItem1";
            this.copyFilenameToClipboardToolStripMenuItem1.ShortcutKeys = ((System.Windows.Forms.Keys)((System.Windows.Forms.Keys.Control | System.Windows.Forms.Keys.C)));
            this.copyFilenameToClipboardToolStripMenuItem1.Size = new System.Drawing.Size(251, 22);
            this.copyFilenameToClipboardToolStripMenuItem1.Text = "Copy filename to clipboard";
            this.copyFilenameToClipboardToolStripMenuItem1.Click += new System.EventHandler(this.copyFilenameToClipboardToolStripMenuItem1_Click);
            // 
            // DiffText
            // 
            this.DiffText.Dock = System.Windows.Forms.DockStyle.Fill;
            this.DiffText.Font = new System.Drawing.Font("Tahoma", 9.75F);
            this.DiffText.IgnoreWhitespaceChanges = false;
            this.DiffText.IsReadOnly = true;
            this.DiffText.Location = new System.Drawing.Point(0, 0);
            this.DiffText.Margin = new System.Windows.Forms.Padding(3, 4, 3, 4);
            this.DiffText.Name = "DiffText";
            this.DiffText.NumberOfVisibleLines = 3;
            this.DiffText.ScrollPos = 0;
            this.DiffText.ShowEntireFile = false;
            this.DiffText.ShowLineNumbers = true;
            this.DiffText.Size = new System.Drawing.Size(567, 261);
            this.DiffText.TabIndex = 0;
            this.DiffText.TreatAllFilesAsText = false;
            // 
            // TreeContextMenu
            // 
            this.TreeContextMenu.Items.AddRange(new System.Windows.Forms.ToolStripItem[] {
            this.saveToolStripMenuItem});
            this.TreeContextMenu.Name = "TreeContextMenu";
            this.TreeContextMenu.Size = new System.Drawing.Size(110, 26);
            // 
            // saveToolStripMenuItem
            // 
            this.saveToolStripMenuItem.Name = "saveToolStripMenuItem";
            this.saveToolStripMenuItem.Size = new System.Drawing.Size(109, 22);
            this.saveToolStripMenuItem.Text = "Save";
            // 
            // menuStrip1
            // 
            this.menuStrip1.Items.AddRange(new System.Windows.Forms.ToolStripItem[] {
            this.fileToolStripMenuItem,
            this.gitToolStripMenuItem,
            this.commandsToolStripMenuItem,
            this.remotesToolStripMenuItem,
            this.submodulesToolStripMenuItem,
            this.pluginsToolStripMenuItem,
            this.settingsToolStripMenuItem1,
            this.helpToolStripMenuItem});
            this.menuStrip1.Location = new System.Drawing.Point(0, 0);
            this.menuStrip1.Name = "menuStrip1";
            this.menuStrip1.Size = new System.Drawing.Size(959, 24);
            this.menuStrip1.TabIndex = 3;
            this.menuStrip1.Text = "menuStrip1";
            // 
            // fileToolStripMenuItem
            // 
            this.fileToolStripMenuItem.DropDownItems.AddRange(new System.Windows.Forms.ToolStripItem[] {
            this.openToolStripMenuItem,
            this.closeToolStripMenuItem,
            this.refreshToolStripMenuItem,
            this.recentToolStripMenuItem,
            this.toolStripSeparator12,
            this.fileExplorerToolStripMenuItem,
            this.toolStripMenuItem1,
            this.exitToolStripMenuItem});
            this.fileToolStripMenuItem.Name = "fileToolStripMenuItem";
            this.fileToolStripMenuItem.Size = new System.Drawing.Size(35, 20);
            this.fileToolStripMenuItem.Text = "File";
            this.fileToolStripMenuItem.DropDownOpening += new System.EventHandler(this.FileToolStripMenuItemDropDownOpening);
            // 
            // openToolStripMenuItem
            // 
            this.openToolStripMenuItem.Image = ((System.Drawing.Image)(resources.GetObject("openToolStripMenuItem.Image")));
            this.openToolStripMenuItem.Name = "openToolStripMenuItem";
            this.openToolStripMenuItem.ShortcutKeys = ((System.Windows.Forms.Keys)((System.Windows.Forms.Keys.Control | System.Windows.Forms.Keys.O)));
            this.openToolStripMenuItem.Size = new System.Drawing.Size(181, 22);
            this.openToolStripMenuItem.Text = "Open";
            this.openToolStripMenuItem.Click += new System.EventHandler(this.OpenToolStripMenuItemClick);
            // 
            // closeToolStripMenuItem
            // 
            this.closeToolStripMenuItem.Name = "closeToolStripMenuItem";
            this.closeToolStripMenuItem.Size = new System.Drawing.Size(181, 22);
            this.closeToolStripMenuItem.Text = "Close";
            this.closeToolStripMenuItem.Click += new System.EventHandler(this.CloseToolStripMenuItemClick);
            // 
            // refreshToolStripMenuItem
            // 
            this.refreshToolStripMenuItem.Image = ((System.Drawing.Image)(resources.GetObject("refreshToolStripMenuItem.Image")));
            this.refreshToolStripMenuItem.Name = "refreshToolStripMenuItem";
            this.refreshToolStripMenuItem.ShortcutKeys = System.Windows.Forms.Keys.F5;
            this.refreshToolStripMenuItem.Size = new System.Drawing.Size(181, 22);
            this.refreshToolStripMenuItem.Text = "Refresh";
            this.refreshToolStripMenuItem.Click += new System.EventHandler(this.RefreshToolStripMenuItemClick);
            // 
            // recentToolStripMenuItem
            // 
            this.recentToolStripMenuItem.DropDownItems.AddRange(new System.Windows.Forms.ToolStripItem[] {
            this.toolStripMenuItem2});
            this.recentToolStripMenuItem.Name = "recentToolStripMenuItem";
            this.recentToolStripMenuItem.Size = new System.Drawing.Size(181, 22);
            this.recentToolStripMenuItem.Text = "Recent Repositories";
            // 
            // toolStripMenuItem2
            // 
            this.toolStripMenuItem2.Name = "toolStripMenuItem2";
            this.toolStripMenuItem2.Size = new System.Drawing.Size(97, 22);
            this.toolStripMenuItem2.Text = "...";
            // 
            // toolStripSeparator12
            // 
            this.toolStripSeparator12.Name = "toolStripSeparator12";
            this.toolStripSeparator12.Size = new System.Drawing.Size(178, 6);
            // 
            // fileExplorerToolStripMenuItem
            // 
            this.fileExplorerToolStripMenuItem.Image = ((System.Drawing.Image)(resources.GetObject("fileExplorerToolStripMenuItem.Image")));
            this.fileExplorerToolStripMenuItem.Name = "fileExplorerToolStripMenuItem";
            this.fileExplorerToolStripMenuItem.Size = new System.Drawing.Size(181, 22);
            this.fileExplorerToolStripMenuItem.Text = "File Explorer";
            this.fileExplorerToolStripMenuItem.Click += new System.EventHandler(this.FileExplorerToolStripMenuItemClick);
            // 
            // toolStripMenuItem1
            // 
            this.toolStripMenuItem1.Name = "toolStripMenuItem1";
            this.toolStripMenuItem1.Size = new System.Drawing.Size(178, 6);
            // 
            // exitToolStripMenuItem
            // 
            this.exitToolStripMenuItem.Name = "exitToolStripMenuItem";
            this.exitToolStripMenuItem.ShortcutKeys = ((System.Windows.Forms.Keys)((System.Windows.Forms.Keys.Control | System.Windows.Forms.Keys.Q)));
            this.exitToolStripMenuItem.Size = new System.Drawing.Size(181, 22);
            this.exitToolStripMenuItem.Text = "Exit";
            this.exitToolStripMenuItem.Click += new System.EventHandler(this.ExitToolStripMenuItemClick);
            // 
            // gitToolStripMenuItem
            // 
            this.gitToolStripMenuItem.DropDownItems.AddRange(new System.Windows.Forms.ToolStripItem[] {
            this.gitBashToolStripMenuItem,
            this.gitGUIToolStripMenuItem,
            this.kGitToolStripMenuItem});
            this.gitToolStripMenuItem.Name = "gitToolStripMenuItem";
            this.gitToolStripMenuItem.Size = new System.Drawing.Size(32, 20);
            this.gitToolStripMenuItem.Text = "Git";
            // 
            // gitBashToolStripMenuItem
            // 
            this.gitBashToolStripMenuItem.Image = ((System.Drawing.Image)(resources.GetObject("gitBashToolStripMenuItem.Image")));
            this.gitBashToolStripMenuItem.Name = "gitBashToolStripMenuItem";
            this.gitBashToolStripMenuItem.ShortcutKeys = ((System.Windows.Forms.Keys)((System.Windows.Forms.Keys.Control | System.Windows.Forms.Keys.G)));
            this.gitBashToolStripMenuItem.Size = new System.Drawing.Size(163, 22);
            this.gitBashToolStripMenuItem.Text = "Git bash";
            this.gitBashToolStripMenuItem.Click += new System.EventHandler(this.GitBashToolStripMenuItemClick1);
            // 
            // gitGUIToolStripMenuItem
            // 
            this.gitGUIToolStripMenuItem.Name = "gitGUIToolStripMenuItem";
            this.gitGUIToolStripMenuItem.Size = new System.Drawing.Size(163, 22);
            this.gitGUIToolStripMenuItem.Text = "Git GUI";
            this.gitGUIToolStripMenuItem.Click += new System.EventHandler(this.GitGuiToolStripMenuItemClick);
            // 
            // kGitToolStripMenuItem
            // 
            this.kGitToolStripMenuItem.Name = "kGitToolStripMenuItem";
            this.kGitToolStripMenuItem.Size = new System.Drawing.Size(163, 22);
            this.kGitToolStripMenuItem.Text = "GitK";
            this.kGitToolStripMenuItem.Click += new System.EventHandler(this.KGitToolStripMenuItemClick);
            // 
            // commandsToolStripMenuItem
            // 
            this.commandsToolStripMenuItem.DropDownItems.AddRange(new System.Windows.Forms.ToolStripItem[] {
            this.applyPatchToolStripMenuItem,
            this.archiveToolStripMenuItem,
            this.checkoutBranchToolStripMenuItem,
            this.checkoutToolStripMenuItem,
            this.cherryPickToolStripMenuItem,
            this.cleanupToolStripMenuItem,
            this.cloneToolStripMenuItem,
            this.commitToolStripMenuItem,
            this.branchToolStripMenuItem,
            this.tagToolStripMenuItem,
            this.deleteBranchToolStripMenuItem,
            this.deleteTagToolStripMenuItem,
            this.formatPatchToolStripMenuItem,
            this.initNewRepositoryToolStripMenuItem,
            this.mergeBranchToolStripMenuItem,
            this.pullToolStripMenuItem,
            this.pushToolStripMenuItem,
            this.rebaseToolStripMenuItem,
            this.runMergetoolToolStripMenuItem,
            this.stashToolStripMenuItem,
            this.viewDiffToolStripMenuItem,
            this.patchToolStripMenuItem});
            this.commandsToolStripMenuItem.Name = "commandsToolStripMenuItem";
            this.commandsToolStripMenuItem.Size = new System.Drawing.Size(71, 20);
            this.commandsToolStripMenuItem.Text = "Commands";
            // 
            // applyPatchToolStripMenuItem
            // 
            this.applyPatchToolStripMenuItem.Name = "applyPatchToolStripMenuItem";
            this.applyPatchToolStripMenuItem.Size = new System.Drawing.Size(202, 22);
            this.applyPatchToolStripMenuItem.Text = "Apply patch";
            this.applyPatchToolStripMenuItem.Click += new System.EventHandler(this.ApplyPatchToolStripMenuItemClick);
            // 
            // archiveToolStripMenuItem
            // 
            this.archiveToolStripMenuItem.Name = "archiveToolStripMenuItem";
            this.archiveToolStripMenuItem.Size = new System.Drawing.Size(202, 22);
            this.archiveToolStripMenuItem.Text = "Archive";
            this.archiveToolStripMenuItem.Click += new System.EventHandler(this.ArchiveToolStripMenuItemClick);
            // 
            // checkoutBranchToolStripMenuItem
            // 
            this.checkoutBranchToolStripMenuItem.Image = ((System.Drawing.Image)(resources.GetObject("checkoutBranchToolStripMenuItem.Image")));
            this.checkoutBranchToolStripMenuItem.Name = "checkoutBranchToolStripMenuItem";
            this.checkoutBranchToolStripMenuItem.ShortcutKeyDisplayString = "Ctrl+.";
            this.checkoutBranchToolStripMenuItem.ShortcutKeys = ((System.Windows.Forms.Keys)((System.Windows.Forms.Keys.Control | System.Windows.Forms.Keys.OemPeriod)));
            this.checkoutBranchToolStripMenuItem.Size = new System.Drawing.Size(202, 22);
            this.checkoutBranchToolStripMenuItem.Text = "Checkout branch";
            this.checkoutBranchToolStripMenuItem.Click += new System.EventHandler(this.CheckoutBranchToolStripMenuItemClick);
            // 
            // checkoutToolStripMenuItem
            // 
            this.checkoutToolStripMenuItem.Name = "checkoutToolStripMenuItem";
            this.checkoutToolStripMenuItem.Size = new System.Drawing.Size(202, 22);
            this.checkoutToolStripMenuItem.Text = "Checkout revision";
            this.checkoutToolStripMenuItem.Click += new System.EventHandler(this.CheckoutToolStripMenuItemClick);
            // 
            // cherryPickToolStripMenuItem
            // 
            this.cherryPickToolStripMenuItem.Image = ((System.Drawing.Image)(resources.GetObject("cherryPickToolStripMenuItem.Image")));
            this.cherryPickToolStripMenuItem.Name = "cherryPickToolStripMenuItem";
            this.cherryPickToolStripMenuItem.Size = new System.Drawing.Size(202, 22);
            this.cherryPickToolStripMenuItem.Text = "Cherry pick";
            this.cherryPickToolStripMenuItem.Click += new System.EventHandler(this.CherryPickToolStripMenuItemClick);
            // 
            // cleanupToolStripMenuItem
            // 
            this.cleanupToolStripMenuItem.Name = "cleanupToolStripMenuItem";
            this.cleanupToolStripMenuItem.Size = new System.Drawing.Size(202, 22);
            this.cleanupToolStripMenuItem.Text = "Cleanup";
            this.cleanupToolStripMenuItem.Click += new System.EventHandler(this.CleanupToolStripMenuItemClick);
            // 
            // cloneToolStripMenuItem
            // 
            this.cloneToolStripMenuItem.Image = ((System.Drawing.Image)(resources.GetObject("cloneToolStripMenuItem.Image")));
            this.cloneToolStripMenuItem.Name = "cloneToolStripMenuItem";
            this.cloneToolStripMenuItem.Size = new System.Drawing.Size(202, 22);
            this.cloneToolStripMenuItem.Text = "Clone repository";
            this.cloneToolStripMenuItem.Click += new System.EventHandler(this.CloneToolStripMenuItemClick);
            // 
            // commitToolStripMenuItem
            // 
            this.commitToolStripMenuItem.Image = ((System.Drawing.Image)(resources.GetObject("commitToolStripMenuItem.Image")));
            this.commitToolStripMenuItem.Name = "commitToolStripMenuItem";
            this.commitToolStripMenuItem.ShortcutKeys = ((System.Windows.Forms.Keys)((System.Windows.Forms.Keys.Control | System.Windows.Forms.Keys.Right)));
            this.commitToolStripMenuItem.Size = new System.Drawing.Size(202, 22);
            this.commitToolStripMenuItem.Text = "Commit";
            this.commitToolStripMenuItem.Click += new System.EventHandler(this.CommitToolStripMenuItemClick);
            // 
            // branchToolStripMenuItem
            // 
            this.branchToolStripMenuItem.Image = ((System.Drawing.Image)(resources.GetObject("branchToolStripMenuItem.Image")));
            this.branchToolStripMenuItem.Name = "branchToolStripMenuItem";
            this.branchToolStripMenuItem.Size = new System.Drawing.Size(202, 22);
            this.branchToolStripMenuItem.Text = "Create branch";
            this.branchToolStripMenuItem.Click += new System.EventHandler(this.BranchToolStripMenuItemClick);
            // 
            // tagToolStripMenuItem
            // 
            this.tagToolStripMenuItem.Image = ((System.Drawing.Image)(resources.GetObject("tagToolStripMenuItem.Image")));
            this.tagToolStripMenuItem.Name = "tagToolStripMenuItem";
            this.tagToolStripMenuItem.Size = new System.Drawing.Size(202, 22);
            this.tagToolStripMenuItem.Text = "Create tag";
            this.tagToolStripMenuItem.Click += new System.EventHandler(this.TagToolStripMenuItemClick);
            // 
            // deleteBranchToolStripMenuItem
            // 
            this.deleteBranchToolStripMenuItem.Name = "deleteBranchToolStripMenuItem";
            this.deleteBranchToolStripMenuItem.Size = new System.Drawing.Size(202, 22);
            this.deleteBranchToolStripMenuItem.Text = "Delete branch";
            this.deleteBranchToolStripMenuItem.Click += new System.EventHandler(this.DeleteBranchToolStripMenuItemClick);
            // 
            // deleteTagToolStripMenuItem
            // 
            this.deleteTagToolStripMenuItem.Name = "deleteTagToolStripMenuItem";
            this.deleteTagToolStripMenuItem.Size = new System.Drawing.Size(202, 22);
            this.deleteTagToolStripMenuItem.Text = "Delete tag";
            this.deleteTagToolStripMenuItem.Click += new System.EventHandler(this.DeleteTagToolStripMenuItemClick);
            // 
            // formatPatchToolStripMenuItem
            // 
            this.formatPatchToolStripMenuItem.Name = "formatPatchToolStripMenuItem";
            this.formatPatchToolStripMenuItem.Size = new System.Drawing.Size(202, 22);
            this.formatPatchToolStripMenuItem.Text = "Format patch";
            this.formatPatchToolStripMenuItem.Click += new System.EventHandler(this.FormatPatchToolStripMenuItemClick);
            // 
            // initNewRepositoryToolStripMenuItem
            // 
            this.initNewRepositoryToolStripMenuItem.Image = ((System.Drawing.Image)(resources.GetObject("initNewRepositoryToolStripMenuItem.Image")));
            this.initNewRepositoryToolStripMenuItem.Name = "initNewRepositoryToolStripMenuItem";
            this.initNewRepositoryToolStripMenuItem.Size = new System.Drawing.Size(202, 22);
            this.initNewRepositoryToolStripMenuItem.Text = "Init new repository";
            this.initNewRepositoryToolStripMenuItem.Click += new System.EventHandler(this.InitNewRepositoryToolStripMenuItemClick);
            // 
            // mergeBranchToolStripMenuItem
            // 
            this.mergeBranchToolStripMenuItem.Name = "mergeBranchToolStripMenuItem";
            this.mergeBranchToolStripMenuItem.ShortcutKeys = ((System.Windows.Forms.Keys)((System.Windows.Forms.Keys.Control | System.Windows.Forms.Keys.M)));
            this.mergeBranchToolStripMenuItem.Size = new System.Drawing.Size(202, 22);
            this.mergeBranchToolStripMenuItem.Text = "Merge branches";
            this.mergeBranchToolStripMenuItem.Click += new System.EventHandler(this.MergeBranchToolStripMenuItemClick);
            // 
            // pullToolStripMenuItem
            // 
            this.pullToolStripMenuItem.Image = ((System.Drawing.Image)(resources.GetObject("pullToolStripMenuItem.Image")));
            this.pullToolStripMenuItem.Name = "pullToolStripMenuItem";
            this.pullToolStripMenuItem.ShortcutKeys = ((System.Windows.Forms.Keys)((System.Windows.Forms.Keys.Control | System.Windows.Forms.Keys.Down)));
            this.pullToolStripMenuItem.Size = new System.Drawing.Size(202, 22);
            this.pullToolStripMenuItem.Text = "Pull";
            this.pullToolStripMenuItem.Click += new System.EventHandler(this.PullToolStripMenuItemClick);
            // 
            // pushToolStripMenuItem
            // 
            this.pushToolStripMenuItem.Image = ((System.Drawing.Image)(resources.GetObject("pushToolStripMenuItem.Image")));
            this.pushToolStripMenuItem.Name = "pushToolStripMenuItem";
            this.pushToolStripMenuItem.ShortcutKeys = ((System.Windows.Forms.Keys)((System.Windows.Forms.Keys.Control | System.Windows.Forms.Keys.Up)));
            this.pushToolStripMenuItem.Size = new System.Drawing.Size(202, 22);
            this.pushToolStripMenuItem.Text = "Push";
            this.pushToolStripMenuItem.Click += new System.EventHandler(this.PushToolStripMenuItemClick);
            // 
            // rebaseToolStripMenuItem
            // 
            this.rebaseToolStripMenuItem.Name = "rebaseToolStripMenuItem";
            this.rebaseToolStripMenuItem.Size = new System.Drawing.Size(202, 22);
            this.rebaseToolStripMenuItem.Text = "Rebase";
            this.rebaseToolStripMenuItem.Click += new System.EventHandler(this.RebaseToolStripMenuItemClick);
            // 
            // runMergetoolToolStripMenuItem
            // 
            this.runMergetoolToolStripMenuItem.Name = "runMergetoolToolStripMenuItem";
            this.runMergetoolToolStripMenuItem.Size = new System.Drawing.Size(202, 22);
            this.runMergetoolToolStripMenuItem.Text = "Solve mergeconflicts";
            this.runMergetoolToolStripMenuItem.Click += new System.EventHandler(this.RunMergetoolToolStripMenuItemClick);
            // 
            // stashToolStripMenuItem
            // 
            this.stashToolStripMenuItem.Image = ((System.Drawing.Image)(resources.GetObject("stashToolStripMenuItem.Image")));
            this.stashToolStripMenuItem.Name = "stashToolStripMenuItem";
            this.stashToolStripMenuItem.Size = new System.Drawing.Size(202, 22);
            this.stashToolStripMenuItem.Text = "Stash changes";
            this.stashToolStripMenuItem.Click += new System.EventHandler(this.StashToolStripMenuItemClick);
            // 
            // viewDiffToolStripMenuItem
            // 
            this.viewDiffToolStripMenuItem.Name = "viewDiffToolStripMenuItem";
            this.viewDiffToolStripMenuItem.Size = new System.Drawing.Size(202, 22);
            this.viewDiffToolStripMenuItem.Text = "View diff";
            this.viewDiffToolStripMenuItem.Click += new System.EventHandler(this.ViewDiffToolStripMenuItemClick);
            // 
            // patchToolStripMenuItem
            // 
            this.patchToolStripMenuItem.Name = "patchToolStripMenuItem";
            this.patchToolStripMenuItem.Size = new System.Drawing.Size(202, 22);
            this.patchToolStripMenuItem.Text = "View patch file";
            this.patchToolStripMenuItem.Click += new System.EventHandler(this.PatchToolStripMenuItemClick);
            // 
            // remotesToolStripMenuItem
            // 
            this.remotesToolStripMenuItem.DropDownItems.AddRange(new System.Windows.Forms.ToolStripItem[] {
            this.manageRemoteRepositoriesToolStripMenuItem1,
            this.toolStripSeparator6,
            this.PuTTYToolStripMenuItem});
            this.remotesToolStripMenuItem.Name = "remotesToolStripMenuItem";
            this.remotesToolStripMenuItem.Size = new System.Drawing.Size(61, 20);
            this.remotesToolStripMenuItem.Text = "Remotes";
            // 
            // manageRemoteRepositoriesToolStripMenuItem1
            // 
            this.manageRemoteRepositoriesToolStripMenuItem1.Name = "manageRemoteRepositoriesToolStripMenuItem1";
            this.manageRemoteRepositoriesToolStripMenuItem1.Size = new System.Drawing.Size(219, 22);
            this.manageRemoteRepositoriesToolStripMenuItem1.Text = "Manage remote repositories";
            this.manageRemoteRepositoriesToolStripMenuItem1.Click += new System.EventHandler(this.ManageRemoteRepositoriesToolStripMenuItemClick);
            // 
            // toolStripSeparator6
            // 
            this.toolStripSeparator6.Name = "toolStripSeparator6";
            this.toolStripSeparator6.Size = new System.Drawing.Size(216, 6);
            // 
            // PuTTYToolStripMenuItem
            // 
            this.PuTTYToolStripMenuItem.DropDownItems.AddRange(new System.Windows.Forms.ToolStripItem[] {
            this.startAuthenticationAgentToolStripMenuItem,
            this.generateOrImportKeyToolStripMenuItem});
            this.PuTTYToolStripMenuItem.Image = ((System.Drawing.Image)(resources.GetObject("PuTTYToolStripMenuItem.Image")));
            this.PuTTYToolStripMenuItem.Name = "PuTTYToolStripMenuItem";
            this.PuTTYToolStripMenuItem.Size = new System.Drawing.Size(219, 22);
            this.PuTTYToolStripMenuItem.Text = "PuTTY";
            // 
            // startAuthenticationAgentToolStripMenuItem
            // 
            this.startAuthenticationAgentToolStripMenuItem.Image = ((System.Drawing.Image)(resources.GetObject("startAuthenticationAgentToolStripMenuItem.Image")));
            this.startAuthenticationAgentToolStripMenuItem.Name = "startAuthenticationAgentToolStripMenuItem";
            this.startAuthenticationAgentToolStripMenuItem.Size = new System.Drawing.Size(212, 22);
            this.startAuthenticationAgentToolStripMenuItem.Text = "Start authentication agent";
            this.startAuthenticationAgentToolStripMenuItem.Click += new System.EventHandler(this.StartAuthenticationAgentToolStripMenuItemClick);
            // 
            // generateOrImportKeyToolStripMenuItem
            // 
            this.generateOrImportKeyToolStripMenuItem.Image = ((System.Drawing.Image)(resources.GetObject("generateOrImportKeyToolStripMenuItem.Image")));
            this.generateOrImportKeyToolStripMenuItem.Name = "generateOrImportKeyToolStripMenuItem";
            this.generateOrImportKeyToolStripMenuItem.Size = new System.Drawing.Size(212, 22);
            this.generateOrImportKeyToolStripMenuItem.Text = "Generate or import key";
            this.generateOrImportKeyToolStripMenuItem.Click += new System.EventHandler(this.GenerateOrImportKeyToolStripMenuItemClick);
            // 
            // submodulesToolStripMenuItem
            // 
            this.submodulesToolStripMenuItem.DropDownItems.AddRange(new System.Windows.Forms.ToolStripItem[] {
            this.manageSubmodulesToolStripMenuItem,
            this.toolStripSeparator8,
            this.updateAllSubmodulesRecursiveToolStripMenuItem,
            this.initializeAllSubmodulesRecursiveToolStripMenuItem,
            this.synchronizeAllSubmodulesRecursiveToolStripMenuItem,
            this.toolStripSeparator14,
            this.updateAllSubmodulesToolStripMenuItem,
            this.initializeAllSubmodulesToolStripMenuItem,
            this.syncronizeAllSubmodulesToolStripMenuItem,
            this.toolStripSeparator10,
            this.openSubmoduleToolStripMenuItem});
            this.submodulesToolStripMenuItem.Name = "submodulesToolStripMenuItem";
            this.submodulesToolStripMenuItem.Size = new System.Drawing.Size(76, 20);
            this.submodulesToolStripMenuItem.Text = "Submodules";
            // 
            // manageSubmodulesToolStripMenuItem
            // 
            this.manageSubmodulesToolStripMenuItem.Name = "manageSubmodulesToolStripMenuItem";
            this.manageSubmodulesToolStripMenuItem.Size = new System.Drawing.Size(260, 22);
            this.manageSubmodulesToolStripMenuItem.Text = "Manage submodules";
            this.manageSubmodulesToolStripMenuItem.Click += new System.EventHandler(this.ManageSubmodulesToolStripMenuItemClick);
            // 
            // toolStripSeparator8
            // 
            this.toolStripSeparator8.Name = "toolStripSeparator8";
            this.toolStripSeparator8.Size = new System.Drawing.Size(257, 6);
            // 
            // updateAllSubmodulesRecursiveToolStripMenuItem
            // 
            this.updateAllSubmodulesRecursiveToolStripMenuItem.Name = "updateAllSubmodulesRecursiveToolStripMenuItem";
            this.updateAllSubmodulesRecursiveToolStripMenuItem.Size = new System.Drawing.Size(260, 22);
            this.updateAllSubmodulesRecursiveToolStripMenuItem.Text = "Update all submodules recursive";
            this.updateAllSubmodulesRecursiveToolStripMenuItem.Click += new System.EventHandler(this.UpdateAllSubmodulesRecursiveToolStripMenuItemClick);
            // 
            // initializeAllSubmodulesRecursiveToolStripMenuItem
            // 
            this.initializeAllSubmodulesRecursiveToolStripMenuItem.Name = "initializeAllSubmodulesRecursiveToolStripMenuItem";
            this.initializeAllSubmodulesRecursiveToolStripMenuItem.Size = new System.Drawing.Size(260, 22);
            this.initializeAllSubmodulesRecursiveToolStripMenuItem.Text = "Initialize all submodules recursive";
            this.initializeAllSubmodulesRecursiveToolStripMenuItem.Click += new System.EventHandler(this.InitializeAllSubmodulesRecursiveToolStripMenuItemClick);
            // 
            // synchronizeAllSubmodulesRecursiveToolStripMenuItem
            // 
            this.synchronizeAllSubmodulesRecursiveToolStripMenuItem.Name = "synchronizeAllSubmodulesRecursiveToolStripMenuItem";
            this.synchronizeAllSubmodulesRecursiveToolStripMenuItem.Size = new System.Drawing.Size(260, 22);
            this.synchronizeAllSubmodulesRecursiveToolStripMenuItem.Text = "Synchronize al submodules recursive";
            this.synchronizeAllSubmodulesRecursiveToolStripMenuItem.Click += new System.EventHandler(this.SynchronizeAllSubmodulesRecursiveToolStripMenuItemClick);
            // 
            // toolStripSeparator14
            // 
            this.toolStripSeparator14.Name = "toolStripSeparator14";
            this.toolStripSeparator14.Size = new System.Drawing.Size(257, 6);
            // 
            // updateAllSubmodulesToolStripMenuItem
            // 
            this.updateAllSubmodulesToolStripMenuItem.Name = "updateAllSubmodulesToolStripMenuItem";
            this.updateAllSubmodulesToolStripMenuItem.Size = new System.Drawing.Size(260, 22);
            this.updateAllSubmodulesToolStripMenuItem.Text = "Update all submodules";
            this.updateAllSubmodulesToolStripMenuItem.Click += new System.EventHandler(this.UpdateAllSubmodulesToolStripMenuItemClick);
            // 
            // initializeAllSubmodulesToolStripMenuItem
            // 
            this.initializeAllSubmodulesToolStripMenuItem.Name = "initializeAllSubmodulesToolStripMenuItem";
            this.initializeAllSubmodulesToolStripMenuItem.Size = new System.Drawing.Size(260, 22);
            this.initializeAllSubmodulesToolStripMenuItem.Text = "Initialize all submodules";
            this.initializeAllSubmodulesToolStripMenuItem.Click += new System.EventHandler(this.InitializeAllSubmodulesToolStripMenuItemClick);
            // 
            // syncronizeAllSubmodulesToolStripMenuItem
            // 
            this.syncronizeAllSubmodulesToolStripMenuItem.Name = "syncronizeAllSubmodulesToolStripMenuItem";
            this.syncronizeAllSubmodulesToolStripMenuItem.Size = new System.Drawing.Size(260, 22);
            this.syncronizeAllSubmodulesToolStripMenuItem.Text = "Synchronize all submodules";
            this.syncronizeAllSubmodulesToolStripMenuItem.Click += new System.EventHandler(this.SyncronizeAllSubmodulesToolStripMenuItemClick);
            // 
            // toolStripSeparator10
            // 
            this.toolStripSeparator10.Name = "toolStripSeparator10";
            this.toolStripSeparator10.Size = new System.Drawing.Size(257, 6);
            // 
            // openSubmoduleToolStripMenuItem
            // 
            this.openSubmoduleToolStripMenuItem.DropDownItems.AddRange(new System.Windows.Forms.ToolStripItem[] {
            this.toolStripSeparator11});
            this.openSubmoduleToolStripMenuItem.Name = "openSubmoduleToolStripMenuItem";
            this.openSubmoduleToolStripMenuItem.Size = new System.Drawing.Size(260, 22);
            this.openSubmoduleToolStripMenuItem.Text = "Browse submodule";
            this.openSubmoduleToolStripMenuItem.DropDownOpening += new System.EventHandler(this.OpenSubmoduleToolStripMenuItemDropDownOpening);
            // 
            // toolStripSeparator11
            // 
            this.toolStripSeparator11.Name = "toolStripSeparator11";
            this.toolStripSeparator11.Size = new System.Drawing.Size(57, 6);
            // 
            // pluginsToolStripMenuItem
            // 
            this.pluginsToolStripMenuItem.DropDownItems.AddRange(new System.Windows.Forms.ToolStripItem[] {
            this.settingsToolStripMenuItem,
            this.toolStripSeparator15});
            this.pluginsToolStripMenuItem.Name = "pluginsToolStripMenuItem";
            this.pluginsToolStripMenuItem.Size = new System.Drawing.Size(52, 20);
            this.pluginsToolStripMenuItem.Text = "Plugins";
            // 
            // settingsToolStripMenuItem
            // 
            this.settingsToolStripMenuItem.Name = "settingsToolStripMenuItem";
            this.settingsToolStripMenuItem.Size = new System.Drawing.Size(124, 22);
            this.settingsToolStripMenuItem.Text = "Settings";
            this.settingsToolStripMenuItem.Click += new System.EventHandler(this.SettingsToolStripMenuItemClick);
            // 
            // toolStripSeparator15
            // 
            this.toolStripSeparator15.Name = "toolStripSeparator15";
            this.toolStripSeparator15.Size = new System.Drawing.Size(121, 6);
            // 
            // settingsToolStripMenuItem1
            // 
            this.settingsToolStripMenuItem1.DropDownItems.AddRange(new System.Windows.Forms.ToolStripItem[] {
            this.gitMaintenanceToolStripMenuItem,
            this.toolStripSeparator4,
            this.editgitignoreToolStripMenuItem1,
            this.editgitattributesToolStripMenuItem,
            this.editmailmapToolStripMenuItem,
            this.toolStripSeparator13,
            this.settingsToolStripMenuItem2});
            this.settingsToolStripMenuItem1.Name = "settingsToolStripMenuItem1";
            this.settingsToolStripMenuItem1.Size = new System.Drawing.Size(58, 20);
            this.settingsToolStripMenuItem1.Text = "Settings";
            // 
            // gitMaintenanceToolStripMenuItem
            // 
            this.gitMaintenanceToolStripMenuItem.DropDownItems.AddRange(new System.Windows.Forms.ToolStripItem[] {
            this.compressGitDatabaseToolStripMenuItem,
            this.verifyGitDatabaseToolStripMenuItem,
            this.deleteIndexlockToolStripMenuItem});
            this.gitMaintenanceToolStripMenuItem.Image = ((System.Drawing.Image)(resources.GetObject("gitMaintenanceToolStripMenuItem.Image")));
            this.gitMaintenanceToolStripMenuItem.Name = "gitMaintenanceToolStripMenuItem";
            this.gitMaintenanceToolStripMenuItem.Size = new System.Drawing.Size(169, 22);
            this.gitMaintenanceToolStripMenuItem.Text = "Git maintenance";
            // 
            // compressGitDatabaseToolStripMenuItem
            // 
            this.compressGitDatabaseToolStripMenuItem.Name = "compressGitDatabaseToolStripMenuItem";
            this.compressGitDatabaseToolStripMenuItem.Size = new System.Drawing.Size(195, 22);
            this.compressGitDatabaseToolStripMenuItem.Text = "Compress git database";
            this.compressGitDatabaseToolStripMenuItem.Click += new System.EventHandler(this.CompressGitDatabaseToolStripMenuItemClick);
            // 
            // verifyGitDatabaseToolStripMenuItem
            // 
            this.verifyGitDatabaseToolStripMenuItem.Name = "verifyGitDatabaseToolStripMenuItem";
            this.verifyGitDatabaseToolStripMenuItem.Size = new System.Drawing.Size(195, 22);
            this.verifyGitDatabaseToolStripMenuItem.Text = "Recover lost objects";
            this.verifyGitDatabaseToolStripMenuItem.Click += new System.EventHandler(this.VerifyGitDatabaseToolStripMenuItemClick);
            // 
            // deleteIndexlockToolStripMenuItem
            // 
            this.deleteIndexlockToolStripMenuItem.Name = "deleteIndexlockToolStripMenuItem";
            this.deleteIndexlockToolStripMenuItem.Size = new System.Drawing.Size(195, 22);
            this.deleteIndexlockToolStripMenuItem.Text = "Delete index.lock";
            this.deleteIndexlockToolStripMenuItem.Click += new System.EventHandler(this.deleteIndexlockToolStripMenuItem_Click);
            // 
            // toolStripSeparator4
            // 
            this.toolStripSeparator4.Name = "toolStripSeparator4";
            this.toolStripSeparator4.Size = new System.Drawing.Size(166, 6);
            // 
            // editgitignoreToolStripMenuItem1
            // 
            this.editgitignoreToolStripMenuItem1.Name = "editgitignoreToolStripMenuItem1";
            this.editgitignoreToolStripMenuItem1.Size = new System.Drawing.Size(169, 22);
            this.editgitignoreToolStripMenuItem1.Text = "Edit .gitignore";
            this.editgitignoreToolStripMenuItem1.Click += new System.EventHandler(this.EditGitignoreToolStripMenuItem1Click);
            // 
            // editgitattributesToolStripMenuItem
            // 
            this.editgitattributesToolStripMenuItem.Name = "editgitattributesToolStripMenuItem";
            this.editgitattributesToolStripMenuItem.Size = new System.Drawing.Size(169, 22);
            this.editgitattributesToolStripMenuItem.Text = "Edit .gitattributes";
            this.editgitattributesToolStripMenuItem.Click += new System.EventHandler(this.editgitattributesToolStripMenuItem_Click);
            // 
            // editmailmapToolStripMenuItem
            // 
            this.editmailmapToolStripMenuItem.Name = "editmailmapToolStripMenuItem";
            this.editmailmapToolStripMenuItem.Size = new System.Drawing.Size(169, 22);
            this.editmailmapToolStripMenuItem.Text = "Edit .mailmap";
            this.editmailmapToolStripMenuItem.Click += new System.EventHandler(this.EditMailMapToolStripMenuItemClick);
            // 
            // toolStripSeparator13
            // 
            this.toolStripSeparator13.Name = "toolStripSeparator13";
            this.toolStripSeparator13.Size = new System.Drawing.Size(166, 6);
            // 
            // settingsToolStripMenuItem2
            // 
            this.settingsToolStripMenuItem2.Image = ((System.Drawing.Image)(resources.GetObject("settingsToolStripMenuItem2.Image")));
            this.settingsToolStripMenuItem2.Name = "settingsToolStripMenuItem2";
            this.settingsToolStripMenuItem2.Size = new System.Drawing.Size(169, 22);
            this.settingsToolStripMenuItem2.Text = "Settings";
            this.settingsToolStripMenuItem2.Click += new System.EventHandler(this.SettingsToolStripMenuItem2Click);
            // 
            // helpToolStripMenuItem
            // 
            this.helpToolStripMenuItem.DropDownItems.AddRange(new System.Windows.Forms.ToolStripItem[] {
            this.commitcountPerUserToolStripMenuItem,
            this.gitcommandLogToolStripMenuItem,
            this.toolStripSeparator7,
            this.userManualToolStripMenuItem,
            this.changelogToolStripMenuItem,
            this.toolStripSeparator3,
            this.translateToolStripMenuItem,
            this.toolStripSeparator16,
            this.donateToolStripMenuItem,
            this.aboutToolStripMenuItem});
            this.helpToolStripMenuItem.Name = "helpToolStripMenuItem";
            this.helpToolStripMenuItem.Size = new System.Drawing.Size(40, 20);
            this.helpToolStripMenuItem.Text = "Help";
            // 
            // commitcountPerUserToolStripMenuItem
            // 
            this.commitcountPerUserToolStripMenuItem.Image = ((System.Drawing.Image)(resources.GetObject("commitcountPerUserToolStripMenuItem.Image")));
            this.commitcountPerUserToolStripMenuItem.Name = "commitcountPerUserToolStripMenuItem";
            this.commitcountPerUserToolStripMenuItem.Size = new System.Drawing.Size(168, 22);
            this.commitcountPerUserToolStripMenuItem.Text = "Commits per user";
            this.commitcountPerUserToolStripMenuItem.Click += new System.EventHandler(this.CommitcountPerUserToolStripMenuItemClick);
            // 
            // gitcommandLogToolStripMenuItem
            // 
            this.gitcommandLogToolStripMenuItem.Image = ((System.Drawing.Image)(resources.GetObject("gitcommandLogToolStripMenuItem.Image")));
            this.gitcommandLogToolStripMenuItem.Name = "gitcommandLogToolStripMenuItem";
            this.gitcommandLogToolStripMenuItem.Size = new System.Drawing.Size(168, 22);
            this.gitcommandLogToolStripMenuItem.Text = "Gitcommand log";
            this.gitcommandLogToolStripMenuItem.Click += new System.EventHandler(this.GitcommandLogToolStripMenuItemClick);
            // 
            // toolStripSeparator7
            // 
            this.toolStripSeparator7.Name = "toolStripSeparator7";
            this.toolStripSeparator7.Size = new System.Drawing.Size(165, 6);
            // 
            // userManualToolStripMenuItem
            // 
            this.userManualToolStripMenuItem.Name = "userManualToolStripMenuItem";
            this.userManualToolStripMenuItem.Size = new System.Drawing.Size(168, 22);
            this.userManualToolStripMenuItem.Text = "User Manual";
            this.userManualToolStripMenuItem.Click += new System.EventHandler(this.UserManualToolStripMenuItemClick);
            // 
            // changelogToolStripMenuItem
            // 
            this.changelogToolStripMenuItem.Name = "changelogToolStripMenuItem";
            this.changelogToolStripMenuItem.Size = new System.Drawing.Size(168, 22);
            this.changelogToolStripMenuItem.Text = "Changelog";
            this.changelogToolStripMenuItem.Click += new System.EventHandler(this.ChangelogToolStripMenuItemClick);
            // 
            // toolStripSeparator3
            // 
            this.toolStripSeparator3.Name = "toolStripSeparator3";
            this.toolStripSeparator3.Size = new System.Drawing.Size(165, 6);
            // 
            // translateToolStripMenuItem
            // 
            this.translateToolStripMenuItem.Name = "translateToolStripMenuItem";
            this.translateToolStripMenuItem.Size = new System.Drawing.Size(168, 22);
            this.translateToolStripMenuItem.Text = "Translate";
            this.translateToolStripMenuItem.Click += new System.EventHandler(this.TranslateToolStripMenuItemClick);
            // 
            // toolStripSeparator16
            // 
            this.toolStripSeparator16.Name = "toolStripSeparator16";
            this.toolStripSeparator16.Size = new System.Drawing.Size(165, 6);
            // 
            // donateToolStripMenuItem
            // 
            this.donateToolStripMenuItem.Name = "donateToolStripMenuItem";
            this.donateToolStripMenuItem.Size = new System.Drawing.Size(168, 22);
            this.donateToolStripMenuItem.Text = "Donate";
            this.donateToolStripMenuItem.Click += new System.EventHandler(this.DonateToolStripMenuItemClick);
            // 
            // aboutToolStripMenuItem
            // 
            this.aboutToolStripMenuItem.Image = ((System.Drawing.Image)(resources.GetObject("aboutToolStripMenuItem.Image")));
            this.aboutToolStripMenuItem.Name = "aboutToolStripMenuItem";
            this.aboutToolStripMenuItem.Size = new System.Drawing.Size(168, 22);
            this.aboutToolStripMenuItem.Text = "About";
            this.aboutToolStripMenuItem.Click += new System.EventHandler(this.AboutToolStripMenuItemClick);
            // 
            // gitItemBindingSource
            // 
            this.gitItemBindingSource.DataSource = typeof(GitCommands.GitItem);
            // 
            // gitRevisionBindingSource
            // 
            this.gitRevisionBindingSource.DataSource = typeof(GitCommands.GitRevision);
            // 
            // FormBrowse
            // 
            this.AutoScaleDimensions = new System.Drawing.SizeF(6F, 13F);
            this.AutoScaleMode = System.Windows.Forms.AutoScaleMode.Font;
            this.AutoSize = true;
            this.ClientSize = new System.Drawing.Size(959, 573);
            this.Controls.Add(this.splitContainer2);
            this.Controls.Add(this.menuStrip1);
            this.Name = "FormBrowse";
            this.Text = "Git Extensions";
            this.FormClosing += new System.Windows.Forms.FormClosingEventHandler(this.FormBrowseFormClosing);
            this.Load += new System.EventHandler(this.BrowseLoad);
            this.splitContainer2.Panel1.ResumeLayout(false);
            this.splitContainer2.Panel1.PerformLayout();
            this.splitContainer2.Panel2.ResumeLayout(false);
            this.splitContainer2.ResumeLayout(false);
            this.ToolStrip.ResumeLayout(false);
            this.ToolStrip.PerformLayout();
            this.splitContainer3.Panel1.ResumeLayout(false);
            this.splitContainer3.Panel2.ResumeLayout(false);
            this.splitContainer3.ResumeLayout(false);
            this.tabControl1.ResumeLayout(false);
            this.CommitInfo.ResumeLayout(false);
            this.Tree.ResumeLayout(false);
            this.splitContainer4.Panel1.ResumeLayout(false);
            this.splitContainer4.Panel2.ResumeLayout(false);
            this.splitContainer4.ResumeLayout(false);
            this.FileTreeContextMenu.ResumeLayout(false);
            this.Diff.ResumeLayout(false);
            this.splitContainer1.Panel1.ResumeLayout(false);
            this.splitContainer1.Panel2.ResumeLayout(false);
            this.splitContainer1.ResumeLayout(false);
            this.DiffContextMenu.ResumeLayout(false);
            this.TreeContextMenu.ResumeLayout(false);
            this.menuStrip1.ResumeLayout(false);
            this.menuStrip1.PerformLayout();
            ((System.ComponentModel.ISupportInitialize)(this.gitItemBindingSource)).EndInit();
            ((System.ComponentModel.ISupportInitialize)(this.gitRevisionBindingSource)).EndInit();
            this.ResumeLayout(false);
            this.PerformLayout();

>>>>>>> 47c40aae
        }

        #endregion

        private System.Windows.Forms.TreeView GitTree;
        private System.Windows.Forms.SplitContainer splitContainer2;
        private System.Windows.Forms.SplitContainer splitContainer3;
        private System.Windows.Forms.TabControl tabControl1;
        private System.Windows.Forms.TabPage Tree;
        private System.Windows.Forms.BindingSource gitRevisionBindingSource;
        private System.Windows.Forms.MenuStrip menuStrip1;
        private System.Windows.Forms.ToolStripMenuItem fileToolStripMenuItem;
        private System.Windows.Forms.ToolStripMenuItem openToolStripMenuItem;
        private System.Windows.Forms.ToolStripMenuItem commandsToolStripMenuItem;
        private System.Windows.Forms.ToolStripMenuItem checkoutToolStripMenuItem;
        private System.Windows.Forms.BindingSource gitItemBindingSource;
        private System.Windows.Forms.ToolStripMenuItem viewDiffToolStripMenuItem;
        private System.Windows.Forms.ToolStripMenuItem branchToolStripMenuItem;
        private System.Windows.Forms.ToolStripMenuItem cloneToolStripMenuItem;
        private System.Windows.Forms.ToolStripMenuItem commitToolStripMenuItem;
        private System.Windows.Forms.ToolStripMenuItem initNewRepositoryToolStripMenuItem;
        private System.Windows.Forms.ToolStripMenuItem pushToolStripMenuItem;
        private System.Windows.Forms.ToolStripMenuItem pullToolStripMenuItem;
        private System.Windows.Forms.ToolStripMenuItem refreshToolStripMenuItem;
        private System.Windows.Forms.ToolStripMenuItem helpToolStripMenuItem;
        private System.Windows.Forms.ToolStripMenuItem aboutToolStripMenuItem;
        private System.Windows.Forms.ToolStripMenuItem patchToolStripMenuItem;
        private System.Windows.Forms.ToolStripMenuItem applyPatchToolStripMenuItem;
        private System.Windows.Forms.ToolStripMenuItem gitToolStripMenuItem;
        private System.Windows.Forms.ToolStripMenuItem gitBashToolStripMenuItem;
        private System.Windows.Forms.ToolStripMenuItem gitGUIToolStripMenuItem;
        private System.Windows.Forms.ToolStripMenuItem formatPatchToolStripMenuItem;
        private RevisionGrid RevisionGrid;
        private System.Windows.Forms.ToolStripMenuItem gitcommandLogToolStripMenuItem;
        private System.Windows.Forms.ToolStripMenuItem checkoutBranchToolStripMenuItem;
        private System.Windows.Forms.ToolStripMenuItem stashToolStripMenuItem;
        private System.Windows.Forms.ToolStripMenuItem runMergetoolToolStripMenuItem;
        private System.Windows.Forms.SplitContainer splitContainer4;
        private System.Windows.Forms.ToolStripMenuItem deleteBranchToolStripMenuItem;
        private System.Windows.Forms.ToolStripMenuItem cherryPickToolStripMenuItem;
        private System.Windows.Forms.ToolStripMenuItem mergeBranchToolStripMenuItem;
        private System.Windows.Forms.ToolStrip ToolStrip;
        private System.Windows.Forms.ToolStripButton toolStripButton1;
        private System.Windows.Forms.ToolStripSplitButton _NO_TRANSLATE_Workingdir;
        private System.Windows.Forms.ToolStripButton _NO_TRANSLATE_CurrentBranch;
        private System.Windows.Forms.ToolStripSeparator toolStripSeparator1;
        private System.Windows.Forms.ToolStripButton GitBash;
        private System.Windows.Forms.ToolStripSeparator toolStripSeparator2;
        private System.Windows.Forms.ToolStripButton EditSettings;
        private System.Windows.Forms.ToolStripMenuItem tagToolStripMenuItem;
        private System.Windows.Forms.ToolStripButton RefreshButton;
        private System.Windows.Forms.ToolStripMenuItem commitcountPerUserToolStripMenuItem;
        private System.Windows.Forms.ToolStripMenuItem kGitToolStripMenuItem;
        private System.Windows.Forms.ToolStripSeparator toolStripSeparator3;
        private System.Windows.Forms.ToolStripMenuItem donateToolStripMenuItem;
        private System.Windows.Forms.ToolStripMenuItem deleteTagToolStripMenuItem;
        private System.Windows.Forms.ToolStripMenuItem settingsToolStripMenuItem1;
        private System.Windows.Forms.ToolStripMenuItem editgitignoreToolStripMenuItem1;
        private System.Windows.Forms.ToolStripMenuItem settingsToolStripMenuItem2;
        private System.Windows.Forms.ToolStripMenuItem archiveToolStripMenuItem;
        private System.Windows.Forms.ToolStripMenuItem editmailmapToolStripMenuItem;
        private System.Windows.Forms.ToolStripSeparator toolStripSeparator4;
        private System.Windows.Forms.ToolStripMenuItem gitMaintenanceToolStripMenuItem;
        private System.Windows.Forms.ToolStripMenuItem compressGitDatabaseToolStripMenuItem;
        private System.Windows.Forms.ToolStripMenuItem verifyGitDatabaseToolStripMenuItem;
        private System.Windows.Forms.ToolStripMenuItem rebaseToolStripMenuItem;
        private System.Windows.Forms.ToolStripMenuItem remotesToolStripMenuItem;
        private System.Windows.Forms.ToolStripMenuItem manageRemoteRepositoriesToolStripMenuItem1;
        private System.Windows.Forms.ToolStripSeparator toolStripSeparator6;
        private System.Windows.Forms.ToolStripMenuItem PuTTYToolStripMenuItem;
        private System.Windows.Forms.ToolStripMenuItem startAuthenticationAgentToolStripMenuItem;
        private System.Windows.Forms.ToolStripMenuItem generateOrImportKeyToolStripMenuItem;
        private System.Windows.Forms.ToolStripSeparator toolStripSeparator5;
        private System.Windows.Forms.ToolStripTextBox toolStripTextBoxFilter;
        private System.Windows.Forms.TabPage Diff;
        private System.Windows.Forms.SplitContainer splitContainer1;
        private FileStatusList DiffFiles;
        private System.Windows.Forms.ToolStripSeparator toolStripSeparator7;
        private System.Windows.Forms.ToolStripMenuItem changelogToolStripMenuItem;
        private System.Windows.Forms.ToolStripButton toolStripButtonPull;
        private System.Windows.Forms.ToolStripButton toolStripButtonPush;
        private FileViewer FileText;
        private FileViewer DiffText;
        private System.Windows.Forms.TabPage CommitInfo;
        private CommitInfo RevisionInfo;
        private System.Windows.Forms.ToolStripLabel toolStripLabel2;
        private System.Windows.Forms.ToolStripMenuItem submodulesToolStripMenuItem;
        private System.Windows.Forms.ToolStripMenuItem manageSubmodulesToolStripMenuItem;
        private System.Windows.Forms.ToolStripSeparator toolStripSeparator8;
        private System.Windows.Forms.ToolStripMenuItem updateAllSubmodulesToolStripMenuItem;
        private System.Windows.Forms.ToolStripMenuItem initializeAllSubmodulesToolStripMenuItem;
        private System.Windows.Forms.ToolStripMenuItem syncronizeAllSubmodulesToolStripMenuItem;
        private System.Windows.Forms.ToolStripSplitButton toolStripSplitStash;
        private System.Windows.Forms.ToolStripMenuItem stashChangesToolStripMenuItem;
        private System.Windows.Forms.ToolStripMenuItem stashPopToolStripMenuItem;
        private System.Windows.Forms.ToolStripSeparator toolStripSeparator9;
        private System.Windows.Forms.ToolStripMenuItem viewStashToolStripMenuItem;
        private System.Windows.Forms.ToolStripSeparator toolStripSeparator10;
        private System.Windows.Forms.ToolStripMenuItem openSubmoduleToolStripMenuItem;
        private System.Windows.Forms.ToolStripSeparator toolStripSeparator11;
        private System.Windows.Forms.ToolStripSeparator toolStripSeparator12;
        private System.Windows.Forms.ToolStripMenuItem exitToolStripMenuItem;
        private System.Windows.Forms.ToolStripSeparator toolStripSeparator13;
        private System.Windows.Forms.ToolStripMenuItem recentToolStripMenuItem;
        private System.Windows.Forms.ToolStripMenuItem toolStripMenuItem2;
        private System.Windows.Forms.ToolStripMenuItem updateAllSubmodulesRecursiveToolStripMenuItem;
        private System.Windows.Forms.ToolStripMenuItem initializeAllSubmodulesRecursiveToolStripMenuItem;
        private System.Windows.Forms.ToolStripMenuItem synchronizeAllSubmodulesRecursiveToolStripMenuItem;
        private System.Windows.Forms.ToolStripSeparator toolStripSeparator14;
        private System.Windows.Forms.ToolStripMenuItem pluginsToolStripMenuItem;
        private System.Windows.Forms.ToolStripMenuItem settingsToolStripMenuItem;
        private System.Windows.Forms.ToolStripSeparator toolStripSeparator15;
        private System.Windows.Forms.ToolStripMenuItem closeToolStripMenuItem;
        private System.Windows.Forms.ContextMenuStrip TreeContextMenu;
        private System.Windows.Forms.ToolStripMenuItem saveToolStripMenuItem;
        private System.Windows.Forms.ToolStripMenuItem userManualToolStripMenuItem;
        private System.Windows.Forms.ToolStripMenuItem cleanupToolStripMenuItem;
        private System.Windows.Forms.ContextMenuStrip DiffContextMenu;
        private System.Windows.Forms.ToolStripMenuItem openWithDifftoolToolStripMenuItem;
        private System.Windows.Forms.ToolStripMenuItem translateToolStripMenuItem;
        private System.Windows.Forms.ToolStripSeparator toolStripSeparator16;
        private System.Windows.Forms.ToolStripSeparator toolStripMenuItem1;
        private System.Windows.Forms.ToolStripMenuItem fileExplorerToolStripMenuItem;
        private System.Windows.Forms.ToolStripSeparator toolStripSeparator17;
        private ContextMenuStrip FileTreeContextMenu;
        private ToolStripMenuItem saveAsToolStripMenuItem;
        private ToolStripMenuItem openFileToolStripMenuItem;
        private ToolStripMenuItem openFileWithToolStripMenuItem;
        private ToolStripMenuItem fileHistoryToolStripMenuItem;
        private ToolStripMenuItem findToolStripMenuItem;
        private ToolStripSeparator toolStripSeparator18;
        private ToolStripMenuItem editgitattributesToolStripMenuItem;
        private ToolStripMenuItem copyFilenameToClipboardToolStripMenuItem;
        private ToolStripMenuItem copyFilenameToClipboardToolStripMenuItem1;
<<<<<<< HEAD
        private ToolStripMenuItem deleteIndexlockToolStripMenuItem;
        private ToolStripMenuItem saveAsToolStripMenuItem1;
=======
        private ToolStripMenuItem deleteIndexlockToolStripMenuItem;
        private ToolStripSeparator toolStripSeparator19;
        private ToolStripLabel toolStripLabel1;
        private ToolStripComboBox toolStripBranches;
        private ToolStripDropDownButton toolStripDropDownButton2;
        private ToolStripMenuItem localToolStripMenuItem;
        private ToolStripMenuItem remoteToolStripMenuItem;
        private ToolStripDropDownButton toolStripDropDownButton1;
        private ToolStripMenuItem commitToolStripMenuItem1;
        private ToolStripMenuItem committerToolStripMenuItem;
        private ToolStripMenuItem authorToolStripMenuItem;
>>>>>>> 47c40aae
    }
}<|MERGE_RESOLUTION|>--- conflicted
+++ resolved
@@ -32,1385 +32,6 @@
         /// the contents of this method with the code editor.
         /// </summary>
         private void InitializeComponent()
-<<<<<<< HEAD
-        {
-            this.components = new System.ComponentModel.Container();
-            System.ComponentModel.ComponentResourceManager resources = new System.ComponentModel.ComponentResourceManager(typeof(FormBrowse));
-            this.splitContainer2 = new System.Windows.Forms.SplitContainer();
-            this.ToolStrip = new System.Windows.Forms.ToolStrip();
-            this.RefreshButton = new System.Windows.Forms.ToolStripButton();
-            this.toolStripSeparator17 = new System.Windows.Forms.ToolStripSeparator();
-            this._NO_TRANSLATE_Workingdir = new System.Windows.Forms.ToolStripSplitButton();
-            this._NO_TRANSLATE_CurrentBranch = new System.Windows.Forms.ToolStripButton();
-            this.toolStripSeparator1 = new System.Windows.Forms.ToolStripSeparator();
-            this.toolStripSplitStash = new System.Windows.Forms.ToolStripSplitButton();
-            this.stashChangesToolStripMenuItem = new System.Windows.Forms.ToolStripMenuItem();
-            this.stashPopToolStripMenuItem = new System.Windows.Forms.ToolStripMenuItem();
-            this.toolStripSeparator9 = new System.Windows.Forms.ToolStripSeparator();
-            this.viewStashToolStripMenuItem = new System.Windows.Forms.ToolStripMenuItem();
-            this.toolStripButton1 = new System.Windows.Forms.ToolStripButton();
-            this.toolStripButtonPull = new System.Windows.Forms.ToolStripButton();
-            this.toolStripButtonPush = new System.Windows.Forms.ToolStripButton();
-            this.toolStripSeparator2 = new System.Windows.Forms.ToolStripSeparator();
-            this.GitBash = new System.Windows.Forms.ToolStripButton();
-            this.EditSettings = new System.Windows.Forms.ToolStripButton();
-            this.toolStripSeparator5 = new System.Windows.Forms.ToolStripSeparator();
-            this.toolStripLabel2 = new System.Windows.Forms.ToolStripLabel();
-            this.toolStripTextBoxFilter = new System.Windows.Forms.ToolStripTextBox();
-            this.splitContainer3 = new System.Windows.Forms.SplitContainer();
-            this.RevisionGrid = new GitUI.RevisionGrid();
-            this.tabControl1 = new System.Windows.Forms.TabControl();
-            this.CommitInfo = new System.Windows.Forms.TabPage();
-            this.RevisionInfo = new GitUI.CommitInfo();
-            this.Tree = new System.Windows.Forms.TabPage();
-            this.splitContainer4 = new System.Windows.Forms.SplitContainer();
-            this.GitTree = new System.Windows.Forms.TreeView();
-            this.FileTreeContextMenu = new System.Windows.Forms.ContextMenuStrip(this.components);
-            this.saveAsToolStripMenuItem = new System.Windows.Forms.ToolStripMenuItem();
-            this.openFileToolStripMenuItem = new System.Windows.Forms.ToolStripMenuItem();
-            this.openFileWithToolStripMenuItem = new System.Windows.Forms.ToolStripMenuItem();
-            this.copyFilenameToClipboardToolStripMenuItem = new System.Windows.Forms.ToolStripMenuItem();
-            this.fileHistoryToolStripMenuItem = new System.Windows.Forms.ToolStripMenuItem();
-            this.toolStripSeparator18 = new System.Windows.Forms.ToolStripSeparator();
-            this.findToolStripMenuItem = new System.Windows.Forms.ToolStripMenuItem();
-            this.FileText = new GitUI.Editor.FileViewer();
-            this.Diff = new System.Windows.Forms.TabPage();
-            this.splitContainer1 = new System.Windows.Forms.SplitContainer();
-            this.DiffFiles = new GitUI.FileStatusList();
-            this.DiffContextMenu = new System.Windows.Forms.ContextMenuStrip(this.components);
-            this.openWithDifftoolToolStripMenuItem = new System.Windows.Forms.ToolStripMenuItem();
-            this.copyFilenameToClipboardToolStripMenuItem1 = new System.Windows.Forms.ToolStripMenuItem();
-            this.DiffText = new GitUI.Editor.FileViewer();
-            this.TreeContextMenu = new System.Windows.Forms.ContextMenuStrip(this.components);
-            this.saveToolStripMenuItem = new System.Windows.Forms.ToolStripMenuItem();
-            this.menuStrip1 = new System.Windows.Forms.MenuStrip();
-            this.fileToolStripMenuItem = new System.Windows.Forms.ToolStripMenuItem();
-            this.openToolStripMenuItem = new System.Windows.Forms.ToolStripMenuItem();
-            this.closeToolStripMenuItem = new System.Windows.Forms.ToolStripMenuItem();
-            this.refreshToolStripMenuItem = new System.Windows.Forms.ToolStripMenuItem();
-            this.recentToolStripMenuItem = new System.Windows.Forms.ToolStripMenuItem();
-            this.toolStripMenuItem2 = new System.Windows.Forms.ToolStripMenuItem();
-            this.toolStripSeparator12 = new System.Windows.Forms.ToolStripSeparator();
-            this.fileExplorerToolStripMenuItem = new System.Windows.Forms.ToolStripMenuItem();
-            this.toolStripMenuItem1 = new System.Windows.Forms.ToolStripSeparator();
-            this.exitToolStripMenuItem = new System.Windows.Forms.ToolStripMenuItem();
-            this.gitToolStripMenuItem = new System.Windows.Forms.ToolStripMenuItem();
-            this.gitBashToolStripMenuItem = new System.Windows.Forms.ToolStripMenuItem();
-            this.gitGUIToolStripMenuItem = new System.Windows.Forms.ToolStripMenuItem();
-            this.kGitToolStripMenuItem = new System.Windows.Forms.ToolStripMenuItem();
-            this.commandsToolStripMenuItem = new System.Windows.Forms.ToolStripMenuItem();
-            this.applyPatchToolStripMenuItem = new System.Windows.Forms.ToolStripMenuItem();
-            this.archiveToolStripMenuItem = new System.Windows.Forms.ToolStripMenuItem();
-            this.checkoutBranchToolStripMenuItem = new System.Windows.Forms.ToolStripMenuItem();
-            this.checkoutToolStripMenuItem = new System.Windows.Forms.ToolStripMenuItem();
-            this.cherryPickToolStripMenuItem = new System.Windows.Forms.ToolStripMenuItem();
-            this.cleanupToolStripMenuItem = new System.Windows.Forms.ToolStripMenuItem();
-            this.cloneToolStripMenuItem = new System.Windows.Forms.ToolStripMenuItem();
-            this.commitToolStripMenuItem = new System.Windows.Forms.ToolStripMenuItem();
-            this.branchToolStripMenuItem = new System.Windows.Forms.ToolStripMenuItem();
-            this.tagToolStripMenuItem = new System.Windows.Forms.ToolStripMenuItem();
-            this.deleteBranchToolStripMenuItem = new System.Windows.Forms.ToolStripMenuItem();
-            this.deleteTagToolStripMenuItem = new System.Windows.Forms.ToolStripMenuItem();
-            this.formatPatchToolStripMenuItem = new System.Windows.Forms.ToolStripMenuItem();
-            this.initNewRepositoryToolStripMenuItem = new System.Windows.Forms.ToolStripMenuItem();
-            this.mergeBranchToolStripMenuItem = new System.Windows.Forms.ToolStripMenuItem();
-            this.pullToolStripMenuItem = new System.Windows.Forms.ToolStripMenuItem();
-            this.pushToolStripMenuItem = new System.Windows.Forms.ToolStripMenuItem();
-            this.rebaseToolStripMenuItem = new System.Windows.Forms.ToolStripMenuItem();
-            this.runMergetoolToolStripMenuItem = new System.Windows.Forms.ToolStripMenuItem();
-            this.stashToolStripMenuItem = new System.Windows.Forms.ToolStripMenuItem();
-            this.viewDiffToolStripMenuItem = new System.Windows.Forms.ToolStripMenuItem();
-            this.patchToolStripMenuItem = new System.Windows.Forms.ToolStripMenuItem();
-            this.remotesToolStripMenuItem = new System.Windows.Forms.ToolStripMenuItem();
-            this.manageRemoteRepositoriesToolStripMenuItem1 = new System.Windows.Forms.ToolStripMenuItem();
-            this.toolStripSeparator6 = new System.Windows.Forms.ToolStripSeparator();
-            this.PuTTYToolStripMenuItem = new System.Windows.Forms.ToolStripMenuItem();
-            this.startAuthenticationAgentToolStripMenuItem = new System.Windows.Forms.ToolStripMenuItem();
-            this.generateOrImportKeyToolStripMenuItem = new System.Windows.Forms.ToolStripMenuItem();
-            this.submodulesToolStripMenuItem = new System.Windows.Forms.ToolStripMenuItem();
-            this.manageSubmodulesToolStripMenuItem = new System.Windows.Forms.ToolStripMenuItem();
-            this.toolStripSeparator8 = new System.Windows.Forms.ToolStripSeparator();
-            this.updateAllSubmodulesRecursiveToolStripMenuItem = new System.Windows.Forms.ToolStripMenuItem();
-            this.initializeAllSubmodulesRecursiveToolStripMenuItem = new System.Windows.Forms.ToolStripMenuItem();
-            this.synchronizeAllSubmodulesRecursiveToolStripMenuItem = new System.Windows.Forms.ToolStripMenuItem();
-            this.toolStripSeparator14 = new System.Windows.Forms.ToolStripSeparator();
-            this.updateAllSubmodulesToolStripMenuItem = new System.Windows.Forms.ToolStripMenuItem();
-            this.initializeAllSubmodulesToolStripMenuItem = new System.Windows.Forms.ToolStripMenuItem();
-            this.syncronizeAllSubmodulesToolStripMenuItem = new System.Windows.Forms.ToolStripMenuItem();
-            this.toolStripSeparator10 = new System.Windows.Forms.ToolStripSeparator();
-            this.openSubmoduleToolStripMenuItem = new System.Windows.Forms.ToolStripMenuItem();
-            this.toolStripSeparator11 = new System.Windows.Forms.ToolStripSeparator();
-            this.pluginsToolStripMenuItem = new System.Windows.Forms.ToolStripMenuItem();
-            this.settingsToolStripMenuItem = new System.Windows.Forms.ToolStripMenuItem();
-            this.toolStripSeparator15 = new System.Windows.Forms.ToolStripSeparator();
-            this.settingsToolStripMenuItem1 = new System.Windows.Forms.ToolStripMenuItem();
-            this.gitMaintenanceToolStripMenuItem = new System.Windows.Forms.ToolStripMenuItem();
-            this.compressGitDatabaseToolStripMenuItem = new System.Windows.Forms.ToolStripMenuItem();
-            this.verifyGitDatabaseToolStripMenuItem = new System.Windows.Forms.ToolStripMenuItem();
-            this.deleteIndexlockToolStripMenuItem = new System.Windows.Forms.ToolStripMenuItem();
-            this.toolStripSeparator4 = new System.Windows.Forms.ToolStripSeparator();
-            this.editgitignoreToolStripMenuItem1 = new System.Windows.Forms.ToolStripMenuItem();
-            this.editgitattributesToolStripMenuItem = new System.Windows.Forms.ToolStripMenuItem();
-            this.editmailmapToolStripMenuItem = new System.Windows.Forms.ToolStripMenuItem();
-            this.toolStripSeparator13 = new System.Windows.Forms.ToolStripSeparator();
-            this.settingsToolStripMenuItem2 = new System.Windows.Forms.ToolStripMenuItem();
-            this.helpToolStripMenuItem = new System.Windows.Forms.ToolStripMenuItem();
-            this.commitcountPerUserToolStripMenuItem = new System.Windows.Forms.ToolStripMenuItem();
-            this.gitcommandLogToolStripMenuItem = new System.Windows.Forms.ToolStripMenuItem();
-            this.toolStripSeparator7 = new System.Windows.Forms.ToolStripSeparator();
-            this.userManualToolStripMenuItem = new System.Windows.Forms.ToolStripMenuItem();
-            this.changelogToolStripMenuItem = new System.Windows.Forms.ToolStripMenuItem();
-            this.toolStripSeparator3 = new System.Windows.Forms.ToolStripSeparator();
-            this.translateToolStripMenuItem = new System.Windows.Forms.ToolStripMenuItem();
-            this.toolStripSeparator16 = new System.Windows.Forms.ToolStripSeparator();
-            this.donateToolStripMenuItem = new System.Windows.Forms.ToolStripMenuItem();
-            this.aboutToolStripMenuItem = new System.Windows.Forms.ToolStripMenuItem();
-            this.gitItemBindingSource = new System.Windows.Forms.BindingSource(this.components);
-            this.gitRevisionBindingSource = new System.Windows.Forms.BindingSource(this.components);
-            this.saveAsToolStripMenuItem1 = new System.Windows.Forms.ToolStripMenuItem();
-            this.splitContainer2.Panel1.SuspendLayout();
-            this.splitContainer2.Panel2.SuspendLayout();
-            this.splitContainer2.SuspendLayout();
-            this.ToolStrip.SuspendLayout();
-            this.splitContainer3.Panel1.SuspendLayout();
-            this.splitContainer3.Panel2.SuspendLayout();
-            this.splitContainer3.SuspendLayout();
-            this.tabControl1.SuspendLayout();
-            this.CommitInfo.SuspendLayout();
-            this.Tree.SuspendLayout();
-            this.splitContainer4.Panel1.SuspendLayout();
-            this.splitContainer4.Panel2.SuspendLayout();
-            this.splitContainer4.SuspendLayout();
-            this.FileTreeContextMenu.SuspendLayout();
-            this.Diff.SuspendLayout();
-            this.splitContainer1.Panel1.SuspendLayout();
-            this.splitContainer1.Panel2.SuspendLayout();
-            this.splitContainer1.SuspendLayout();
-            this.DiffContextMenu.SuspendLayout();
-            this.TreeContextMenu.SuspendLayout();
-            this.menuStrip1.SuspendLayout();
-            ((System.ComponentModel.ISupportInitialize)(this.gitItemBindingSource)).BeginInit();
-            ((System.ComponentModel.ISupportInitialize)(this.gitRevisionBindingSource)).BeginInit();
-            this.SuspendLayout();
-            // 
-            // splitContainer2
-            // 
-            this.splitContainer2.Dock = System.Windows.Forms.DockStyle.Fill;
-            this.splitContainer2.FixedPanel = System.Windows.Forms.FixedPanel.Panel1;
-            this.splitContainer2.Location = new System.Drawing.Point(0, 24);
-            this.splitContainer2.Name = "splitContainer2";
-            this.splitContainer2.Orientation = System.Windows.Forms.Orientation.Horizontal;
-            // 
-            // splitContainer2.Panel1
-            // 
-            this.splitContainer2.Panel1.Controls.Add(this.ToolStrip);
-            // 
-            // splitContainer2.Panel2
-            // 
-            this.splitContainer2.Panel2.Controls.Add(this.splitContainer3);
-            this.splitContainer2.Size = new System.Drawing.Size(796, 549);
-            this.splitContainer2.SplitterDistance = 25;
-            this.splitContainer2.TabIndex = 2;
-            this.splitContainer2.TabStop = false;
-            // 
-            // ToolStrip
-            // 
-            this.ToolStrip.GripStyle = System.Windows.Forms.ToolStripGripStyle.Hidden;
-            this.ToolStrip.Items.AddRange(new System.Windows.Forms.ToolStripItem[] {
-            this.RefreshButton,
-            this.toolStripSeparator17,
-            this._NO_TRANSLATE_Workingdir,
-            this._NO_TRANSLATE_CurrentBranch,
-            this.toolStripSeparator1,
-            this.toolStripSplitStash,
-            this.toolStripButton1,
-            this.toolStripButtonPull,
-            this.toolStripButtonPush,
-            this.toolStripSeparator2,
-            this.GitBash,
-            this.EditSettings,
-            this.toolStripSeparator5,
-            this.toolStripLabel2,
-            this.toolStripTextBoxFilter});
-            this.ToolStrip.Location = new System.Drawing.Point(0, 0);
-            this.ToolStrip.Name = "ToolStrip";
-            this.ToolStrip.Size = new System.Drawing.Size(796, 25);
-            this.ToolStrip.TabIndex = 4;
-            this.ToolStrip.Text = "toolStrip1";
-            // 
-            // RefreshButton
-            // 
-            this.RefreshButton.DisplayStyle = System.Windows.Forms.ToolStripItemDisplayStyle.Image;
-            this.RefreshButton.Image = ((System.Drawing.Image)(resources.GetObject("RefreshButton.Image")));
-            this.RefreshButton.ImageTransparentColor = System.Drawing.Color.White;
-            this.RefreshButton.Name = "RefreshButton";
-            this.RefreshButton.Size = new System.Drawing.Size(23, 22);
-            this.RefreshButton.ToolTipText = "Refresh";
-            this.RefreshButton.Click += new System.EventHandler(this.RefreshButtonClick);
-            // 
-            // toolStripSeparator17
-            // 
-            this.toolStripSeparator17.Name = "toolStripSeparator17";
-            this.toolStripSeparator17.Size = new System.Drawing.Size(6, 25);
-            // 
-            // _NO_TRANSLATE_Workingdir
-            // 
-            this._NO_TRANSLATE_Workingdir.Image = global::GitUI.Properties.Resources._40;
-            this._NO_TRANSLATE_Workingdir.ImageTransparentColor = System.Drawing.Color.Magenta;
-            this._NO_TRANSLATE_Workingdir.Name = "_NO_TRANSLATE_Workingdir";
-            this._NO_TRANSLATE_Workingdir.Size = new System.Drawing.Size(91, 22);
-            this._NO_TRANSLATE_Workingdir.Text = "WorkingDir";
-            this._NO_TRANSLATE_Workingdir.ToolTipText = "Change working directory";
-            this._NO_TRANSLATE_Workingdir.ButtonClick += new System.EventHandler(this.WorkingdirClick);
-            this._NO_TRANSLATE_Workingdir.DropDownOpening += new System.EventHandler(this.WorkingdirDropDownOpening);
-            // 
-            // _NO_TRANSLATE_CurrentBranch
-            // 
-            this._NO_TRANSLATE_CurrentBranch.ImageTransparentColor = System.Drawing.Color.Magenta;
-            this._NO_TRANSLATE_CurrentBranch.Name = "_NO_TRANSLATE_CurrentBranch";
-            this._NO_TRANSLATE_CurrentBranch.Size = new System.Drawing.Size(44, 22);
-            this._NO_TRANSLATE_CurrentBranch.Text = "Branch";
-            this._NO_TRANSLATE_CurrentBranch.ToolTipText = "Switch branch";
-            this._NO_TRANSLATE_CurrentBranch.Click += new System.EventHandler(this.CurrentBranchClick);
-            // 
-            // toolStripSeparator1
-            // 
-            this.toolStripSeparator1.Name = "toolStripSeparator1";
-            this.toolStripSeparator1.Size = new System.Drawing.Size(6, 25);
-            // 
-            // toolStripSplitStash
-            // 
-            this.toolStripSplitStash.DisplayStyle = System.Windows.Forms.ToolStripItemDisplayStyle.Image;
-            this.toolStripSplitStash.DropDownItems.AddRange(new System.Windows.Forms.ToolStripItem[] {
-            this.stashChangesToolStripMenuItem,
-            this.stashPopToolStripMenuItem,
-            this.toolStripSeparator9,
-            this.viewStashToolStripMenuItem});
-            this.toolStripSplitStash.Image = ((System.Drawing.Image)(resources.GetObject("toolStripSplitStash.Image")));
-            this.toolStripSplitStash.ImageTransparentColor = System.Drawing.Color.Magenta;
-            this.toolStripSplitStash.Name = "toolStripSplitStash";
-            this.toolStripSplitStash.Size = new System.Drawing.Size(32, 22);
-            this.toolStripSplitStash.Text = "toolStripSplitButton1";
-            this.toolStripSplitStash.ToolTipText = "Stash changes";
-            this.toolStripSplitStash.ButtonClick += new System.EventHandler(this.ToolStripSplitStashButtonClick);
-            // 
-            // stashChangesToolStripMenuItem
-            // 
-            this.stashChangesToolStripMenuItem.Name = "stashChangesToolStripMenuItem";
-            this.stashChangesToolStripMenuItem.Size = new System.Drawing.Size(136, 22);
-            this.stashChangesToolStripMenuItem.Text = "Stash";
-            this.stashChangesToolStripMenuItem.ToolTipText = "Stash changes";
-            this.stashChangesToolStripMenuItem.Click += new System.EventHandler(this.StashChangesToolStripMenuItemClick);
-            // 
-            // stashPopToolStripMenuItem
-            // 
-            this.stashPopToolStripMenuItem.Name = "stashPopToolStripMenuItem";
-            this.stashPopToolStripMenuItem.Size = new System.Drawing.Size(136, 22);
-            this.stashPopToolStripMenuItem.Text = "Stash pop";
-            this.stashPopToolStripMenuItem.ToolTipText = "Apply and drop single stash";
-            this.stashPopToolStripMenuItem.Click += new System.EventHandler(this.StashPopToolStripMenuItemClick);
-            // 
-            // toolStripSeparator9
-            // 
-            this.toolStripSeparator9.Name = "toolStripSeparator9";
-            this.toolStripSeparator9.Size = new System.Drawing.Size(133, 6);
-            // 
-            // viewStashToolStripMenuItem
-            // 
-            this.viewStashToolStripMenuItem.Name = "viewStashToolStripMenuItem";
-            this.viewStashToolStripMenuItem.Size = new System.Drawing.Size(136, 22);
-            this.viewStashToolStripMenuItem.Text = "View stash";
-            this.viewStashToolStripMenuItem.ToolTipText = "View stash";
-            this.viewStashToolStripMenuItem.Click += new System.EventHandler(this.ViewStashToolStripMenuItemClick);
-            // 
-            // toolStripButton1
-            // 
-            this.toolStripButton1.Image = ((System.Drawing.Image)(resources.GetObject("toolStripButton1.Image")));
-            this.toolStripButton1.ImageTransparentColor = System.Drawing.Color.Magenta;
-            this.toolStripButton1.Name = "toolStripButton1";
-            this.toolStripButton1.Size = new System.Drawing.Size(62, 22);
-            this.toolStripButton1.Text = "Commit";
-            this.toolStripButton1.Click += new System.EventHandler(this.ToolStripButton1Click);
-            // 
-            // toolStripButtonPull
-            // 
-            this.toolStripButtonPull.DisplayStyle = System.Windows.Forms.ToolStripItemDisplayStyle.Image;
-            this.toolStripButtonPull.Image = ((System.Drawing.Image)(resources.GetObject("toolStripButtonPull.Image")));
-            this.toolStripButtonPull.ImageTransparentColor = System.Drawing.Color.Magenta;
-            this.toolStripButtonPull.Name = "toolStripButtonPull";
-            this.toolStripButtonPull.Size = new System.Drawing.Size(23, 22);
-            this.toolStripButtonPull.Text = "Pull";
-            this.toolStripButtonPull.Click += new System.EventHandler(this.ToolStripButtonPullClick);
-            // 
-            // toolStripButtonPush
-            // 
-            this.toolStripButtonPush.DisplayStyle = System.Windows.Forms.ToolStripItemDisplayStyle.Image;
-            this.toolStripButtonPush.Image = ((System.Drawing.Image)(resources.GetObject("toolStripButtonPush.Image")));
-            this.toolStripButtonPush.ImageTransparentColor = System.Drawing.Color.Magenta;
-            this.toolStripButtonPush.Name = "toolStripButtonPush";
-            this.toolStripButtonPush.Size = new System.Drawing.Size(23, 22);
-            this.toolStripButtonPush.Text = "Push";
-            this.toolStripButtonPush.Click += new System.EventHandler(this.ToolStripButtonPushClick);
-            // 
-            // toolStripSeparator2
-            // 
-            this.toolStripSeparator2.Name = "toolStripSeparator2";
-            this.toolStripSeparator2.Size = new System.Drawing.Size(6, 25);
-            // 
-            // GitBash
-            // 
-            this.GitBash.Image = ((System.Drawing.Image)(resources.GetObject("GitBash.Image")));
-            this.GitBash.ImageTransparentColor = System.Drawing.Color.Magenta;
-            this.GitBash.Name = "GitBash";
-            this.GitBash.Size = new System.Drawing.Size(23, 22);
-            this.GitBash.ToolTipText = "Git bash";
-            this.GitBash.Click += new System.EventHandler(this.GitBashClick);
-            // 
-            // EditSettings
-            // 
-            this.EditSettings.DisplayStyle = System.Windows.Forms.ToolStripItemDisplayStyle.Image;
-            this.EditSettings.Image = ((System.Drawing.Image)(resources.GetObject("EditSettings.Image")));
-            this.EditSettings.ImageTransparentColor = System.Drawing.Color.Magenta;
-            this.EditSettings.Name = "EditSettings";
-            this.EditSettings.Size = new System.Drawing.Size(23, 22);
-            this.EditSettings.ToolTipText = "Settings";
-            this.EditSettings.Click += new System.EventHandler(this.SettingsClick);
-            // 
-            // toolStripSeparator5
-            // 
-            this.toolStripSeparator5.Name = "toolStripSeparator5";
-            this.toolStripSeparator5.Size = new System.Drawing.Size(6, 25);
-            // 
-            // toolStripLabel2
-            // 
-            this.toolStripLabel2.Name = "toolStripLabel2";
-            this.toolStripLabel2.Size = new System.Drawing.Size(35, 22);
-            this.toolStripLabel2.Text = "Filter:";
-            this.toolStripLabel2.Click += new System.EventHandler(this.ToolStripLabel2Click);
-            // 
-            // toolStripTextBoxFilter
-            // 
-            this.toolStripTextBoxFilter.BorderStyle = System.Windows.Forms.BorderStyle.None;
-            this.toolStripTextBoxFilter.ForeColor = System.Drawing.Color.Black;
-            this.toolStripTextBoxFilter.Name = "toolStripTextBoxFilter";
-            this.toolStripTextBoxFilter.Size = new System.Drawing.Size(120, 25);
-            this.toolStripTextBoxFilter.Leave += new System.EventHandler(this.ToolStripTextBoxFilterLeave);
-            this.toolStripTextBoxFilter.KeyPress += new System.Windows.Forms.KeyPressEventHandler(this.ToolStripTextBoxFilterKeyPress);
-            // 
-            // splitContainer3
-            // 
-            this.splitContainer3.Dock = System.Windows.Forms.DockStyle.Fill;
-            this.splitContainer3.Location = new System.Drawing.Point(0, 0);
-            this.splitContainer3.Name = "splitContainer3";
-            this.splitContainer3.Orientation = System.Windows.Forms.Orientation.Horizontal;
-            // 
-            // splitContainer3.Panel1
-            // 
-            this.splitContainer3.Panel1.Controls.Add(this.RevisionGrid);
-            // 
-            // splitContainer3.Panel2
-            // 
-            this.splitContainer3.Panel2.Controls.Add(this.tabControl1);
-            this.splitContainer3.Size = new System.Drawing.Size(796, 520);
-            this.splitContainer3.SplitterDistance = 229;
-            this.splitContainer3.TabIndex = 1;
-            this.splitContainer3.TabStop = false;
-            // 
-            // RevisionGrid
-            // 
-            this.RevisionGrid.AllowGraphWithFilter = false;
-            this.RevisionGrid.BranchFilter = "";
-            this.RevisionGrid.CurrentCheckout = "";
-            this.RevisionGrid.Dock = System.Windows.Forms.DockStyle.Fill;
-            this.RevisionGrid.Filter = "";
-            this.RevisionGrid.Font = new System.Drawing.Font("Tahoma", 9.75F);
-            this.RevisionGrid.LastRow = 0;
-            this.RevisionGrid.Location = new System.Drawing.Point(0, 0);
-            this.RevisionGrid.Margin = new System.Windows.Forms.Padding(3, 4, 3, 4);
-            this.RevisionGrid.Name = "RevisionGrid";
-            this.RevisionGrid.NormalFont = new System.Drawing.Font("Tahoma", 9.75F);
-            this.RevisionGrid.Size = new System.Drawing.Size(796, 229);
-            this.RevisionGrid.TabIndex = 0;
-            this.RevisionGrid.DoubleClick += new System.EventHandler(this.RevisionGridDoubleClick);
-            // 
-            // tabControl1
-            // 
-            this.tabControl1.Controls.Add(this.CommitInfo);
-            this.tabControl1.Controls.Add(this.Tree);
-            this.tabControl1.Controls.Add(this.Diff);
-            this.tabControl1.Dock = System.Windows.Forms.DockStyle.Fill;
-            this.tabControl1.Location = new System.Drawing.Point(0, 0);
-            this.tabControl1.Name = "tabControl1";
-            this.tabControl1.SelectedIndex = 0;
-            this.tabControl1.Size = new System.Drawing.Size(796, 287);
-            this.tabControl1.TabIndex = 0;
-            this.tabControl1.SelectedIndexChanged += new System.EventHandler(this.TabControl1SelectedIndexChanged);
-            // 
-            // CommitInfo
-            // 
-            this.CommitInfo.Controls.Add(this.RevisionInfo);
-            this.CommitInfo.Location = new System.Drawing.Point(4, 22);
-            this.CommitInfo.Margin = new System.Windows.Forms.Padding(15);
-            this.CommitInfo.Name = "CommitInfo";
-            this.CommitInfo.Size = new System.Drawing.Size(788, 261);
-            this.CommitInfo.TabIndex = 2;
-            this.CommitInfo.Text = "Commit";
-            this.CommitInfo.UseVisualStyleBackColor = true;
-            // 
-            // RevisionInfo
-            // 
-            this.RevisionInfo.BackColor = System.Drawing.SystemColors.Window;
-            this.RevisionInfo.Cursor = System.Windows.Forms.Cursors.IBeam;
-            this.RevisionInfo.Dock = System.Windows.Forms.DockStyle.Fill;
-            this.RevisionInfo.Font = new System.Drawing.Font("Tahoma", 9.75F);
-            this.RevisionInfo.Location = new System.Drawing.Point(0, 0);
-            this.RevisionInfo.Margin = new System.Windows.Forms.Padding(10);
-            this.RevisionInfo.Name = "RevisionInfo";
-            this.RevisionInfo.Size = new System.Drawing.Size(788, 261);
-            this.RevisionInfo.TabIndex = 1;
-            // 
-            // Tree
-            // 
-            this.Tree.Controls.Add(this.splitContainer4);
-            this.Tree.Location = new System.Drawing.Point(4, 22);
-            this.Tree.Name = "Tree";
-            this.Tree.Padding = new System.Windows.Forms.Padding(3);
-            this.Tree.Size = new System.Drawing.Size(788, 261);
-            this.Tree.TabIndex = 0;
-            this.Tree.Text = "File tree";
-            this.Tree.UseVisualStyleBackColor = true;
-            // 
-            // splitContainer4
-            // 
-            this.splitContainer4.Dock = System.Windows.Forms.DockStyle.Fill;
-            this.splitContainer4.FixedPanel = System.Windows.Forms.FixedPanel.Panel1;
-            this.splitContainer4.Location = new System.Drawing.Point(3, 3);
-            this.splitContainer4.Name = "splitContainer4";
-            // 
-            // splitContainer4.Panel1
-            // 
-            this.splitContainer4.Panel1.Controls.Add(this.GitTree);
-            // 
-            // splitContainer4.Panel2
-            // 
-            this.splitContainer4.Panel2.Controls.Add(this.FileText);
-            this.splitContainer4.Size = new System.Drawing.Size(782, 255);
-            this.splitContainer4.SplitterDistance = 213;
-            this.splitContainer4.TabIndex = 1;
-            // 
-            // GitTree
-            // 
-            this.GitTree.ContextMenuStrip = this.FileTreeContextMenu;
-            this.GitTree.Dock = System.Windows.Forms.DockStyle.Fill;
-            this.GitTree.HideSelection = false;
-            this.GitTree.Location = new System.Drawing.Point(0, 0);
-            this.GitTree.Name = "GitTree";
-            this.GitTree.Size = new System.Drawing.Size(213, 255);
-            this.GitTree.TabIndex = 0;
-            this.GitTree.BeforeExpand += new System.Windows.Forms.TreeViewCancelEventHandler(this.GitTreeBeforeExpand);
-            this.GitTree.DoubleClick += new System.EventHandler(this.GitTreeDoubleClick);
-            this.GitTree.AfterSelect += new System.Windows.Forms.TreeViewEventHandler(this.TreeView1AfterSelect);
-            this.GitTree.MouseDown += new System.Windows.Forms.MouseEventHandler(this.GitTreeMouseDown);
-            // 
-            // FileTreeContextMenu
-            // 
-            this.FileTreeContextMenu.Items.AddRange(new System.Windows.Forms.ToolStripItem[] {
-            this.saveAsToolStripMenuItem,
-            this.openFileToolStripMenuItem,
-            this.openFileWithToolStripMenuItem,
-            this.copyFilenameToClipboardToolStripMenuItem,
-            this.fileHistoryToolStripMenuItem,
-            this.toolStripSeparator18,
-            this.findToolStripMenuItem});
-            this.FileTreeContextMenu.Name = "FileTreeContextMenu";
-            this.FileTreeContextMenu.Size = new System.Drawing.Size(252, 142);
-            this.FileTreeContextMenu.Opening += new System.ComponentModel.CancelEventHandler(this.FileTreeContextMenu_Opening);
-            // 
-            // saveAsToolStripMenuItem
-            // 
-            this.saveAsToolStripMenuItem.Name = "saveAsToolStripMenuItem";
-            this.saveAsToolStripMenuItem.Size = new System.Drawing.Size(251, 22);
-            this.saveAsToolStripMenuItem.Text = "Save as";
-            this.saveAsToolStripMenuItem.Click += new System.EventHandler(this.SaveAsOnClick);
-            // 
-            // openFileToolStripMenuItem
-            // 
-            this.openFileToolStripMenuItem.Name = "openFileToolStripMenuItem";
-            this.openFileToolStripMenuItem.Size = new System.Drawing.Size(251, 22);
-            this.openFileToolStripMenuItem.Text = "Open";
-            this.openFileToolStripMenuItem.Click += new System.EventHandler(this.OpenOnClick);
-            // 
-            // openFileWithToolStripMenuItem
-            // 
-            this.openFileWithToolStripMenuItem.Name = "openFileWithToolStripMenuItem";
-            this.openFileWithToolStripMenuItem.Size = new System.Drawing.Size(251, 22);
-            this.openFileWithToolStripMenuItem.Text = "Open with";
-            this.openFileWithToolStripMenuItem.Click += new System.EventHandler(this.OpenWithOnClick);
-            // 
-            // copyFilenameToClipboardToolStripMenuItem
-            // 
-            this.copyFilenameToClipboardToolStripMenuItem.Name = "copyFilenameToClipboardToolStripMenuItem";
-            this.copyFilenameToClipboardToolStripMenuItem.ShortcutKeys = ((System.Windows.Forms.Keys)((System.Windows.Forms.Keys.Control | System.Windows.Forms.Keys.C)));
-            this.copyFilenameToClipboardToolStripMenuItem.Size = new System.Drawing.Size(251, 22);
-            this.copyFilenameToClipboardToolStripMenuItem.Text = "Copy filename to clipboard";
-            this.copyFilenameToClipboardToolStripMenuItem.Click += new System.EventHandler(this.copyFilenameToClipboardToolStripMenuItem_Click);
-            // 
-            // fileHistoryToolStripMenuItem
-            // 
-            this.fileHistoryToolStripMenuItem.Name = "fileHistoryToolStripMenuItem";
-            this.fileHistoryToolStripMenuItem.Size = new System.Drawing.Size(251, 22);
-            this.fileHistoryToolStripMenuItem.Text = "File history";
-            this.fileHistoryToolStripMenuItem.Click += new System.EventHandler(this.FileHistoryOnClick);
-            // 
-            // toolStripSeparator18
-            // 
-            this.toolStripSeparator18.Name = "toolStripSeparator18";
-            this.toolStripSeparator18.Size = new System.Drawing.Size(248, 6);
-            // 
-            // findToolStripMenuItem
-            // 
-            this.findToolStripMenuItem.Name = "findToolStripMenuItem";
-            this.findToolStripMenuItem.ShortcutKeys = ((System.Windows.Forms.Keys)((System.Windows.Forms.Keys.Control | System.Windows.Forms.Keys.F)));
-            this.findToolStripMenuItem.Size = new System.Drawing.Size(251, 22);
-            this.findToolStripMenuItem.Text = "Find";
-            this.findToolStripMenuItem.Click += new System.EventHandler(this.FindFileOnClick);
-            // 
-            // FileText
-            // 
-            this.FileText.Dock = System.Windows.Forms.DockStyle.Fill;
-            this.FileText.Font = new System.Drawing.Font("Tahoma", 9.75F);
-            this.FileText.IgnoreWhitespaceChanges = false;
-            this.FileText.IsReadOnly = true;
-            this.FileText.Location = new System.Drawing.Point(0, 0);
-            this.FileText.Margin = new System.Windows.Forms.Padding(3, 4, 3, 4);
-            this.FileText.Name = "FileText";
-            this.FileText.NumberOfVisibleLines = 3;
-            this.FileText.ScrollPos = 0;
-            this.FileText.ShowEntireFile = false;
-            this.FileText.ShowLineNumbers = true;
-            this.FileText.Size = new System.Drawing.Size(565, 255);
-            this.FileText.TabIndex = 0;
-            this.FileText.TreatAllFilesAsText = false;
-            // 
-            // Diff
-            // 
-            this.Diff.Controls.Add(this.splitContainer1);
-            this.Diff.Location = new System.Drawing.Point(4, 22);
-            this.Diff.Name = "Diff";
-            this.Diff.Size = new System.Drawing.Size(788, 261);
-            this.Diff.TabIndex = 1;
-            this.Diff.Text = "Diff";
-            this.Diff.UseVisualStyleBackColor = true;
-            // 
-            // splitContainer1
-            // 
-            this.splitContainer1.Dock = System.Windows.Forms.DockStyle.Fill;
-            this.splitContainer1.FixedPanel = System.Windows.Forms.FixedPanel.Panel1;
-            this.splitContainer1.Location = new System.Drawing.Point(0, 0);
-            this.splitContainer1.Name = "splitContainer1";
-            // 
-            // splitContainer1.Panel1
-            // 
-            this.splitContainer1.Panel1.Controls.Add(this.DiffFiles);
-            // 
-            // splitContainer1.Panel2
-            // 
-            this.splitContainer1.Panel2.Controls.Add(this.DiffText);
-            this.splitContainer1.Size = new System.Drawing.Size(788, 261);
-            this.splitContainer1.SplitterDistance = 217;
-            this.splitContainer1.TabIndex = 0;
-            // 
-            // DiffFiles
-            // 
-            this.DiffFiles.ContextMenuStrip = this.DiffContextMenu;
-            this.DiffFiles.Dock = System.Windows.Forms.DockStyle.Fill;
-            this.DiffFiles.Font = new System.Drawing.Font("Tahoma", 9.75F);
-            this.DiffFiles.GitItemStatusses = null;
-            this.DiffFiles.Location = new System.Drawing.Point(0, 0);
-            this.DiffFiles.Margin = new System.Windows.Forms.Padding(3, 4, 3, 4);
-            this.DiffFiles.Name = "DiffFiles";
-            this.DiffFiles.Revision = null;
-            this.DiffFiles.SelectedItem = null;
-            this.DiffFiles.Size = new System.Drawing.Size(217, 261);
-            this.DiffFiles.TabIndex = 1;
-            this.DiffFiles.DoubleClick += new System.EventHandler(this.DiffFilesDoubleClick);
-            this.DiffFiles.SelectedIndexChanged += new System.EventHandler(this.DiffFilesSelectedIndexChanged);
-            // 
-            // DiffContextMenu
-            // 
-            this.DiffContextMenu.Items.AddRange(new System.Windows.Forms.ToolStripItem[] {
-            this.openWithDifftoolToolStripMenuItem,
-            this.copyFilenameToClipboardToolStripMenuItem1,
-            this.saveAsToolStripMenuItem1});
-            this.DiffContextMenu.Name = "DiffContextMenu";
-            this.DiffContextMenu.Size = new System.Drawing.Size(252, 92);
-            // 
-            // openWithDifftoolToolStripMenuItem
-            // 
-            this.openWithDifftoolToolStripMenuItem.Name = "openWithDifftoolToolStripMenuItem";
-            this.openWithDifftoolToolStripMenuItem.Size = new System.Drawing.Size(251, 22);
-            this.openWithDifftoolToolStripMenuItem.Text = "Open with difftool";
-            this.openWithDifftoolToolStripMenuItem.Click += new System.EventHandler(this.openWithDifftoolToolStripMenuItem_Click);
-            // 
-            // copyFilenameToClipboardToolStripMenuItem1
-            // 
-            this.copyFilenameToClipboardToolStripMenuItem1.Name = "copyFilenameToClipboardToolStripMenuItem1";
-            this.copyFilenameToClipboardToolStripMenuItem1.ShortcutKeys = ((System.Windows.Forms.Keys)((System.Windows.Forms.Keys.Control | System.Windows.Forms.Keys.C)));
-            this.copyFilenameToClipboardToolStripMenuItem1.Size = new System.Drawing.Size(251, 22);
-            this.copyFilenameToClipboardToolStripMenuItem1.Text = "Copy filename to clipboard";
-            this.copyFilenameToClipboardToolStripMenuItem1.Click += new System.EventHandler(this.copyFilenameToClipboardToolStripMenuItem1_Click);
-            // 
-            // DiffText
-            // 
-            this.DiffText.Dock = System.Windows.Forms.DockStyle.Fill;
-            this.DiffText.Font = new System.Drawing.Font("Tahoma", 9.75F);
-            this.DiffText.IgnoreWhitespaceChanges = false;
-            this.DiffText.IsReadOnly = true;
-            this.DiffText.Location = new System.Drawing.Point(0, 0);
-            this.DiffText.Margin = new System.Windows.Forms.Padding(3, 4, 3, 4);
-            this.DiffText.Name = "DiffText";
-            this.DiffText.NumberOfVisibleLines = 3;
-            this.DiffText.ScrollPos = 0;
-            this.DiffText.ShowEntireFile = false;
-            this.DiffText.ShowLineNumbers = true;
-            this.DiffText.Size = new System.Drawing.Size(567, 261);
-            this.DiffText.TabIndex = 0;
-            this.DiffText.TreatAllFilesAsText = false;
-            // 
-            // TreeContextMenu
-            // 
-            this.TreeContextMenu.Items.AddRange(new System.Windows.Forms.ToolStripItem[] {
-            this.saveToolStripMenuItem});
-            this.TreeContextMenu.Name = "TreeContextMenu";
-            this.TreeContextMenu.Size = new System.Drawing.Size(110, 26);
-            // 
-            // saveToolStripMenuItem
-            // 
-            this.saveToolStripMenuItem.Name = "saveToolStripMenuItem";
-            this.saveToolStripMenuItem.Size = new System.Drawing.Size(109, 22);
-            this.saveToolStripMenuItem.Text = "Save";
-            // 
-            // menuStrip1
-            // 
-            this.menuStrip1.Items.AddRange(new System.Windows.Forms.ToolStripItem[] {
-            this.fileToolStripMenuItem,
-            this.gitToolStripMenuItem,
-            this.commandsToolStripMenuItem,
-            this.remotesToolStripMenuItem,
-            this.submodulesToolStripMenuItem,
-            this.pluginsToolStripMenuItem,
-            this.settingsToolStripMenuItem1,
-            this.helpToolStripMenuItem});
-            this.menuStrip1.Location = new System.Drawing.Point(0, 0);
-            this.menuStrip1.Name = "menuStrip1";
-            this.menuStrip1.Size = new System.Drawing.Size(796, 24);
-            this.menuStrip1.TabIndex = 3;
-            this.menuStrip1.Text = "menuStrip1";
-            // 
-            // fileToolStripMenuItem
-            // 
-            this.fileToolStripMenuItem.DropDownItems.AddRange(new System.Windows.Forms.ToolStripItem[] {
-            this.openToolStripMenuItem,
-            this.closeToolStripMenuItem,
-            this.refreshToolStripMenuItem,
-            this.recentToolStripMenuItem,
-            this.toolStripSeparator12,
-            this.fileExplorerToolStripMenuItem,
-            this.toolStripMenuItem1,
-            this.exitToolStripMenuItem});
-            this.fileToolStripMenuItem.Name = "fileToolStripMenuItem";
-            this.fileToolStripMenuItem.Size = new System.Drawing.Size(35, 20);
-            this.fileToolStripMenuItem.Text = "File";
-            this.fileToolStripMenuItem.DropDownOpening += new System.EventHandler(this.FileToolStripMenuItemDropDownOpening);
-            // 
-            // openToolStripMenuItem
-            // 
-            this.openToolStripMenuItem.Image = ((System.Drawing.Image)(resources.GetObject("openToolStripMenuItem.Image")));
-            this.openToolStripMenuItem.Name = "openToolStripMenuItem";
-            this.openToolStripMenuItem.ShortcutKeys = ((System.Windows.Forms.Keys)((System.Windows.Forms.Keys.Control | System.Windows.Forms.Keys.O)));
-            this.openToolStripMenuItem.Size = new System.Drawing.Size(181, 22);
-            this.openToolStripMenuItem.Text = "Open";
-            this.openToolStripMenuItem.Click += new System.EventHandler(this.OpenToolStripMenuItemClick);
-            // 
-            // closeToolStripMenuItem
-            // 
-            this.closeToolStripMenuItem.Name = "closeToolStripMenuItem";
-            this.closeToolStripMenuItem.Size = new System.Drawing.Size(181, 22);
-            this.closeToolStripMenuItem.Text = "Close";
-            this.closeToolStripMenuItem.Click += new System.EventHandler(this.CloseToolStripMenuItemClick);
-            // 
-            // refreshToolStripMenuItem
-            // 
-            this.refreshToolStripMenuItem.Image = ((System.Drawing.Image)(resources.GetObject("refreshToolStripMenuItem.Image")));
-            this.refreshToolStripMenuItem.Name = "refreshToolStripMenuItem";
-            this.refreshToolStripMenuItem.ShortcutKeys = System.Windows.Forms.Keys.F5;
-            this.refreshToolStripMenuItem.Size = new System.Drawing.Size(181, 22);
-            this.refreshToolStripMenuItem.Text = "Refresh";
-            this.refreshToolStripMenuItem.Click += new System.EventHandler(this.RefreshToolStripMenuItemClick);
-            // 
-            // recentToolStripMenuItem
-            // 
-            this.recentToolStripMenuItem.DropDownItems.AddRange(new System.Windows.Forms.ToolStripItem[] {
-            this.toolStripMenuItem2});
-            this.recentToolStripMenuItem.Name = "recentToolStripMenuItem";
-            this.recentToolStripMenuItem.Size = new System.Drawing.Size(181, 22);
-            this.recentToolStripMenuItem.Text = "Recent Repositories";
-            // 
-            // toolStripMenuItem2
-            // 
-            this.toolStripMenuItem2.Name = "toolStripMenuItem2";
-            this.toolStripMenuItem2.Size = new System.Drawing.Size(97, 22);
-            this.toolStripMenuItem2.Text = "...";
-            // 
-            // toolStripSeparator12
-            // 
-            this.toolStripSeparator12.Name = "toolStripSeparator12";
-            this.toolStripSeparator12.Size = new System.Drawing.Size(178, 6);
-            // 
-            // fileExplorerToolStripMenuItem
-            // 
-            this.fileExplorerToolStripMenuItem.Image = ((System.Drawing.Image)(resources.GetObject("fileExplorerToolStripMenuItem.Image")));
-            this.fileExplorerToolStripMenuItem.Name = "fileExplorerToolStripMenuItem";
-            this.fileExplorerToolStripMenuItem.Size = new System.Drawing.Size(181, 22);
-            this.fileExplorerToolStripMenuItem.Text = "File Explorer";
-            this.fileExplorerToolStripMenuItem.Click += new System.EventHandler(this.FileExplorerToolStripMenuItemClick);
-            // 
-            // toolStripMenuItem1
-            // 
-            this.toolStripMenuItem1.Name = "toolStripMenuItem1";
-            this.toolStripMenuItem1.Size = new System.Drawing.Size(178, 6);
-            // 
-            // exitToolStripMenuItem
-            // 
-            this.exitToolStripMenuItem.Name = "exitToolStripMenuItem";
-            this.exitToolStripMenuItem.ShortcutKeys = ((System.Windows.Forms.Keys)((System.Windows.Forms.Keys.Control | System.Windows.Forms.Keys.Q)));
-            this.exitToolStripMenuItem.Size = new System.Drawing.Size(181, 22);
-            this.exitToolStripMenuItem.Text = "Exit";
-            this.exitToolStripMenuItem.Click += new System.EventHandler(this.ExitToolStripMenuItemClick);
-            // 
-            // gitToolStripMenuItem
-            // 
-            this.gitToolStripMenuItem.DropDownItems.AddRange(new System.Windows.Forms.ToolStripItem[] {
-            this.gitBashToolStripMenuItem,
-            this.gitGUIToolStripMenuItem,
-            this.kGitToolStripMenuItem});
-            this.gitToolStripMenuItem.Name = "gitToolStripMenuItem";
-            this.gitToolStripMenuItem.Size = new System.Drawing.Size(32, 20);
-            this.gitToolStripMenuItem.Text = "Git";
-            // 
-            // gitBashToolStripMenuItem
-            // 
-            this.gitBashToolStripMenuItem.Image = ((System.Drawing.Image)(resources.GetObject("gitBashToolStripMenuItem.Image")));
-            this.gitBashToolStripMenuItem.Name = "gitBashToolStripMenuItem";
-            this.gitBashToolStripMenuItem.ShortcutKeys = ((System.Windows.Forms.Keys)((System.Windows.Forms.Keys.Control | System.Windows.Forms.Keys.G)));
-            this.gitBashToolStripMenuItem.Size = new System.Drawing.Size(163, 22);
-            this.gitBashToolStripMenuItem.Text = "Git bash";
-            this.gitBashToolStripMenuItem.Click += new System.EventHandler(this.GitBashToolStripMenuItemClick1);
-            // 
-            // gitGUIToolStripMenuItem
-            // 
-            this.gitGUIToolStripMenuItem.Name = "gitGUIToolStripMenuItem";
-            this.gitGUIToolStripMenuItem.Size = new System.Drawing.Size(163, 22);
-            this.gitGUIToolStripMenuItem.Text = "Git GUI";
-            this.gitGUIToolStripMenuItem.Click += new System.EventHandler(this.GitGuiToolStripMenuItemClick);
-            // 
-            // kGitToolStripMenuItem
-            // 
-            this.kGitToolStripMenuItem.Name = "kGitToolStripMenuItem";
-            this.kGitToolStripMenuItem.Size = new System.Drawing.Size(163, 22);
-            this.kGitToolStripMenuItem.Text = "GitK";
-            this.kGitToolStripMenuItem.Click += new System.EventHandler(this.KGitToolStripMenuItemClick);
-            // 
-            // commandsToolStripMenuItem
-            // 
-            this.commandsToolStripMenuItem.DropDownItems.AddRange(new System.Windows.Forms.ToolStripItem[] {
-            this.applyPatchToolStripMenuItem,
-            this.archiveToolStripMenuItem,
-            this.checkoutBranchToolStripMenuItem,
-            this.checkoutToolStripMenuItem,
-            this.cherryPickToolStripMenuItem,
-            this.cleanupToolStripMenuItem,
-            this.cloneToolStripMenuItem,
-            this.commitToolStripMenuItem,
-            this.branchToolStripMenuItem,
-            this.tagToolStripMenuItem,
-            this.deleteBranchToolStripMenuItem,
-            this.deleteTagToolStripMenuItem,
-            this.formatPatchToolStripMenuItem,
-            this.initNewRepositoryToolStripMenuItem,
-            this.mergeBranchToolStripMenuItem,
-            this.pullToolStripMenuItem,
-            this.pushToolStripMenuItem,
-            this.rebaseToolStripMenuItem,
-            this.runMergetoolToolStripMenuItem,
-            this.stashToolStripMenuItem,
-            this.viewDiffToolStripMenuItem,
-            this.patchToolStripMenuItem});
-            this.commandsToolStripMenuItem.Name = "commandsToolStripMenuItem";
-            this.commandsToolStripMenuItem.Size = new System.Drawing.Size(71, 20);
-            this.commandsToolStripMenuItem.Text = "Commands";
-            // 
-            // applyPatchToolStripMenuItem
-            // 
-            this.applyPatchToolStripMenuItem.Name = "applyPatchToolStripMenuItem";
-            this.applyPatchToolStripMenuItem.Size = new System.Drawing.Size(202, 22);
-            this.applyPatchToolStripMenuItem.Text = "Apply patch";
-            this.applyPatchToolStripMenuItem.Click += new System.EventHandler(this.ApplyPatchToolStripMenuItemClick);
-            // 
-            // archiveToolStripMenuItem
-            // 
-            this.archiveToolStripMenuItem.Name = "archiveToolStripMenuItem";
-            this.archiveToolStripMenuItem.Size = new System.Drawing.Size(202, 22);
-            this.archiveToolStripMenuItem.Text = "Archive";
-            this.archiveToolStripMenuItem.Click += new System.EventHandler(this.ArchiveToolStripMenuItemClick);
-            // 
-            // checkoutBranchToolStripMenuItem
-            // 
-            this.checkoutBranchToolStripMenuItem.Image = ((System.Drawing.Image)(resources.GetObject("checkoutBranchToolStripMenuItem.Image")));
-            this.checkoutBranchToolStripMenuItem.Name = "checkoutBranchToolStripMenuItem";
-            this.checkoutBranchToolStripMenuItem.ShortcutKeyDisplayString = "Ctrl+.";
-            this.checkoutBranchToolStripMenuItem.ShortcutKeys = ((System.Windows.Forms.Keys)((System.Windows.Forms.Keys.Control | System.Windows.Forms.Keys.OemPeriod)));
-            this.checkoutBranchToolStripMenuItem.Size = new System.Drawing.Size(202, 22);
-            this.checkoutBranchToolStripMenuItem.Text = "Checkout branch";
-            this.checkoutBranchToolStripMenuItem.Click += new System.EventHandler(this.CheckoutBranchToolStripMenuItemClick);
-            // 
-            // checkoutToolStripMenuItem
-            // 
-            this.checkoutToolStripMenuItem.Name = "checkoutToolStripMenuItem";
-            this.checkoutToolStripMenuItem.Size = new System.Drawing.Size(202, 22);
-            this.checkoutToolStripMenuItem.Text = "Checkout revision";
-            this.checkoutToolStripMenuItem.Click += new System.EventHandler(this.CheckoutToolStripMenuItemClick);
-            // 
-            // cherryPickToolStripMenuItem
-            // 
-            this.cherryPickToolStripMenuItem.Image = ((System.Drawing.Image)(resources.GetObject("cherryPickToolStripMenuItem.Image")));
-            this.cherryPickToolStripMenuItem.Name = "cherryPickToolStripMenuItem";
-            this.cherryPickToolStripMenuItem.Size = new System.Drawing.Size(202, 22);
-            this.cherryPickToolStripMenuItem.Text = "Cherry pick";
-            this.cherryPickToolStripMenuItem.Click += new System.EventHandler(this.CherryPickToolStripMenuItemClick);
-            // 
-            // cleanupToolStripMenuItem
-            // 
-            this.cleanupToolStripMenuItem.Name = "cleanupToolStripMenuItem";
-            this.cleanupToolStripMenuItem.Size = new System.Drawing.Size(202, 22);
-            this.cleanupToolStripMenuItem.Text = "Cleanup";
-            this.cleanupToolStripMenuItem.Click += new System.EventHandler(this.CleanupToolStripMenuItemClick);
-            // 
-            // cloneToolStripMenuItem
-            // 
-            this.cloneToolStripMenuItem.Image = ((System.Drawing.Image)(resources.GetObject("cloneToolStripMenuItem.Image")));
-            this.cloneToolStripMenuItem.Name = "cloneToolStripMenuItem";
-            this.cloneToolStripMenuItem.Size = new System.Drawing.Size(202, 22);
-            this.cloneToolStripMenuItem.Text = "Clone repository";
-            this.cloneToolStripMenuItem.Click += new System.EventHandler(this.CloneToolStripMenuItemClick);
-            // 
-            // commitToolStripMenuItem
-            // 
-            this.commitToolStripMenuItem.Image = ((System.Drawing.Image)(resources.GetObject("commitToolStripMenuItem.Image")));
-            this.commitToolStripMenuItem.Name = "commitToolStripMenuItem";
-            this.commitToolStripMenuItem.ShortcutKeys = ((System.Windows.Forms.Keys)((System.Windows.Forms.Keys.Control | System.Windows.Forms.Keys.Right)));
-            this.commitToolStripMenuItem.Size = new System.Drawing.Size(202, 22);
-            this.commitToolStripMenuItem.Text = "Commit";
-            this.commitToolStripMenuItem.Click += new System.EventHandler(this.CommitToolStripMenuItemClick);
-            // 
-            // branchToolStripMenuItem
-            // 
-            this.branchToolStripMenuItem.Image = ((System.Drawing.Image)(resources.GetObject("branchToolStripMenuItem.Image")));
-            this.branchToolStripMenuItem.Name = "branchToolStripMenuItem";
-            this.branchToolStripMenuItem.Size = new System.Drawing.Size(202, 22);
-            this.branchToolStripMenuItem.Text = "Create branch";
-            this.branchToolStripMenuItem.Click += new System.EventHandler(this.BranchToolStripMenuItemClick);
-            // 
-            // tagToolStripMenuItem
-            // 
-            this.tagToolStripMenuItem.Image = ((System.Drawing.Image)(resources.GetObject("tagToolStripMenuItem.Image")));
-            this.tagToolStripMenuItem.Name = "tagToolStripMenuItem";
-            this.tagToolStripMenuItem.Size = new System.Drawing.Size(202, 22);
-            this.tagToolStripMenuItem.Text = "Create tag";
-            this.tagToolStripMenuItem.Click += new System.EventHandler(this.TagToolStripMenuItemClick);
-            // 
-            // deleteBranchToolStripMenuItem
-            // 
-            this.deleteBranchToolStripMenuItem.Name = "deleteBranchToolStripMenuItem";
-            this.deleteBranchToolStripMenuItem.Size = new System.Drawing.Size(202, 22);
-            this.deleteBranchToolStripMenuItem.Text = "Delete branch";
-            this.deleteBranchToolStripMenuItem.Click += new System.EventHandler(this.DeleteBranchToolStripMenuItemClick);
-            // 
-            // deleteTagToolStripMenuItem
-            // 
-            this.deleteTagToolStripMenuItem.Name = "deleteTagToolStripMenuItem";
-            this.deleteTagToolStripMenuItem.Size = new System.Drawing.Size(202, 22);
-            this.deleteTagToolStripMenuItem.Text = "Delete tag";
-            this.deleteTagToolStripMenuItem.Click += new System.EventHandler(this.DeleteTagToolStripMenuItemClick);
-            // 
-            // formatPatchToolStripMenuItem
-            // 
-            this.formatPatchToolStripMenuItem.Name = "formatPatchToolStripMenuItem";
-            this.formatPatchToolStripMenuItem.Size = new System.Drawing.Size(202, 22);
-            this.formatPatchToolStripMenuItem.Text = "Format patch";
-            this.formatPatchToolStripMenuItem.Click += new System.EventHandler(this.FormatPatchToolStripMenuItemClick);
-            // 
-            // initNewRepositoryToolStripMenuItem
-            // 
-            this.initNewRepositoryToolStripMenuItem.Image = ((System.Drawing.Image)(resources.GetObject("initNewRepositoryToolStripMenuItem.Image")));
-            this.initNewRepositoryToolStripMenuItem.Name = "initNewRepositoryToolStripMenuItem";
-            this.initNewRepositoryToolStripMenuItem.Size = new System.Drawing.Size(202, 22);
-            this.initNewRepositoryToolStripMenuItem.Text = "Init new repository";
-            this.initNewRepositoryToolStripMenuItem.Click += new System.EventHandler(this.InitNewRepositoryToolStripMenuItemClick);
-            // 
-            // mergeBranchToolStripMenuItem
-            // 
-            this.mergeBranchToolStripMenuItem.Name = "mergeBranchToolStripMenuItem";
-            this.mergeBranchToolStripMenuItem.ShortcutKeys = ((System.Windows.Forms.Keys)((System.Windows.Forms.Keys.Control | System.Windows.Forms.Keys.M)));
-            this.mergeBranchToolStripMenuItem.Size = new System.Drawing.Size(202, 22);
-            this.mergeBranchToolStripMenuItem.Text = "Merge branches";
-            this.mergeBranchToolStripMenuItem.Click += new System.EventHandler(this.MergeBranchToolStripMenuItemClick);
-            // 
-            // pullToolStripMenuItem
-            // 
-            this.pullToolStripMenuItem.Image = ((System.Drawing.Image)(resources.GetObject("pullToolStripMenuItem.Image")));
-            this.pullToolStripMenuItem.Name = "pullToolStripMenuItem";
-            this.pullToolStripMenuItem.ShortcutKeys = ((System.Windows.Forms.Keys)((System.Windows.Forms.Keys.Control | System.Windows.Forms.Keys.Down)));
-            this.pullToolStripMenuItem.Size = new System.Drawing.Size(202, 22);
-            this.pullToolStripMenuItem.Text = "Pull";
-            this.pullToolStripMenuItem.Click += new System.EventHandler(this.PullToolStripMenuItemClick);
-            // 
-            // pushToolStripMenuItem
-            // 
-            this.pushToolStripMenuItem.Image = ((System.Drawing.Image)(resources.GetObject("pushToolStripMenuItem.Image")));
-            this.pushToolStripMenuItem.Name = "pushToolStripMenuItem";
-            this.pushToolStripMenuItem.ShortcutKeys = ((System.Windows.Forms.Keys)((System.Windows.Forms.Keys.Control | System.Windows.Forms.Keys.Up)));
-            this.pushToolStripMenuItem.Size = new System.Drawing.Size(202, 22);
-            this.pushToolStripMenuItem.Text = "Push";
-            this.pushToolStripMenuItem.Click += new System.EventHandler(this.PushToolStripMenuItemClick);
-            // 
-            // rebaseToolStripMenuItem
-            // 
-            this.rebaseToolStripMenuItem.Name = "rebaseToolStripMenuItem";
-            this.rebaseToolStripMenuItem.Size = new System.Drawing.Size(202, 22);
-            this.rebaseToolStripMenuItem.Text = "Rebase";
-            this.rebaseToolStripMenuItem.Click += new System.EventHandler(this.RebaseToolStripMenuItemClick);
-            // 
-            // runMergetoolToolStripMenuItem
-            // 
-            this.runMergetoolToolStripMenuItem.Name = "runMergetoolToolStripMenuItem";
-            this.runMergetoolToolStripMenuItem.Size = new System.Drawing.Size(202, 22);
-            this.runMergetoolToolStripMenuItem.Text = "Solve mergeconflicts";
-            this.runMergetoolToolStripMenuItem.Click += new System.EventHandler(this.RunMergetoolToolStripMenuItemClick);
-            // 
-            // stashToolStripMenuItem
-            // 
-            this.stashToolStripMenuItem.Image = ((System.Drawing.Image)(resources.GetObject("stashToolStripMenuItem.Image")));
-            this.stashToolStripMenuItem.Name = "stashToolStripMenuItem";
-            this.stashToolStripMenuItem.Size = new System.Drawing.Size(202, 22);
-            this.stashToolStripMenuItem.Text = "Stash changes";
-            this.stashToolStripMenuItem.Click += new System.EventHandler(this.StashToolStripMenuItemClick);
-            // 
-            // viewDiffToolStripMenuItem
-            // 
-            this.viewDiffToolStripMenuItem.Name = "viewDiffToolStripMenuItem";
-            this.viewDiffToolStripMenuItem.Size = new System.Drawing.Size(202, 22);
-            this.viewDiffToolStripMenuItem.Text = "View diff";
-            this.viewDiffToolStripMenuItem.Click += new System.EventHandler(this.ViewDiffToolStripMenuItemClick);
-            // 
-            // patchToolStripMenuItem
-            // 
-            this.patchToolStripMenuItem.Name = "patchToolStripMenuItem";
-            this.patchToolStripMenuItem.Size = new System.Drawing.Size(202, 22);
-            this.patchToolStripMenuItem.Text = "View patch file";
-            this.patchToolStripMenuItem.Click += new System.EventHandler(this.PatchToolStripMenuItemClick);
-            // 
-            // remotesToolStripMenuItem
-            // 
-            this.remotesToolStripMenuItem.DropDownItems.AddRange(new System.Windows.Forms.ToolStripItem[] {
-            this.manageRemoteRepositoriesToolStripMenuItem1,
-            this.toolStripSeparator6,
-            this.PuTTYToolStripMenuItem});
-            this.remotesToolStripMenuItem.Name = "remotesToolStripMenuItem";
-            this.remotesToolStripMenuItem.Size = new System.Drawing.Size(61, 20);
-            this.remotesToolStripMenuItem.Text = "Remotes";
-            // 
-            // manageRemoteRepositoriesToolStripMenuItem1
-            // 
-            this.manageRemoteRepositoriesToolStripMenuItem1.Name = "manageRemoteRepositoriesToolStripMenuItem1";
-            this.manageRemoteRepositoriesToolStripMenuItem1.Size = new System.Drawing.Size(219, 22);
-            this.manageRemoteRepositoriesToolStripMenuItem1.Text = "Manage remote repositories";
-            this.manageRemoteRepositoriesToolStripMenuItem1.Click += new System.EventHandler(this.ManageRemoteRepositoriesToolStripMenuItemClick);
-            // 
-            // toolStripSeparator6
-            // 
-            this.toolStripSeparator6.Name = "toolStripSeparator6";
-            this.toolStripSeparator6.Size = new System.Drawing.Size(216, 6);
-            // 
-            // PuTTYToolStripMenuItem
-            // 
-            this.PuTTYToolStripMenuItem.DropDownItems.AddRange(new System.Windows.Forms.ToolStripItem[] {
-            this.startAuthenticationAgentToolStripMenuItem,
-            this.generateOrImportKeyToolStripMenuItem});
-            this.PuTTYToolStripMenuItem.Image = ((System.Drawing.Image)(resources.GetObject("PuTTYToolStripMenuItem.Image")));
-            this.PuTTYToolStripMenuItem.Name = "PuTTYToolStripMenuItem";
-            this.PuTTYToolStripMenuItem.Size = new System.Drawing.Size(219, 22);
-            this.PuTTYToolStripMenuItem.Text = "PuTTY";
-            // 
-            // startAuthenticationAgentToolStripMenuItem
-            // 
-            this.startAuthenticationAgentToolStripMenuItem.Image = ((System.Drawing.Image)(resources.GetObject("startAuthenticationAgentToolStripMenuItem.Image")));
-            this.startAuthenticationAgentToolStripMenuItem.Name = "startAuthenticationAgentToolStripMenuItem";
-            this.startAuthenticationAgentToolStripMenuItem.Size = new System.Drawing.Size(212, 22);
-            this.startAuthenticationAgentToolStripMenuItem.Text = "Start authentication agent";
-            this.startAuthenticationAgentToolStripMenuItem.Click += new System.EventHandler(this.StartAuthenticationAgentToolStripMenuItemClick);
-            // 
-            // generateOrImportKeyToolStripMenuItem
-            // 
-            this.generateOrImportKeyToolStripMenuItem.Image = ((System.Drawing.Image)(resources.GetObject("generateOrImportKeyToolStripMenuItem.Image")));
-            this.generateOrImportKeyToolStripMenuItem.Name = "generateOrImportKeyToolStripMenuItem";
-            this.generateOrImportKeyToolStripMenuItem.Size = new System.Drawing.Size(212, 22);
-            this.generateOrImportKeyToolStripMenuItem.Text = "Generate or import key";
-            this.generateOrImportKeyToolStripMenuItem.Click += new System.EventHandler(this.GenerateOrImportKeyToolStripMenuItemClick);
-            // 
-            // submodulesToolStripMenuItem
-            // 
-            this.submodulesToolStripMenuItem.DropDownItems.AddRange(new System.Windows.Forms.ToolStripItem[] {
-            this.manageSubmodulesToolStripMenuItem,
-            this.toolStripSeparator8,
-            this.updateAllSubmodulesRecursiveToolStripMenuItem,
-            this.initializeAllSubmodulesRecursiveToolStripMenuItem,
-            this.synchronizeAllSubmodulesRecursiveToolStripMenuItem,
-            this.toolStripSeparator14,
-            this.updateAllSubmodulesToolStripMenuItem,
-            this.initializeAllSubmodulesToolStripMenuItem,
-            this.syncronizeAllSubmodulesToolStripMenuItem,
-            this.toolStripSeparator10,
-            this.openSubmoduleToolStripMenuItem});
-            this.submodulesToolStripMenuItem.Name = "submodulesToolStripMenuItem";
-            this.submodulesToolStripMenuItem.Size = new System.Drawing.Size(76, 20);
-            this.submodulesToolStripMenuItem.Text = "Submodules";
-            // 
-            // manageSubmodulesToolStripMenuItem
-            // 
-            this.manageSubmodulesToolStripMenuItem.Name = "manageSubmodulesToolStripMenuItem";
-            this.manageSubmodulesToolStripMenuItem.Size = new System.Drawing.Size(260, 22);
-            this.manageSubmodulesToolStripMenuItem.Text = "Manage submodules";
-            this.manageSubmodulesToolStripMenuItem.Click += new System.EventHandler(this.ManageSubmodulesToolStripMenuItemClick);
-            // 
-            // toolStripSeparator8
-            // 
-            this.toolStripSeparator8.Name = "toolStripSeparator8";
-            this.toolStripSeparator8.Size = new System.Drawing.Size(257, 6);
-            // 
-            // updateAllSubmodulesRecursiveToolStripMenuItem
-            // 
-            this.updateAllSubmodulesRecursiveToolStripMenuItem.Name = "updateAllSubmodulesRecursiveToolStripMenuItem";
-            this.updateAllSubmodulesRecursiveToolStripMenuItem.Size = new System.Drawing.Size(260, 22);
-            this.updateAllSubmodulesRecursiveToolStripMenuItem.Text = "Update all submodules recursive";
-            this.updateAllSubmodulesRecursiveToolStripMenuItem.Click += new System.EventHandler(this.UpdateAllSubmodulesRecursiveToolStripMenuItemClick);
-            // 
-            // initializeAllSubmodulesRecursiveToolStripMenuItem
-            // 
-            this.initializeAllSubmodulesRecursiveToolStripMenuItem.Name = "initializeAllSubmodulesRecursiveToolStripMenuItem";
-            this.initializeAllSubmodulesRecursiveToolStripMenuItem.Size = new System.Drawing.Size(260, 22);
-            this.initializeAllSubmodulesRecursiveToolStripMenuItem.Text = "Initialize all submodules recursive";
-            this.initializeAllSubmodulesRecursiveToolStripMenuItem.Click += new System.EventHandler(this.InitializeAllSubmodulesRecursiveToolStripMenuItemClick);
-            // 
-            // synchronizeAllSubmodulesRecursiveToolStripMenuItem
-            // 
-            this.synchronizeAllSubmodulesRecursiveToolStripMenuItem.Name = "synchronizeAllSubmodulesRecursiveToolStripMenuItem";
-            this.synchronizeAllSubmodulesRecursiveToolStripMenuItem.Size = new System.Drawing.Size(260, 22);
-            this.synchronizeAllSubmodulesRecursiveToolStripMenuItem.Text = "Synchronize al submodules recursive";
-            this.synchronizeAllSubmodulesRecursiveToolStripMenuItem.Click += new System.EventHandler(this.SynchronizeAllSubmodulesRecursiveToolStripMenuItemClick);
-            // 
-            // toolStripSeparator14
-            // 
-            this.toolStripSeparator14.Name = "toolStripSeparator14";
-            this.toolStripSeparator14.Size = new System.Drawing.Size(257, 6);
-            // 
-            // updateAllSubmodulesToolStripMenuItem
-            // 
-            this.updateAllSubmodulesToolStripMenuItem.Name = "updateAllSubmodulesToolStripMenuItem";
-            this.updateAllSubmodulesToolStripMenuItem.Size = new System.Drawing.Size(260, 22);
-            this.updateAllSubmodulesToolStripMenuItem.Text = "Update all submodules";
-            this.updateAllSubmodulesToolStripMenuItem.Click += new System.EventHandler(this.UpdateAllSubmodulesToolStripMenuItemClick);
-            // 
-            // initializeAllSubmodulesToolStripMenuItem
-            // 
-            this.initializeAllSubmodulesToolStripMenuItem.Name = "initializeAllSubmodulesToolStripMenuItem";
-            this.initializeAllSubmodulesToolStripMenuItem.Size = new System.Drawing.Size(260, 22);
-            this.initializeAllSubmodulesToolStripMenuItem.Text = "Initialize all submodules";
-            this.initializeAllSubmodulesToolStripMenuItem.Click += new System.EventHandler(this.InitializeAllSubmodulesToolStripMenuItemClick);
-            // 
-            // syncronizeAllSubmodulesToolStripMenuItem
-            // 
-            this.syncronizeAllSubmodulesToolStripMenuItem.Name = "syncronizeAllSubmodulesToolStripMenuItem";
-            this.syncronizeAllSubmodulesToolStripMenuItem.Size = new System.Drawing.Size(260, 22);
-            this.syncronizeAllSubmodulesToolStripMenuItem.Text = "Synchronize all submodules";
-            this.syncronizeAllSubmodulesToolStripMenuItem.Click += new System.EventHandler(this.SyncronizeAllSubmodulesToolStripMenuItemClick);
-            // 
-            // toolStripSeparator10
-            // 
-            this.toolStripSeparator10.Name = "toolStripSeparator10";
-            this.toolStripSeparator10.Size = new System.Drawing.Size(257, 6);
-            // 
-            // openSubmoduleToolStripMenuItem
-            // 
-            this.openSubmoduleToolStripMenuItem.DropDownItems.AddRange(new System.Windows.Forms.ToolStripItem[] {
-            this.toolStripSeparator11});
-            this.openSubmoduleToolStripMenuItem.Name = "openSubmoduleToolStripMenuItem";
-            this.openSubmoduleToolStripMenuItem.Size = new System.Drawing.Size(260, 22);
-            this.openSubmoduleToolStripMenuItem.Text = "Browse submodule";
-            this.openSubmoduleToolStripMenuItem.DropDownOpening += new System.EventHandler(this.OpenSubmoduleToolStripMenuItemDropDownOpening);
-            // 
-            // toolStripSeparator11
-            // 
-            this.toolStripSeparator11.Name = "toolStripSeparator11";
-            this.toolStripSeparator11.Size = new System.Drawing.Size(57, 6);
-            // 
-            // pluginsToolStripMenuItem
-            // 
-            this.pluginsToolStripMenuItem.DropDownItems.AddRange(new System.Windows.Forms.ToolStripItem[] {
-            this.settingsToolStripMenuItem,
-            this.toolStripSeparator15});
-            this.pluginsToolStripMenuItem.Name = "pluginsToolStripMenuItem";
-            this.pluginsToolStripMenuItem.Size = new System.Drawing.Size(52, 20);
-            this.pluginsToolStripMenuItem.Text = "Plugins";
-            // 
-            // settingsToolStripMenuItem
-            // 
-            this.settingsToolStripMenuItem.Name = "settingsToolStripMenuItem";
-            this.settingsToolStripMenuItem.Size = new System.Drawing.Size(124, 22);
-            this.settingsToolStripMenuItem.Text = "Settings";
-            this.settingsToolStripMenuItem.Click += new System.EventHandler(this.SettingsToolStripMenuItemClick);
-            // 
-            // toolStripSeparator15
-            // 
-            this.toolStripSeparator15.Name = "toolStripSeparator15";
-            this.toolStripSeparator15.Size = new System.Drawing.Size(121, 6);
-            // 
-            // settingsToolStripMenuItem1
-            // 
-            this.settingsToolStripMenuItem1.DropDownItems.AddRange(new System.Windows.Forms.ToolStripItem[] {
-            this.gitMaintenanceToolStripMenuItem,
-            this.toolStripSeparator4,
-            this.editgitignoreToolStripMenuItem1,
-            this.editgitattributesToolStripMenuItem,
-            this.editmailmapToolStripMenuItem,
-            this.toolStripSeparator13,
-            this.settingsToolStripMenuItem2});
-            this.settingsToolStripMenuItem1.Name = "settingsToolStripMenuItem1";
-            this.settingsToolStripMenuItem1.Size = new System.Drawing.Size(58, 20);
-            this.settingsToolStripMenuItem1.Text = "Settings";
-            // 
-            // gitMaintenanceToolStripMenuItem
-            // 
-            this.gitMaintenanceToolStripMenuItem.DropDownItems.AddRange(new System.Windows.Forms.ToolStripItem[] {
-            this.compressGitDatabaseToolStripMenuItem,
-            this.verifyGitDatabaseToolStripMenuItem,
-            this.deleteIndexlockToolStripMenuItem});
-            this.gitMaintenanceToolStripMenuItem.Image = ((System.Drawing.Image)(resources.GetObject("gitMaintenanceToolStripMenuItem.Image")));
-            this.gitMaintenanceToolStripMenuItem.Name = "gitMaintenanceToolStripMenuItem";
-            this.gitMaintenanceToolStripMenuItem.Size = new System.Drawing.Size(169, 22);
-            this.gitMaintenanceToolStripMenuItem.Text = "Git maintenance";
-            // 
-            // compressGitDatabaseToolStripMenuItem
-            // 
-            this.compressGitDatabaseToolStripMenuItem.Name = "compressGitDatabaseToolStripMenuItem";
-            this.compressGitDatabaseToolStripMenuItem.Size = new System.Drawing.Size(195, 22);
-            this.compressGitDatabaseToolStripMenuItem.Text = "Compress git database";
-            this.compressGitDatabaseToolStripMenuItem.Click += new System.EventHandler(this.CompressGitDatabaseToolStripMenuItemClick);
-            // 
-            // verifyGitDatabaseToolStripMenuItem
-            // 
-            this.verifyGitDatabaseToolStripMenuItem.Name = "verifyGitDatabaseToolStripMenuItem";
-            this.verifyGitDatabaseToolStripMenuItem.Size = new System.Drawing.Size(195, 22);
-            this.verifyGitDatabaseToolStripMenuItem.Text = "Recover lost objects";
-            this.verifyGitDatabaseToolStripMenuItem.Click += new System.EventHandler(this.VerifyGitDatabaseToolStripMenuItemClick);
-            // 
-            // deleteIndexlockToolStripMenuItem
-            // 
-            this.deleteIndexlockToolStripMenuItem.Name = "deleteIndexlockToolStripMenuItem";
-            this.deleteIndexlockToolStripMenuItem.Size = new System.Drawing.Size(195, 22);
-            this.deleteIndexlockToolStripMenuItem.Text = "Delete index.lock";
-            this.deleteIndexlockToolStripMenuItem.Click += new System.EventHandler(this.deleteIndexlockToolStripMenuItem_Click);
-            // 
-            // toolStripSeparator4
-            // 
-            this.toolStripSeparator4.Name = "toolStripSeparator4";
-            this.toolStripSeparator4.Size = new System.Drawing.Size(166, 6);
-            // 
-            // editgitignoreToolStripMenuItem1
-            // 
-            this.editgitignoreToolStripMenuItem1.Name = "editgitignoreToolStripMenuItem1";
-            this.editgitignoreToolStripMenuItem1.Size = new System.Drawing.Size(169, 22);
-            this.editgitignoreToolStripMenuItem1.Text = "Edit .gitignore";
-            this.editgitignoreToolStripMenuItem1.Click += new System.EventHandler(this.EditGitignoreToolStripMenuItem1Click);
-            // 
-            // editgitattributesToolStripMenuItem
-            // 
-            this.editgitattributesToolStripMenuItem.Name = "editgitattributesToolStripMenuItem";
-            this.editgitattributesToolStripMenuItem.Size = new System.Drawing.Size(169, 22);
-            this.editgitattributesToolStripMenuItem.Text = "Edit .gitattributes";
-            this.editgitattributesToolStripMenuItem.Click += new System.EventHandler(this.editgitattributesToolStripMenuItem_Click);
-            // 
-            // editmailmapToolStripMenuItem
-            // 
-            this.editmailmapToolStripMenuItem.Name = "editmailmapToolStripMenuItem";
-            this.editmailmapToolStripMenuItem.Size = new System.Drawing.Size(169, 22);
-            this.editmailmapToolStripMenuItem.Text = "Edit .mailmap";
-            this.editmailmapToolStripMenuItem.Click += new System.EventHandler(this.EditMailMapToolStripMenuItemClick);
-            // 
-            // toolStripSeparator13
-            // 
-            this.toolStripSeparator13.Name = "toolStripSeparator13";
-            this.toolStripSeparator13.Size = new System.Drawing.Size(166, 6);
-            // 
-            // settingsToolStripMenuItem2
-            // 
-            this.settingsToolStripMenuItem2.Image = ((System.Drawing.Image)(resources.GetObject("settingsToolStripMenuItem2.Image")));
-            this.settingsToolStripMenuItem2.Name = "settingsToolStripMenuItem2";
-            this.settingsToolStripMenuItem2.Size = new System.Drawing.Size(169, 22);
-            this.settingsToolStripMenuItem2.Text = "Settings";
-            this.settingsToolStripMenuItem2.Click += new System.EventHandler(this.SettingsToolStripMenuItem2Click);
-            // 
-            // helpToolStripMenuItem
-            // 
-            this.helpToolStripMenuItem.DropDownItems.AddRange(new System.Windows.Forms.ToolStripItem[] {
-            this.commitcountPerUserToolStripMenuItem,
-            this.gitcommandLogToolStripMenuItem,
-            this.toolStripSeparator7,
-            this.userManualToolStripMenuItem,
-            this.changelogToolStripMenuItem,
-            this.toolStripSeparator3,
-            this.translateToolStripMenuItem,
-            this.toolStripSeparator16,
-            this.donateToolStripMenuItem,
-            this.aboutToolStripMenuItem});
-            this.helpToolStripMenuItem.Name = "helpToolStripMenuItem";
-            this.helpToolStripMenuItem.Size = new System.Drawing.Size(40, 20);
-            this.helpToolStripMenuItem.Text = "Help";
-            // 
-            // commitcountPerUserToolStripMenuItem
-            // 
-            this.commitcountPerUserToolStripMenuItem.Image = ((System.Drawing.Image)(resources.GetObject("commitcountPerUserToolStripMenuItem.Image")));
-            this.commitcountPerUserToolStripMenuItem.Name = "commitcountPerUserToolStripMenuItem";
-            this.commitcountPerUserToolStripMenuItem.Size = new System.Drawing.Size(168, 22);
-            this.commitcountPerUserToolStripMenuItem.Text = "Commits per user";
-            this.commitcountPerUserToolStripMenuItem.Click += new System.EventHandler(this.CommitcountPerUserToolStripMenuItemClick);
-            // 
-            // gitcommandLogToolStripMenuItem
-            // 
-            this.gitcommandLogToolStripMenuItem.Image = ((System.Drawing.Image)(resources.GetObject("gitcommandLogToolStripMenuItem.Image")));
-            this.gitcommandLogToolStripMenuItem.Name = "gitcommandLogToolStripMenuItem";
-            this.gitcommandLogToolStripMenuItem.Size = new System.Drawing.Size(168, 22);
-            this.gitcommandLogToolStripMenuItem.Text = "Gitcommand log";
-            this.gitcommandLogToolStripMenuItem.Click += new System.EventHandler(this.GitcommandLogToolStripMenuItemClick);
-            // 
-            // toolStripSeparator7
-            // 
-            this.toolStripSeparator7.Name = "toolStripSeparator7";
-            this.toolStripSeparator7.Size = new System.Drawing.Size(165, 6);
-            // 
-            // userManualToolStripMenuItem
-            // 
-            this.userManualToolStripMenuItem.Name = "userManualToolStripMenuItem";
-            this.userManualToolStripMenuItem.Size = new System.Drawing.Size(168, 22);
-            this.userManualToolStripMenuItem.Text = "User Manual";
-            this.userManualToolStripMenuItem.Click += new System.EventHandler(this.UserManualToolStripMenuItemClick);
-            // 
-            // changelogToolStripMenuItem
-            // 
-            this.changelogToolStripMenuItem.Name = "changelogToolStripMenuItem";
-            this.changelogToolStripMenuItem.Size = new System.Drawing.Size(168, 22);
-            this.changelogToolStripMenuItem.Text = "Changelog";
-            this.changelogToolStripMenuItem.Click += new System.EventHandler(this.ChangelogToolStripMenuItemClick);
-            // 
-            // toolStripSeparator3
-            // 
-            this.toolStripSeparator3.Name = "toolStripSeparator3";
-            this.toolStripSeparator3.Size = new System.Drawing.Size(165, 6);
-            // 
-            // translateToolStripMenuItem
-            // 
-            this.translateToolStripMenuItem.Name = "translateToolStripMenuItem";
-            this.translateToolStripMenuItem.Size = new System.Drawing.Size(168, 22);
-            this.translateToolStripMenuItem.Text = "Translate";
-            this.translateToolStripMenuItem.Click += new System.EventHandler(this.TranslateToolStripMenuItemClick);
-            // 
-            // toolStripSeparator16
-            // 
-            this.toolStripSeparator16.Name = "toolStripSeparator16";
-            this.toolStripSeparator16.Size = new System.Drawing.Size(165, 6);
-            // 
-            // donateToolStripMenuItem
-            // 
-            this.donateToolStripMenuItem.Name = "donateToolStripMenuItem";
-            this.donateToolStripMenuItem.Size = new System.Drawing.Size(168, 22);
-            this.donateToolStripMenuItem.Text = "Donate";
-            this.donateToolStripMenuItem.Click += new System.EventHandler(this.DonateToolStripMenuItemClick);
-            // 
-            // aboutToolStripMenuItem
-            // 
-            this.aboutToolStripMenuItem.Image = ((System.Drawing.Image)(resources.GetObject("aboutToolStripMenuItem.Image")));
-            this.aboutToolStripMenuItem.Name = "aboutToolStripMenuItem";
-            this.aboutToolStripMenuItem.Size = new System.Drawing.Size(168, 22);
-            this.aboutToolStripMenuItem.Text = "About";
-            this.aboutToolStripMenuItem.Click += new System.EventHandler(this.AboutToolStripMenuItemClick);
-            // 
-            // gitItemBindingSource
-            // 
-            this.gitItemBindingSource.DataSource = typeof(GitCommands.GitItem);
-            // 
-            // gitRevisionBindingSource
-            // 
-            this.gitRevisionBindingSource.DataSource = typeof(GitCommands.GitRevision);
-            // 
-            // saveAsToolStripMenuItem1
-            // 
-            this.saveAsToolStripMenuItem1.Name = "saveAsToolStripMenuItem1";
-            this.saveAsToolStripMenuItem1.Size = new System.Drawing.Size(251, 22);
-            this.saveAsToolStripMenuItem1.Text = "Save as";
-            this.saveAsToolStripMenuItem1.Click += new System.EventHandler(this.saveAsToolStripMenuItem1_Click);
-            // 
-            // FormBrowse
-            // 
-            this.AutoScaleDimensions = new System.Drawing.SizeF(6F, 13F);
-            this.AutoScaleMode = System.Windows.Forms.AutoScaleMode.Font;
-            this.AutoSize = true;
-            this.ClientSize = new System.Drawing.Size(796, 573);
-            this.Controls.Add(this.splitContainer2);
-            this.Controls.Add(this.menuStrip1);
-            this.Name = "FormBrowse";
-            this.Text = "Git Extensions";
-            this.Load += new System.EventHandler(this.BrowseLoad);
-            this.FormClosing += new System.Windows.Forms.FormClosingEventHandler(this.FormBrowseFormClosing);
-            this.splitContainer2.Panel1.ResumeLayout(false);
-            this.splitContainer2.Panel1.PerformLayout();
-            this.splitContainer2.Panel2.ResumeLayout(false);
-            this.splitContainer2.ResumeLayout(false);
-            this.ToolStrip.ResumeLayout(false);
-            this.ToolStrip.PerformLayout();
-            this.splitContainer3.Panel1.ResumeLayout(false);
-            this.splitContainer3.Panel2.ResumeLayout(false);
-            this.splitContainer3.ResumeLayout(false);
-            this.tabControl1.ResumeLayout(false);
-            this.CommitInfo.ResumeLayout(false);
-            this.Tree.ResumeLayout(false);
-            this.splitContainer4.Panel1.ResumeLayout(false);
-            this.splitContainer4.Panel2.ResumeLayout(false);
-            this.splitContainer4.ResumeLayout(false);
-            this.FileTreeContextMenu.ResumeLayout(false);
-            this.Diff.ResumeLayout(false);
-            this.splitContainer1.Panel1.ResumeLayout(false);
-            this.splitContainer1.Panel2.ResumeLayout(false);
-            this.splitContainer1.ResumeLayout(false);
-            this.DiffContextMenu.ResumeLayout(false);
-            this.TreeContextMenu.ResumeLayout(false);
-            this.menuStrip1.ResumeLayout(false);
-            this.menuStrip1.PerformLayout();
-            ((System.ComponentModel.ISupportInitialize)(this.gitItemBindingSource)).EndInit();
-            ((System.ComponentModel.ISupportInitialize)(this.gitRevisionBindingSource)).EndInit();
-            this.ResumeLayout(false);
-            this.PerformLayout();
-
-=======
         {
             this.components = new System.ComponentModel.Container();
             System.ComponentModel.ComponentResourceManager resources = new System.ComponentModel.ComponentResourceManager(typeof(FormBrowse));
@@ -1555,6 +176,7 @@
             this.aboutToolStripMenuItem = new System.Windows.Forms.ToolStripMenuItem();
             this.gitItemBindingSource = new System.Windows.Forms.BindingSource(this.components);
             this.gitRevisionBindingSource = new System.Windows.Forms.BindingSource(this.components);
+            this.saveAsToolStripMenuItem1 = new System.Windows.Forms.ToolStripMenuItem();
             this.splitContainer2.Panel1.SuspendLayout();
             this.splitContainer2.Panel2.SuspendLayout();
             this.splitContainer2.SuspendLayout();
@@ -2117,9 +739,10 @@
             // 
             this.DiffContextMenu.Items.AddRange(new System.Windows.Forms.ToolStripItem[] {
             this.openWithDifftoolToolStripMenuItem,
-            this.copyFilenameToClipboardToolStripMenuItem1});
+            this.copyFilenameToClipboardToolStripMenuItem1,
+            this.saveAsToolStripMenuItem1});
             this.DiffContextMenu.Name = "DiffContextMenu";
-            this.DiffContextMenu.Size = new System.Drawing.Size(252, 48);
+            this.DiffContextMenu.Size = new System.Drawing.Size(252, 92);
             // 
             // openWithDifftoolToolStripMenuItem
             // 
@@ -2837,6 +1460,14 @@
             // gitRevisionBindingSource
             // 
             this.gitRevisionBindingSource.DataSource = typeof(GitCommands.GitRevision);
+
+            // 
+            // saveAsToolStripMenuItem1
+            // 
+            this.saveAsToolStripMenuItem1.Name = "saveAsToolStripMenuItem1";
+            this.saveAsToolStripMenuItem1.Size = new System.Drawing.Size(251, 22);
+            this.saveAsToolStripMenuItem1.Text = "Save as";
+            this.saveAsToolStripMenuItem1.Click += new System.EventHandler(this.saveAsToolStripMenuItem1_Click);
             // 
             // FormBrowse
             // 
@@ -2879,7 +1510,6 @@
             this.ResumeLayout(false);
             this.PerformLayout();
 
->>>>>>> 47c40aae
         }
 
         #endregion
@@ -3014,11 +1644,8 @@
         private ToolStripMenuItem editgitattributesToolStripMenuItem;
         private ToolStripMenuItem copyFilenameToClipboardToolStripMenuItem;
         private ToolStripMenuItem copyFilenameToClipboardToolStripMenuItem1;
-<<<<<<< HEAD
         private ToolStripMenuItem deleteIndexlockToolStripMenuItem;
         private ToolStripMenuItem saveAsToolStripMenuItem1;
-=======
-        private ToolStripMenuItem deleteIndexlockToolStripMenuItem;
         private ToolStripSeparator toolStripSeparator19;
         private ToolStripLabel toolStripLabel1;
         private ToolStripComboBox toolStripBranches;
@@ -3029,6 +1656,5 @@
         private ToolStripMenuItem commitToolStripMenuItem1;
         private ToolStripMenuItem committerToolStripMenuItem;
         private ToolStripMenuItem authorToolStripMenuItem;
->>>>>>> 47c40aae
     }
 }