--- conflicted
+++ resolved
@@ -1,2161 +1,2152 @@
-using System.Windows.Forms;
-using GitUI.Editor;
-using GitUI.UserControls;
-
-namespace GitUI
-{
-    partial class FormBrowse
-    {
-        /// <summary>
-        /// Required designer variable.
-        /// </summary>
-        private System.ComponentModel.IContainer components = null;
-
-        /// <summary>
-        /// Clean up any resources being used.
-        /// </summary>
-        /// <param name="disposing">true if managed resources should be disposed; otherwise, false.</param>
-        protected override void Dispose(bool disposing)
-        {
-            if (disposing && (components != null))
-            {
-                components.Dispose();
-            }
-            base.Dispose(disposing);
-        }
-
-        #region Windows Form Designer generated code
-
-        /// <summary>
-        /// Required method for Designer support - do not modify
-        /// the contents of this method with the code editor.
-        /// </summary>
-        private void InitializeComponent()
-        {
-            this.components = new System.ComponentModel.Container();
-            this.toolPanel = new System.Windows.Forms.SplitContainer();
-            this.UserMenuToolStrip = new GitUI.ToolStripEx();
-            this.repoObjectsTree = new RepoObjectsTree();
-            this.ToolStrip = new GitUI.ToolStripEx();
-            this.RefreshButton = new System.Windows.Forms.ToolStripButton();
-            this.toolStripSeparator17 = new System.Windows.Forms.ToolStripSeparator();
-            this.toolStripButtonLevelUp = new System.Windows.Forms.ToolStripSplitButton();
-            this._NO_TRANSLATE_Workingdir = new System.Windows.Forms.ToolStripSplitButton();
-            this.branchSelect = new System.Windows.Forms.ToolStripSplitButton();
-            this.toolStripSeparator1 = new System.Windows.Forms.ToolStripSeparator();
-            this.toolStripSplitStash = new System.Windows.Forms.ToolStripSplitButton();
-            this.stashChangesToolStripMenuItem = new System.Windows.Forms.ToolStripMenuItem();
-            this.stashPopToolStripMenuItem = new System.Windows.Forms.ToolStripMenuItem();
-            this.toolStripSeparator9 = new System.Windows.Forms.ToolStripSeparator();
-            this.viewStashToolStripMenuItem = new System.Windows.Forms.ToolStripMenuItem();
-            this.toolStripButton1 = new System.Windows.Forms.ToolStripButton();
-            this.toolStripButtonPull = new System.Windows.Forms.ToolStripSplitButton();
-            this.mergeToolStripMenuItem = new System.Windows.Forms.ToolStripMenuItem();
-            this.rebaseToolStripMenuItem1 = new System.Windows.Forms.ToolStripMenuItem();
-            this.fetchToolStripMenuItem = new System.Windows.Forms.ToolStripMenuItem();
-            this.toolStripSeparator14 = new System.Windows.Forms.ToolStripSeparator();
-            this.pullToolStripMenuItem1 = new System.Windows.Forms.ToolStripMenuItem();
-            this.fetchAllToolStripMenuItem = new System.Windows.Forms.ToolStripMenuItem();
-            this.dontSetAsDefaultToolStripMenuItem = new System.Windows.Forms.ToolStripMenuItem();
-            this.toolStripButtonPush = new System.Windows.Forms.ToolStripButton();
-            this.toolStripSeparator2 = new System.Windows.Forms.ToolStripSeparator();
-            this.GitBash = new System.Windows.Forms.ToolStripButton();
-            this.EditSettings = new System.Windows.Forms.ToolStripButton();
-            this.toolStripSeparator5 = new System.Windows.Forms.ToolStripSeparator();
-            this.toolStripLabel1 = new System.Windows.Forms.ToolStripLabel();
-            this.toolStripBranches = new System.Windows.Forms.ToolStripComboBox();
-            this.toolStripDropDownButton2 = new System.Windows.Forms.ToolStripDropDownButton();
-            this.toolStripSeparator19 = new System.Windows.Forms.ToolStripSeparator();
-            this.toolStripLabel2 = new System.Windows.Forms.ToolStripLabel();
-            this.toggleSplitViewLayout = new System.Windows.Forms.ToolStripButton();
-            this.toolStripTextBoxFilter = new System.Windows.Forms.ToolStripTextBox();
-            this.toolStripDropDownButton1 = new System.Windows.Forms.ToolStripDropDownButton();
-            this.MainSplitContainer = new System.Windows.Forms.SplitContainer();
-            this.RightSplitContainer = new System.Windows.Forms.SplitContainer();
-            this.RevisionGrid = new GitUI.RevisionGrid();
-            this.CommitInfoTabControl = new System.Windows.Forms.TabControl();
-            this.CommitInfoTabPage = new System.Windows.Forms.TabPage();
-            this.RevisionInfo = new GitUI.CommitInfo.CommitInfo();
-            this.TreeTabPage = new System.Windows.Forms.TabPage();
-            this.FileTreeSplitContainer = new System.Windows.Forms.SplitContainer();
-            this.GitTree = new System.Windows.Forms.TreeView();
-            this.FileTreeContextMenu = new System.Windows.Forms.ContextMenuStrip(this.components);
-            this.saveAsToolStripMenuItem = new System.Windows.Forms.ToolStripMenuItem();
-            this.resetToThisRevisionToolStripMenuItem = new System.Windows.Forms.ToolStripMenuItem();
-            this.toolStripSeparator30 = new System.Windows.Forms.ToolStripSeparator();
-            this.copyFilenameToClipboardToolStripMenuItem = new System.Windows.Forms.ToolStripMenuItem();
-            this.fileTreeOpenContainingFolderToolStripMenuItem = new System.Windows.Forms.ToolStripMenuItem();
-            this.toolStripSeparator31 = new System.Windows.Forms.ToolStripSeparator();
-            this.fileHistoryToolStripMenuItem = new System.Windows.Forms.ToolStripMenuItem();
-            this.blameToolStripMenuItem1 = new System.Windows.Forms.ToolStripMenuItem();
-            this.findToolStripMenuItem = new System.Windows.Forms.ToolStripMenuItem();
-            this.toolStripSeparator20 = new System.Windows.Forms.ToolStripSeparator();
-            this.editCheckedOutFileToolStripMenuItem = new System.Windows.Forms.ToolStripMenuItem();
-            this.openFileToolStripMenuItem = new System.Windows.Forms.ToolStripMenuItem();
-            this.openFileWithToolStripMenuItem = new System.Windows.Forms.ToolStripMenuItem();
-            this.openWithToolStripMenuItem = new System.Windows.Forms.ToolStripMenuItem();
-            this.toolStripSeparator18 = new System.Windows.Forms.ToolStripSeparator();
-            this.expandAllToolStripMenuItem = new System.Windows.Forms.ToolStripMenuItem();
-            this.collapseAllToolStripMenuItem = new System.Windows.Forms.ToolStripMenuItem();
-            this.FileText = new GitUI.Editor.FileViewer();
-            this.DiffTabPage = new System.Windows.Forms.TabPage();
-            this.DiffSplitContainer = new System.Windows.Forms.SplitContainer();
-            this.DiffFiles = new GitUI.FileStatusList();
-            this.DiffContextMenu = new System.Windows.Forms.ContextMenuStrip(this.components);
-            this.openWithDifftoolToolStripMenuItem = new System.Windows.Forms.ToolStripMenuItem();
-            this.aBToolStripMenuItem = new System.Windows.Forms.ToolStripMenuItem();
-            this.aLocalToolStripMenuItem = new System.Windows.Forms.ToolStripMenuItem();
-            this.bLocalToolStripMenuItem = new System.Windows.Forms.ToolStripMenuItem();
-            this.parentOfALocalToolStripMenuItem = new System.Windows.Forms.ToolStripMenuItem();
-            this.parentOfBLocalToolStripMenuItem = new System.Windows.Forms.ToolStripMenuItem();
-            this.saveAsToolStripMenuItem1 = new System.Windows.Forms.ToolStripMenuItem();
-            this.resetFileToToolStripMenuItem = new System.Windows.Forms.ToolStripMenuItem();
-            this.resetFileToAToolStripMenuItem = new System.Windows.Forms.ToolStripMenuItem();
-            this.resetFileToRemoteToolStripMenuItem = new System.Windows.Forms.ToolStripMenuItem();
-            this.toolStripSeparator32 = new System.Windows.Forms.ToolStripSeparator();
-            this.copyFilenameToClipboardToolStripMenuItem1 = new System.Windows.Forms.ToolStripMenuItem();
-            this.openContainingFolderToolStripMenuItem = new System.Windows.Forms.ToolStripMenuItem();
-            this.toolStripSeparator33 = new System.Windows.Forms.ToolStripSeparator();
-            this.fileHistoryDiffToolstripMenuItem = new System.Windows.Forms.ToolStripMenuItem();
-            this.blameToolStripMenuItem = new System.Windows.Forms.ToolStripMenuItem();
-            this.findInDiffToolStripMenuItem = new System.Windows.Forms.ToolStripMenuItem();
-            this.DiffText = new GitUI.Editor.FileViewer();
-            this.TreeContextMenu = new System.Windows.Forms.ContextMenuStrip(this.components);
-            this.saveToolStripMenuItem = new System.Windows.Forms.ToolStripMenuItem();
-            this.statusStrip = new System.Windows.Forms.StatusStrip();
-            this.toolStripStatusLabel1 = new System.Windows.Forms.ToolStripStatusLabel();
-            this.fileToolStripMenuItem = new System.Windows.Forms.ToolStripMenuItem();
-            this.openToolStripMenuItem = new System.Windows.Forms.ToolStripMenuItem();
-            this.closeToolStripMenuItem = new System.Windows.Forms.ToolStripMenuItem();
-            this.refreshToolStripMenuItem = new System.Windows.Forms.ToolStripMenuItem();
-            this.recentToolStripMenuItem = new System.Windows.Forms.ToolStripMenuItem();
-            this.toolStripMenuItem2 = new System.Windows.Forms.ToolStripMenuItem();
-            this.toolStripSeparator12 = new System.Windows.Forms.ToolStripSeparator();
-            this.fileExplorerToolStripMenuItem = new System.Windows.Forms.ToolStripMenuItem();
-            this.toolStripMenuItem1 = new System.Windows.Forms.ToolStripSeparator();
-            this.exitToolStripMenuItem = new System.Windows.Forms.ToolStripMenuItem();
-            this.gitToolStripMenuItem = new System.Windows.Forms.ToolStripMenuItem();
-            this.gitBashToolStripMenuItem = new System.Windows.Forms.ToolStripMenuItem();
-            this.gitGUIToolStripMenuItem = new System.Windows.Forms.ToolStripMenuItem();
-            this.kGitToolStripMenuItem = new System.Windows.Forms.ToolStripMenuItem();
-            this.commandsToolStripMenuItem = new System.Windows.Forms.ToolStripMenuItem();
-            this.archiveToolStripMenuItem = new System.Windows.Forms.ToolStripMenuItem();
-            this.cleanupToolStripMenuItem = new System.Windows.Forms.ToolStripMenuItem();
-            this.cloneToolStripMenuItem = new System.Windows.Forms.ToolStripMenuItem();
-            this.cloneSVNToolStripMenuItem = new System.Windows.Forms.ToolStripMenuItem();
-            this.initNewRepositoryToolStripMenuItem = new System.Windows.Forms.ToolStripMenuItem();
-            this.toolStripSeparator21 = new System.Windows.Forms.ToolStripSeparator();
-            this.commitToolStripMenuItem = new System.Windows.Forms.ToolStripMenuItem();
-            this.pullToolStripMenuItem = new System.Windows.Forms.ToolStripMenuItem();
-            this.pushToolStripMenuItem = new System.Windows.Forms.ToolStripMenuItem();
-            this.stashToolStripMenuItem = new System.Windows.Forms.ToolStripMenuItem();
-            this.resetToolStripMenuItem = new System.Windows.Forms.ToolStripMenuItem();
-            this.toolStripSeparator25 = new System.Windows.Forms.ToolStripSeparator();
-            this.applyPatchToolStripMenuItem = new System.Windows.Forms.ToolStripMenuItem();
-            this.formatPatchToolStripMenuItem = new System.Windows.Forms.ToolStripMenuItem();
-            this.viewDiffToolStripMenuItem = new System.Windows.Forms.ToolStripMenuItem();
-            this.patchToolStripMenuItem = new System.Windows.Forms.ToolStripMenuItem();
-            this.toolStripSeparator22 = new System.Windows.Forms.ToolStripSeparator();
-            this.checkoutBranchToolStripMenuItem = new System.Windows.Forms.ToolStripMenuItem();
-            this.branchToolStripMenuItem = new System.Windows.Forms.ToolStripMenuItem();
-            this.tagToolStripMenuItem = new System.Windows.Forms.ToolStripMenuItem();
-            this.deleteBranchToolStripMenuItem = new System.Windows.Forms.ToolStripMenuItem();
-            this.deleteTagToolStripMenuItem = new System.Windows.Forms.ToolStripMenuItem();
-            this.mergeBranchToolStripMenuItem = new System.Windows.Forms.ToolStripMenuItem();
-            this.rebaseToolStripMenuItem = new System.Windows.Forms.ToolStripMenuItem();
-            this.runMergetoolToolStripMenuItem = new System.Windows.Forms.ToolStripMenuItem();
-            this.toolStripSeparator23 = new System.Windows.Forms.ToolStripSeparator();
-            this.SvnFetchToolStripMenuItem = new System.Windows.Forms.ToolStripMenuItem();
-            this.SvnRebaseToolStripMenuItem = new System.Windows.Forms.ToolStripMenuItem();
-            this.SvnDcommitToolStripMenuItem = new System.Windows.Forms.ToolStripMenuItem();
-            this.toolStripSeparator24 = new System.Windows.Forms.ToolStripSeparator();
-            this.bisectToolStripMenuItem = new System.Windows.Forms.ToolStripMenuItem();
-            this.checkoutToolStripMenuItem = new System.Windows.Forms.ToolStripMenuItem();
-            this.cherryPickToolStripMenuItem = new System.Windows.Forms.ToolStripMenuItem();
-            this.goToToolStripMenuItem = new System.Windows.Forms.ToolStripMenuItem();
-            this.remotesToolStripMenuItem = new System.Windows.Forms.ToolStripMenuItem();
-            this.manageRemoteRepositoriesToolStripMenuItem1 = new System.Windows.Forms.ToolStripMenuItem();
-            this.toolStripSeparator6 = new System.Windows.Forms.ToolStripSeparator();
-            this.PuTTYToolStripMenuItem = new System.Windows.Forms.ToolStripMenuItem();
-            this.startAuthenticationAgentToolStripMenuItem = new System.Windows.Forms.ToolStripMenuItem();
-            this.generateOrImportKeyToolStripMenuItem = new System.Windows.Forms.ToolStripMenuItem();
-            this._repositoryHostsToolStripMenuItem = new System.Windows.Forms.ToolStripMenuItem();
-            this._forkCloneRepositoryToolStripMenuItem = new System.Windows.Forms.ToolStripMenuItem();
-            this._viewPullRequestsToolStripMenuItem = new System.Windows.Forms.ToolStripMenuItem();
-            this._createPullRequestsToolStripMenuItem = new System.Windows.Forms.ToolStripMenuItem();
-            this.submodulesToolStripMenuItem = new System.Windows.Forms.ToolStripMenuItem();
-            this.manageSubmodulesToolStripMenuItem = new System.Windows.Forms.ToolStripMenuItem();
-            this.toolStripSeparator8 = new System.Windows.Forms.ToolStripSeparator();
-            this.updateAllSubmodulesToolStripMenuItem = new System.Windows.Forms.ToolStripMenuItem();
-            this.synchronizeAllSubmodulesToolStripMenuItem = new System.Windows.Forms.ToolStripMenuItem();
-            this.pluginsToolStripMenuItem = new System.Windows.Forms.ToolStripMenuItem();
-            this.settingsToolStripMenuItem = new System.Windows.Forms.ToolStripMenuItem();
-            this.toolStripSeparator15 = new System.Windows.Forms.ToolStripSeparator();
-            this.settingsToolStripMenuItem1 = new System.Windows.Forms.ToolStripMenuItem();
-            this.gitMaintenanceToolStripMenuItem = new System.Windows.Forms.ToolStripMenuItem();
-            this.compressGitDatabaseToolStripMenuItem = new System.Windows.Forms.ToolStripMenuItem();
-            this.verifyGitDatabaseToolStripMenuItem = new System.Windows.Forms.ToolStripMenuItem();
-            this.deleteIndexlockToolStripMenuItem = new System.Windows.Forms.ToolStripMenuItem();
-            this.toolStripSeparator4 = new System.Windows.Forms.ToolStripSeparator();
-            this.editgitignoreToolStripMenuItem1 = new System.Windows.Forms.ToolStripMenuItem();
-            this.editgitattributesToolStripMenuItem = new System.Windows.Forms.ToolStripMenuItem();
-            this.editmailmapToolStripMenuItem = new System.Windows.Forms.ToolStripMenuItem();
-            this.toolStripSeparator13 = new System.Windows.Forms.ToolStripSeparator();
-            this.settingsToolStripMenuItem2 = new System.Windows.Forms.ToolStripMenuItem();
-            this.helpToolStripMenuItem = new System.Windows.Forms.ToolStripMenuItem();
-            this.commitcountPerUserToolStripMenuItem = new System.Windows.Forms.ToolStripMenuItem();
-            this.gitcommandLogToolStripMenuItem = new System.Windows.Forms.ToolStripMenuItem();
-            this.toolStripSeparator7 = new System.Windows.Forms.ToolStripSeparator();
-            this.userManualToolStripMenuItem = new System.Windows.Forms.ToolStripMenuItem();
-            this.changelogToolStripMenuItem = new System.Windows.Forms.ToolStripMenuItem();
-            this.toolStripSeparator3 = new System.Windows.Forms.ToolStripSeparator();
-            this.translateToolStripMenuItem = new System.Windows.Forms.ToolStripMenuItem();
-            this.toolStripSeparator16 = new System.Windows.Forms.ToolStripSeparator();
-            this.donateToolStripMenuItem = new System.Windows.Forms.ToolStripMenuItem();
-            this.aboutToolStripMenuItem = new System.Windows.Forms.ToolStripMenuItem();
-            this.menuStrip1 = new GitUI.MenuStripEx();
-            this.gitItemBindingSource = new System.Windows.Forms.BindingSource(this.components);
-            this.gitRevisionBindingSource = new System.Windows.Forms.BindingSource(this.components);
-<<<<<<< HEAD
-=======
-            this.reportAnIssueToolStripMenuItem = new System.Windows.Forms.ToolStripMenuItem();
-#if Mono212Released //waiting for mono 2.12
->>>>>>> f73f9ced
-            ((System.ComponentModel.ISupportInitialize)(this.toolPanel)).BeginInit();
-            this.toolPanel.Panel1.SuspendLayout();
-            this.toolPanel.Panel2.SuspendLayout();
-            this.toolPanel.SuspendLayout();
-            this.ToolStrip.SuspendLayout();
-            ((System.ComponentModel.ISupportInitialize)(this.MainSplitContainer)).BeginInit();
-            this.MainSplitContainer.Panel1.SuspendLayout();
-            this.MainSplitContainer.Panel2.SuspendLayout();
-            this.MainSplitContainer.SuspendLayout();
-            ((System.ComponentModel.ISupportInitialize)(this.RightSplitContainer)).BeginInit();
-            this.RightSplitContainer.Panel1.SuspendLayout();
-            this.RightSplitContainer.Panel2.SuspendLayout();
-            this.RightSplitContainer.SuspendLayout();
-            this.CommitInfoTabControl.SuspendLayout();
-            this.CommitInfoTabPage.SuspendLayout();
-            this.TreeTabPage.SuspendLayout();
-            ((System.ComponentModel.ISupportInitialize)(this.FileTreeSplitContainer)).BeginInit();
-            this.FileTreeSplitContainer.Panel1.SuspendLayout();
-            this.FileTreeSplitContainer.Panel2.SuspendLayout();
-            this.FileTreeSplitContainer.SuspendLayout();
-            this.FileTreeContextMenu.SuspendLayout();
-            this.DiffTabPage.SuspendLayout();
-            ((System.ComponentModel.ISupportInitialize)(this.DiffSplitContainer)).BeginInit();
-            this.DiffSplitContainer.Panel1.SuspendLayout();
-            this.DiffSplitContainer.Panel2.SuspendLayout();
-            this.DiffSplitContainer.SuspendLayout();
-            this.DiffContextMenu.SuspendLayout();
-            this.TreeContextMenu.SuspendLayout();
-            this.statusStrip.SuspendLayout();
-            this.menuStrip1.SuspendLayout();
-            ((System.ComponentModel.ISupportInitialize)(this.gitItemBindingSource)).BeginInit();
-            ((System.ComponentModel.ISupportInitialize)(this.gitRevisionBindingSource)).BeginInit();
-            this.SuspendLayout();
-            // 
-            // toolPanel
-            // 
-            this.toolPanel.Dock = System.Windows.Forms.DockStyle.Fill;
-            this.toolPanel.FixedPanel = System.Windows.Forms.FixedPanel.Panel1;
-            this.toolPanel.IsSplitterFixed = true;
-            this.toolPanel.Location = new System.Drawing.Point(0, 24);
-            this.toolPanel.Name = "toolPanel";
-            this.toolPanel.Orientation = System.Windows.Forms.Orientation.Horizontal;
-            // 
-            // toolPanel.Panel1
-            // 
-            this.toolPanel.Panel1.Controls.Add(this.UserMenuToolStrip);
-            this.toolPanel.Panel1.Controls.Add(this.ToolStrip);
-            // 
-            // toolPanel.Panel2
-            // 
-            this.toolPanel.Panel2.Controls.Add(this.MainSplitContainer);
-            this.toolPanel.Size = new System.Drawing.Size(923, 527);
-            this.toolPanel.SplitterDistance = 25;
-            this.toolPanel.SplitterWidth = 1;
-            this.toolPanel.TabIndex = 4;
-            // 
-            // UserMenuToolStrip
-            // 
-            this.UserMenuToolStrip.ClickThrough = true;
-            this.UserMenuToolStrip.Dock = System.Windows.Forms.DockStyle.None;
-            this.UserMenuToolStrip.Location = new System.Drawing.Point(836, 24);
-            this.UserMenuToolStrip.Name = "UserMenuToolStrip";
-            this.UserMenuToolStrip.Size = new System.Drawing.Size(111, 25);
-            this.UserMenuToolStrip.TabIndex = 5;
-            this.UserMenuToolStrip.Visible = false;
-            // 
-            // ToolStrip
-            // 
-            this.ToolStrip.ClickThrough = true;
-            this.ToolStrip.Dock = System.Windows.Forms.DockStyle.Fill;
-            this.ToolStrip.GripMargin = new System.Windows.Forms.Padding(0);
-            this.ToolStrip.GripStyle = System.Windows.Forms.ToolStripGripStyle.Hidden;
-            this.ToolStrip.ImeMode = System.Windows.Forms.ImeMode.NoControl;
-            this.ToolStrip.Items.AddRange(new System.Windows.Forms.ToolStripItem[] {
-            this.RefreshButton,
-            this.toolStripSeparator17,
-            this.toolStripButtonLevelUp,
-            this._NO_TRANSLATE_Workingdir,
-            this.branchSelect,
-            this.toolStripSeparator1,
-            this.toolStripSplitStash,
-            this.toolStripButton1,
-            this.toolStripButtonPull,
-            this.toolStripButtonPush,
-            this.toolStripSeparator2,
-            this.GitBash,
-            this.EditSettings,
-            this.toolStripSeparator5,
-            this.toolStripLabel1,
-            this.toolStripBranches,
-            this.toolStripDropDownButton2,
-            this.toolStripSeparator19,
-            this.toolStripLabel2,
-            this.toggleSplitViewLayout,
-            this.toolStripTextBoxFilter,
-            this.toolStripDropDownButton1});
-            this.ToolStrip.LayoutStyle = System.Windows.Forms.ToolStripLayoutStyle.HorizontalStackWithOverflow;
-            this.ToolStrip.Location = new System.Drawing.Point(0, 0);
-            this.ToolStrip.Name = "ToolStrip";
-            this.ToolStrip.Padding = new System.Windows.Forms.Padding(0);
-            this.ToolStrip.Size = new System.Drawing.Size(923, 25);
-            this.ToolStrip.TabIndex = 4;
-            // 
-            // RefreshButton
-            // 
-            this.RefreshButton.DisplayStyle = System.Windows.Forms.ToolStripItemDisplayStyle.Image;
-            this.RefreshButton.Image = global::GitUI.Properties.Resources.arrow_refresh;
-            this.RefreshButton.ImageTransparentColor = System.Drawing.Color.White;
-            this.RefreshButton.Name = "RefreshButton";
-            this.RefreshButton.Size = new System.Drawing.Size(23, 22);
-            this.RefreshButton.ToolTipText = "Refresh";
-            this.RefreshButton.Click += new System.EventHandler(this.RefreshButtonClick);
-            // 
-            // toolStripSeparator17
-            // 
-            this.toolStripSeparator17.Name = "toolStripSeparator17";
-            this.toolStripSeparator17.Size = new System.Drawing.Size(6, 25);
-            // 
-            // toolStripButtonLevelUp
-            // 
-            this.toolStripButtonLevelUp.AutoToolTip = false;
-            this.toolStripButtonLevelUp.DisplayStyle = System.Windows.Forms.ToolStripItemDisplayStyle.Image;
-            this.toolStripButtonLevelUp.Image = global::GitUI.Properties.Resources.levelUp;
-            this.toolStripButtonLevelUp.ImageTransparentColor = System.Drawing.Color.Magenta;
-            this.toolStripButtonLevelUp.Name = "toolStripButtonLevelUp";
-            this.toolStripButtonLevelUp.Size = new System.Drawing.Size(32, 22);
-            this.toolStripButtonLevelUp.Text = "Go to superproject";
-            this.toolStripButtonLevelUp.ToolTipText = "Go to superproject";
-            this.toolStripButtonLevelUp.ButtonClick += new System.EventHandler(this.toolStripButtonLevelUp_ButtonClick);
-            this.toolStripButtonLevelUp.DropDownOpening += new System.EventHandler(this.toolStripButtonLevelUp_DropDownOpening);
-            // 
-            // _NO_TRANSLATE_Workingdir
-            // 
-            this._NO_TRANSLATE_Workingdir.ImageAlign = System.Drawing.ContentAlignment.MiddleLeft;
-            this._NO_TRANSLATE_Workingdir.ImageTransparentColor = System.Drawing.Color.Magenta;
-            this._NO_TRANSLATE_Workingdir.Name = "_NO_TRANSLATE_Workingdir";
-            this._NO_TRANSLATE_Workingdir.Size = new System.Drawing.Size(83, 22);
-            this._NO_TRANSLATE_Workingdir.Text = "WorkingDir";
-            this._NO_TRANSLATE_Workingdir.TextAlign = System.Drawing.ContentAlignment.MiddleLeft;
-            this._NO_TRANSLATE_Workingdir.ToolTipText = "Change working directory";
-            this._NO_TRANSLATE_Workingdir.ButtonClick += new System.EventHandler(this.WorkingdirClick);
-            this._NO_TRANSLATE_Workingdir.DropDownOpening += new System.EventHandler(this.WorkingdirDropDownOpening);
-            this._NO_TRANSLATE_Workingdir.MouseUp += new System.Windows.Forms.MouseEventHandler(this._NO_TRANSLATE_Workingdir_MouseUp);
-            // 
-            // branchSelect
-            // 
-            this.branchSelect.ImageTransparentColor = System.Drawing.Color.Magenta;
-            this.branchSelect.Name = "branchSelect";
-            this.branchSelect.Size = new System.Drawing.Size(60, 22);
-            this.branchSelect.Text = "Branch";
-            this.branchSelect.ToolTipText = "Change current branch";
-            this.branchSelect.ButtonClick += new System.EventHandler(this.CurrentBranchClick);
-            this.branchSelect.DropDownOpening += new System.EventHandler(this.CurrentBranchDropDownOpening);
-            this.branchSelect.MouseUp += new System.Windows.Forms.MouseEventHandler(this.branchSelect_MouseUp);
-            // 
-            // toolStripSeparator1
-            // 
-            this.toolStripSeparator1.Name = "toolStripSeparator1";
-            this.toolStripSeparator1.Size = new System.Drawing.Size(6, 25);
-            // 
-            // toolStripSplitStash
-            // 
-            this.toolStripSplitStash.DropDownItems.AddRange(new System.Windows.Forms.ToolStripItem[] {
-            this.stashChangesToolStripMenuItem,
-            this.stashPopToolStripMenuItem,
-            this.toolStripSeparator9,
-            this.viewStashToolStripMenuItem});
-            this.toolStripSplitStash.Image = global::GitUI.Properties.Resources.stash;
-            this.toolStripSplitStash.ImageTransparentColor = System.Drawing.Color.Magenta;
-            this.toolStripSplitStash.Name = "toolStripSplitStash";
-            this.toolStripSplitStash.Size = new System.Drawing.Size(32, 22);
-            this.toolStripSplitStash.ToolTipText = "Stash changes";
-            this.toolStripSplitStash.ButtonClick += new System.EventHandler(this.ToolStripSplitStashButtonClick);
-            // 
-            // stashChangesToolStripMenuItem
-            // 
-            this.stashChangesToolStripMenuItem.Name = "stashChangesToolStripMenuItem";
-            this.stashChangesToolStripMenuItem.Size = new System.Drawing.Size(129, 22);
-            this.stashChangesToolStripMenuItem.Text = "Stash";
-            this.stashChangesToolStripMenuItem.ToolTipText = "Stash changes";
-            this.stashChangesToolStripMenuItem.Click += new System.EventHandler(this.StashChangesToolStripMenuItemClick);
-            // 
-            // stashPopToolStripMenuItem
-            // 
-            this.stashPopToolStripMenuItem.Name = "stashPopToolStripMenuItem";
-            this.stashPopToolStripMenuItem.Size = new System.Drawing.Size(129, 22);
-            this.stashPopToolStripMenuItem.Text = "Stash pop";
-            this.stashPopToolStripMenuItem.ToolTipText = "Apply and drop single stash";
-            this.stashPopToolStripMenuItem.Click += new System.EventHandler(this.StashPopToolStripMenuItemClick);
-            // 
-            // toolStripSeparator9
-            // 
-            this.toolStripSeparator9.Name = "toolStripSeparator9";
-            this.toolStripSeparator9.Size = new System.Drawing.Size(126, 6);
-            // 
-            // viewStashToolStripMenuItem
-            // 
-            this.viewStashToolStripMenuItem.Name = "viewStashToolStripMenuItem";
-            this.viewStashToolStripMenuItem.Size = new System.Drawing.Size(129, 22);
-            this.viewStashToolStripMenuItem.Text = "View stash";
-            this.viewStashToolStripMenuItem.ToolTipText = "View stash";
-            this.viewStashToolStripMenuItem.Click += new System.EventHandler(this.ViewStashToolStripMenuItemClick);
-            // 
-            // toolStripButton1
-            // 
-            this.toolStripButton1.Image = global::GitUI.Properties.Resources.IconClean;
-            this.toolStripButton1.ImageTransparentColor = System.Drawing.Color.Magenta;
-            this.toolStripButton1.Name = "toolStripButton1";
-            this.toolStripButton1.Size = new System.Drawing.Size(71, 22);
-            this.toolStripButton1.Text = "Commit";
-            this.toolStripButton1.Click += new System.EventHandler(this.ToolStripButton1Click);
-            // 
-            // toolStripButtonPull
-            // 
-            this.toolStripButtonPull.DisplayStyle = System.Windows.Forms.ToolStripItemDisplayStyle.Image;
-            this.toolStripButtonPull.DropDownItems.AddRange(new System.Windows.Forms.ToolStripItem[] {
-            this.mergeToolStripMenuItem,
-            this.rebaseToolStripMenuItem1,
-            this.fetchToolStripMenuItem,
-            this.toolStripSeparator14,
-            this.pullToolStripMenuItem1,
-            this.fetchAllToolStripMenuItem,
-            this.dontSetAsDefaultToolStripMenuItem});
-            this.toolStripButtonPull.Image = global::GitUI.Properties.Resources.Icon_4;
-            this.toolStripButtonPull.ImageTransparentColor = System.Drawing.Color.Magenta;
-            this.toolStripButtonPull.Name = "toolStripButtonPull";
-            this.toolStripButtonPull.Size = new System.Drawing.Size(32, 22);
-            this.toolStripButtonPull.Text = "Pull";
-            this.toolStripButtonPull.ButtonClick += new System.EventHandler(this.ToolStripButtonPullClick);
-            // 
-            // mergeToolStripMenuItem
-            // 
-            this.mergeToolStripMenuItem.Image = global::GitUI.Properties.Resources.PullMerge;
-            this.mergeToolStripMenuItem.Name = "mergeToolStripMenuItem";
-            this.mergeToolStripMenuItem.Size = new System.Drawing.Size(175, 22);
-            this.mergeToolStripMenuItem.Text = "Merge";
-            this.mergeToolStripMenuItem.Click += new System.EventHandler(this.mergeToolStripMenuItem_Click);
-            // 
-            // rebaseToolStripMenuItem1
-            // 
-            this.rebaseToolStripMenuItem1.Image = global::GitUI.Properties.Resources.PullRebase;
-            this.rebaseToolStripMenuItem1.Name = "rebaseToolStripMenuItem1";
-            this.rebaseToolStripMenuItem1.Size = new System.Drawing.Size(175, 22);
-            this.rebaseToolStripMenuItem1.Text = "Rebase";
-            this.rebaseToolStripMenuItem1.Click += new System.EventHandler(this.rebaseToolStripMenuItem1_Click);
-            // 
-            // fetchToolStripMenuItem
-            // 
-            this.fetchToolStripMenuItem.Image = global::GitUI.Properties.Resources.PullFetch;
-            this.fetchToolStripMenuItem.Name = "fetchToolStripMenuItem";
-            this.fetchToolStripMenuItem.Size = new System.Drawing.Size(175, 22);
-            this.fetchToolStripMenuItem.Text = "Fetch";
-            this.fetchToolStripMenuItem.Click += new System.EventHandler(this.fetchToolStripMenuItem_Click);
-            // 
-            // toolStripSeparator14
-            // 
-            this.toolStripSeparator14.Name = "toolStripSeparator14";
-            this.toolStripSeparator14.Size = new System.Drawing.Size(172, 6);
-            // 
-            // pullToolStripMenuItem1
-            // 
-            this.pullToolStripMenuItem1.Image = global::GitUI.Properties.Resources.Icon_4;
-            this.pullToolStripMenuItem1.Name = "pullToolStripMenuItem1";
-            this.pullToolStripMenuItem1.Size = new System.Drawing.Size(175, 22);
-            this.pullToolStripMenuItem1.Text = "Pull";
-            this.pullToolStripMenuItem1.Click += new System.EventHandler(this.pullToolStripMenuItem1_Click);
-            // 
-            // fetchAllToolStripMenuItem
-            // 
-            this.fetchAllToolStripMenuItem.Image = global::GitUI.Properties.Resources.PullFetchAll;
-            this.fetchAllToolStripMenuItem.Name = "fetchAllToolStripMenuItem";
-            this.fetchAllToolStripMenuItem.Size = new System.Drawing.Size(175, 22);
-            this.fetchAllToolStripMenuItem.Text = "Fetch all";
-            this.fetchAllToolStripMenuItem.Click += new System.EventHandler(this.fetchAllToolStripMenuItem_Click);
-            // 
-            // dontSetAsDefaultToolStripMenuItem
-            // 
-            this.dontSetAsDefaultToolStripMenuItem.Checked = true;
-            this.dontSetAsDefaultToolStripMenuItem.CheckState = System.Windows.Forms.CheckState.Checked;
-            this.dontSetAsDefaultToolStripMenuItem.Name = "dontSetAsDefaultToolStripMenuItem";
-            this.dontSetAsDefaultToolStripMenuItem.Size = new System.Drawing.Size(175, 22);
-            this.dontSetAsDefaultToolStripMenuItem.Text = "Don\'t set as default";
-            this.dontSetAsDefaultToolStripMenuItem.Click += new System.EventHandler(this.dontSetAsDefaultToolStripMenuItem_Click);
-            // 
-            // toolStripButtonPush
-            // 
-            this.toolStripButtonPush.DisplayStyle = System.Windows.Forms.ToolStripItemDisplayStyle.Image;
-            this.toolStripButtonPush.Image = global::GitUI.Properties.Resources.Icon_3;
-            this.toolStripButtonPush.ImageTransparentColor = System.Drawing.Color.Magenta;
-            this.toolStripButtonPush.Name = "toolStripButtonPush";
-            this.toolStripButtonPush.Size = new System.Drawing.Size(23, 22);
-            this.toolStripButtonPush.Text = "Push";
-            this.toolStripButtonPush.Click += new System.EventHandler(this.ToolStripButtonPushClick);
-            // 
-            // toolStripSeparator2
-            // 
-            this.toolStripSeparator2.Name = "toolStripSeparator2";
-            this.toolStripSeparator2.Size = new System.Drawing.Size(6, 25);
-            // 
-            // GitBash
-            // 
-            this.GitBash.Image = global::GitUI.Properties.Resources.bash;
-            this.GitBash.ImageTransparentColor = System.Drawing.Color.Magenta;
-            this.GitBash.Name = "GitBash";
-            this.GitBash.Size = new System.Drawing.Size(23, 22);
-            this.GitBash.ToolTipText = "Git bash";
-            this.GitBash.Click += new System.EventHandler(this.GitBashClick);
-            // 
-            // EditSettings
-            // 
-            this.EditSettings.DisplayStyle = System.Windows.Forms.ToolStripItemDisplayStyle.Image;
-            this.EditSettings.Image = global::GitUI.Properties.Resources.Icon_71;
-            this.EditSettings.ImageTransparentColor = System.Drawing.Color.Magenta;
-            this.EditSettings.Name = "EditSettings";
-            this.EditSettings.Size = new System.Drawing.Size(23, 22);
-            this.EditSettings.ToolTipText = "Settings";
-            this.EditSettings.Click += new System.EventHandler(this.SettingsClick);
-            // 
-            // toolStripSeparator5
-            // 
-            this.toolStripSeparator5.Name = "toolStripSeparator5";
-            this.toolStripSeparator5.Size = new System.Drawing.Size(6, 25);
-            // 
-            // toolStripLabel1
-            // 
-            this.toolStripLabel1.Name = "toolStripLabel1";
-            this.toolStripLabel1.Size = new System.Drawing.Size(58, 22);
-            this.toolStripLabel1.Text = "Branches:";
-            // 
-            // toolStripBranches
-            // 
-            this.toolStripBranches.AutoCompleteMode = System.Windows.Forms.AutoCompleteMode.Suggest;
-            this.toolStripBranches.AutoCompleteSource = System.Windows.Forms.AutoCompleteSource.CustomSource;
-            this.toolStripBranches.Name = "toolStripBranches";
-            this.toolStripBranches.Size = new System.Drawing.Size(150, 25);
-            // 
-            // toolStripDropDownButton2
-            // 
-            this.toolStripDropDownButton2.DisplayStyle = System.Windows.Forms.ToolStripItemDisplayStyle.Image;
-            this.toolStripDropDownButton2.Image = global::GitUI.Properties.Resources.Icon_77;
-            this.toolStripDropDownButton2.ImageTransparentColor = System.Drawing.Color.Magenta;
-            this.toolStripDropDownButton2.Name = "toolStripDropDownButton2";
-            this.toolStripDropDownButton2.Size = new System.Drawing.Size(29, 22);
-            // 
-            // toolStripSeparator19
-            // 
-            this.toolStripSeparator19.Name = "toolStripSeparator19";
-            this.toolStripSeparator19.Size = new System.Drawing.Size(6, 25);
-            // 
-            // toolStripLabel2
-            // 
-            this.toolStripLabel2.Name = "toolStripLabel2";
-            this.toolStripLabel2.Size = new System.Drawing.Size(36, 22);
-            this.toolStripLabel2.Text = "Filter:";
-            // 
-            // toggleSplitViewLayout
-            // 
-            this.toggleSplitViewLayout.Alignment = System.Windows.Forms.ToolStripItemAlignment.Right;
-            this.toggleSplitViewLayout.DisplayStyle = System.Windows.Forms.ToolStripItemDisplayStyle.Image;
-            this.toggleSplitViewLayout.Image = global::GitUI.Properties.Resources.SplitViewLayout;
-            this.toggleSplitViewLayout.ImageTransparentColor = System.Drawing.Color.Magenta;
-            this.toggleSplitViewLayout.Name = "toggleSplitViewLayout";
-            this.toggleSplitViewLayout.Size = new System.Drawing.Size(23, 22);
-            this.toggleSplitViewLayout.ToolTipText = "Toggle split view layout";
-            this.toggleSplitViewLayout.Click += new System.EventHandler(this.toggleSplitViewLayout_Click);
-            // 
-            // toolStripTextBoxFilter
-            // 
-            this.toolStripTextBoxFilter.ForeColor = System.Drawing.Color.Black;
-            this.toolStripTextBoxFilter.Name = "toolStripTextBoxFilter";
-            this.toolStripTextBoxFilter.Size = new System.Drawing.Size(120, 25);
-            // 
-            // toolStripDropDownButton1
-            // 
-            this.toolStripDropDownButton1.DisplayStyle = System.Windows.Forms.ToolStripItemDisplayStyle.Image;
-            this.toolStripDropDownButton1.Image = global::GitUI.Properties.Resources.Icon_77;
-            this.toolStripDropDownButton1.ImageTransparentColor = System.Drawing.Color.Magenta;
-            this.toolStripDropDownButton1.Name = "toolStripDropDownButton1";
-            this.toolStripDropDownButton1.Size = new System.Drawing.Size(29, 22);
-            // 
-            // MainSplitContainer
-            // 
-            this.MainSplitContainer.Dock = System.Windows.Forms.DockStyle.Fill;
-            this.MainSplitContainer.Location = new System.Drawing.Point(0, 0);
-            this.MainSplitContainer.Name = "MainSplitContainer";
-            // 
-            // MainSplitContainer.Panel1
-            // 
-            this.MainSplitContainer.Panel1.Controls.Add(this.repoObjectsTree);
-            // 
-            // MainSplitContainer.Panel2
-            // 
-            this.MainSplitContainer.Panel2.Controls.Add(this.RightSplitContainer);
-            this.MainSplitContainer.Size = new System.Drawing.Size(923, 501);
-            this.MainSplitContainer.SplitterDistance = 213;
-            this.MainSplitContainer.TabIndex = 1;
-            // 
-            // RightSplitContainer
-            // 
-            this.RightSplitContainer.Dock = System.Windows.Forms.DockStyle.Fill;
-            this.RightSplitContainer.Location = new System.Drawing.Point(0, 0);
-            this.RightSplitContainer.Name = "RightSplitContainer";
-            this.RightSplitContainer.Orientation = System.Windows.Forms.Orientation.Horizontal;
-            // 
-            // RightSplitContainer.Panel1
-            // 
-            this.RightSplitContainer.Panel1.Controls.Add(this.RevisionGrid);
-            // 
-            // RightSplitContainer.Panel2
-            // 
-            this.RightSplitContainer.Panel2.Controls.Add(this.CommitInfoTabControl);
-            this.RightSplitContainer.Panel2MinSize = 0;
-            this.RightSplitContainer.Size = new System.Drawing.Size(706, 501);
-            this.RightSplitContainer.SplitterDistance = 210;
-            this.RightSplitContainer.TabIndex = 1;
-            this.RightSplitContainer.TabStop = false;
-            // 
-            // RevisionGrid
-            // 
-            this.RevisionGrid.Dock = System.Windows.Forms.DockStyle.Fill;
-            this.RevisionGrid.FiltredFileName = null;
-            this.RevisionGrid.Location = new System.Drawing.Point(0, 0);
-            this.RevisionGrid.Margin = new System.Windows.Forms.Padding(3, 4, 3, 4);
-            this.RevisionGrid.Name = "RevisionGrid";
-            this.RevisionGrid.RevisionGraphDrawStyle = GitUI.DvcsGraph.RevisionGraphDrawStyleEnum.DrawNonRelativesGray;
-            this.RevisionGrid.Size = new System.Drawing.Size(706, 210);
-            this.RevisionGrid.TabIndex = 0;
-            this.RevisionGrid.DoubleClick += new System.EventHandler(this.RevisionGridDoubleClick);
-            // 
-            // CommitInfoTabControl
-            // 
-            this.CommitInfoTabControl.Controls.Add(this.CommitInfoTabPage);
-            this.CommitInfoTabControl.Controls.Add(this.TreeTabPage);
-            this.CommitInfoTabControl.Controls.Add(this.DiffTabPage);
-            this.CommitInfoTabControl.Dock = System.Windows.Forms.DockStyle.Fill;
-            this.CommitInfoTabControl.Location = new System.Drawing.Point(0, 0);
-            this.CommitInfoTabControl.Name = "CommitInfoTabControl";
-            this.CommitInfoTabControl.SelectedIndex = 0;
-            this.CommitInfoTabControl.Size = new System.Drawing.Size(706, 287);
-            this.CommitInfoTabControl.TabIndex = 0;
-            this.CommitInfoTabControl.SelectedIndexChanged += new System.EventHandler(this.TabControl1SelectedIndexChanged);
-            // 
-            // CommitInfoTabPage
-            // 
-            this.CommitInfoTabPage.Controls.Add(this.RevisionInfo);
-            this.CommitInfoTabPage.Location = new System.Drawing.Point(4, 24);
-            this.CommitInfoTabPage.Margin = new System.Windows.Forms.Padding(15);
-            this.CommitInfoTabPage.Name = "CommitInfoTabPage";
-            this.CommitInfoTabPage.Size = new System.Drawing.Size(698, 259);
-            this.CommitInfoTabPage.TabIndex = 2;
-            this.CommitInfoTabPage.Text = "Commit";
-            this.CommitInfoTabPage.UseVisualStyleBackColor = true;
-            // 
-            // RevisionInfo
-            // 
-            this.RevisionInfo.BackColor = System.Drawing.SystemColors.Window;
-            this.RevisionInfo.Cursor = System.Windows.Forms.Cursors.IBeam;
-            this.RevisionInfo.Dock = System.Windows.Forms.DockStyle.Fill;
-            this.RevisionInfo.Location = new System.Drawing.Point(0, 0);
-            this.RevisionInfo.Margin = new System.Windows.Forms.Padding(10);
-            this.RevisionInfo.Name = "RevisionInfo";
-            this.RevisionInfo.ShowBranchesAsLinks = true;
-            this.RevisionInfo.Size = new System.Drawing.Size(698, 259);
-            this.RevisionInfo.TabIndex = 1;
-            this.RevisionInfo.CommandClick += new System.EventHandler<GitUI.CommitInfo.CommandEventArgs>(this.RevisionInfo_CommandClick);
-            // 
-            // TreeTabPage
-            // 
-            this.TreeTabPage.Controls.Add(this.FileTreeSplitContainer);
-            this.TreeTabPage.Location = new System.Drawing.Point(4, 24);
-            this.TreeTabPage.Name = "TreeTabPage";
-            this.TreeTabPage.Padding = new System.Windows.Forms.Padding(3);
-            this.TreeTabPage.Size = new System.Drawing.Size(698, 259);
-            this.TreeTabPage.TabIndex = 0;
-            this.TreeTabPage.Text = "File tree";
-            this.TreeTabPage.UseVisualStyleBackColor = true;
-            // 
-            // FileTreeSplitContainer
-            // 
-            this.FileTreeSplitContainer.DataBindings.Add(new System.Windows.Forms.Binding("SplitterDistance", global::GitUI.Properties.Settings.Default, "FormBrowse_FileTreeSplitContainer_SplitterDistance", true, System.Windows.Forms.DataSourceUpdateMode.OnPropertyChanged));
-            this.FileTreeSplitContainer.Dock = System.Windows.Forms.DockStyle.Fill;
-            this.FileTreeSplitContainer.FixedPanel = System.Windows.Forms.FixedPanel.Panel1;
-            this.FileTreeSplitContainer.Location = new System.Drawing.Point(3, 3);
-            this.FileTreeSplitContainer.Name = "FileTreeSplitContainer";
-            // 
-            // FileTreeSplitContainer.Panel1
-            // 
-            this.FileTreeSplitContainer.Panel1.Controls.Add(this.GitTree);
-            // 
-            // FileTreeSplitContainer.Panel2
-            // 
-            this.FileTreeSplitContainer.Panel2.Controls.Add(this.FileText);
-            this.FileTreeSplitContainer.Size = new System.Drawing.Size(692, 253);
-            this.FileTreeSplitContainer.SplitterDistance = global::GitUI.Properties.Settings.Default.FormBrowse_FileTreeSplitContainer_SplitterDistance;
-            this.FileTreeSplitContainer.TabIndex = 1;
-            // 
-            // GitTree
-            // 
-            this.GitTree.ContextMenuStrip = this.FileTreeContextMenu;
-            this.GitTree.Dock = System.Windows.Forms.DockStyle.Fill;
-            this.GitTree.HideSelection = false;
-            this.GitTree.Location = new System.Drawing.Point(0, 0);
-            this.GitTree.Name = "GitTree";
-            this.GitTree.Size = new System.Drawing.Size(215, 253);
-            this.GitTree.TabIndex = 0;
-            this.GitTree.BeforeExpand += new System.Windows.Forms.TreeViewCancelEventHandler(this.GitTreeBeforeExpand);
-            this.GitTree.AfterSelect += new System.Windows.Forms.TreeViewEventHandler(this.GitTree_AfterSelect);
-            this.GitTree.DoubleClick += new System.EventHandler(this.GitTreeDoubleClick);
-            this.GitTree.MouseDown += new System.Windows.Forms.MouseEventHandler(this.GitTreeMouseDown);
-            // 
-            // FileTreeContextMenu
-            // 
-            this.FileTreeContextMenu.Items.AddRange(new System.Windows.Forms.ToolStripItem[] {
-            this.saveAsToolStripMenuItem,
-            this.resetToThisRevisionToolStripMenuItem,
-            this.toolStripSeparator30,
-            this.copyFilenameToClipboardToolStripMenuItem,
-            this.fileTreeOpenContainingFolderToolStripMenuItem,
-            this.toolStripSeparator31,
-            this.fileHistoryToolStripMenuItem,
-            this.blameToolStripMenuItem1,
-            this.findToolStripMenuItem,
-            this.toolStripSeparator20,
-            this.editCheckedOutFileToolStripMenuItem,
-            this.openFileToolStripMenuItem,
-            this.openFileWithToolStripMenuItem,
-            this.openWithToolStripMenuItem,
-            this.toolStripSeparator18,
-            this.expandAllToolStripMenuItem,
-            this.collapseAllToolStripMenuItem});
-            this.FileTreeContextMenu.Name = "FileTreeContextMenu";
-            this.FileTreeContextMenu.Size = new System.Drawing.Size(280, 314);
-            this.FileTreeContextMenu.Opening += new System.ComponentModel.CancelEventHandler(this.FileTreeContextMenu_Opening);
-            // 
-            // saveAsToolStripMenuItem
-            // 
-            this.saveAsToolStripMenuItem.Image = global::GitUI.Properties.Resources.IconSaveAs;
-            this.saveAsToolStripMenuItem.Name = "saveAsToolStripMenuItem";
-            this.saveAsToolStripMenuItem.Size = new System.Drawing.Size(279, 22);
-            this.saveAsToolStripMenuItem.Text = "Save as...";
-            this.saveAsToolStripMenuItem.Click += new System.EventHandler(this.SaveAsOnClick);
-            // 
-            // resetToThisRevisionToolStripMenuItem
-            // 
-            this.resetToThisRevisionToolStripMenuItem.Image = global::GitUI.Properties.Resources.IconResetFileTo;
-            this.resetToThisRevisionToolStripMenuItem.Name = "resetToThisRevisionToolStripMenuItem";
-            this.resetToThisRevisionToolStripMenuItem.Size = new System.Drawing.Size(279, 22);
-            this.resetToThisRevisionToolStripMenuItem.Text = "Reset to selected revision";
-            this.resetToThisRevisionToolStripMenuItem.Click += new System.EventHandler(this.ResetToThisRevisionOnClick);
-            // 
-            // toolStripSeparator30
-            // 
-            this.openFileToolStripMenuItem.Name = "openFileToolStripMenuItem";
-            this.openFileToolStripMenuItem.Size = new System.Drawing.Size(279, 22);
-            this.openFileToolStripMenuItem.Text = "Open this revision (temp file)";
-            this.openFileToolStripMenuItem.Click += new System.EventHandler(this.OpenOnClick);
-            // 
-            // openFileWithToolStripMenuItem
-            // 
-            this.openFileWithToolStripMenuItem.Name = "openFileWithToolStripMenuItem";
-            this.openFileWithToolStripMenuItem.Size = new System.Drawing.Size(279, 22);
-            this.openFileWithToolStripMenuItem.Text = "Open this revision with... (temp file)";
-            this.openFileWithToolStripMenuItem.Click += new System.EventHandler(this.OpenWithOnClick);
-            // 
-            // openWithToolStripMenuItem
-            // 
-            this.openWithToolStripMenuItem.Name = "openWithToolStripMenuItem";
-            this.openWithToolStripMenuItem.ShortcutKeys = ((System.Windows.Forms.Keys)((System.Windows.Forms.Keys.Control | System.Windows.Forms.Keys.O)));
-            this.openWithToolStripMenuItem.Size = new System.Drawing.Size(279, 22);
-            this.openWithToolStripMenuItem.Text = "Open working dir file with...";
-            this.openWithToolStripMenuItem.Click += new System.EventHandler(this.openWithToolStripMenuItem_Click);
-            // 
-            // editCheckedOutFileToolStripMenuItem
-            // 
-            this.editCheckedOutFileToolStripMenuItem.Image = global::GitUI.Properties.Resources.IconEditFile;
-            this.editCheckedOutFileToolStripMenuItem.Name = "editCheckedOutFileToolStripMenuItem";
-            this.editCheckedOutFileToolStripMenuItem.Size = new System.Drawing.Size(279, 22);
-            this.editCheckedOutFileToolStripMenuItem.Text = "Edit working dir file";
-            this.editCheckedOutFileToolStripMenuItem.Click += new System.EventHandler(this.editCheckedOutFileToolStripMenuItem_Click);
-            // 
-            // toolStripSeparator20
-            // 
-            this.toolStripSeparator20.Name = "toolStripSeparator20";
-            this.toolStripSeparator20.Size = new System.Drawing.Size(276, 6);
-
-            this.toolStripSeparator30.Name = "toolStripSeparator30";
-            this.toolStripSeparator30.Size = new System.Drawing.Size(276, 6);
-            // 
-            // copyFilenameToClipboardToolStripMenuItem
-            // 
-            this.copyFilenameToClipboardToolStripMenuItem.Image = global::GitUI.Properties.Resources.IconCopyToClipboard;
-            this.copyFilenameToClipboardToolStripMenuItem.Name = "copyFilenameToClipboardToolStripMenuItem";
-            this.copyFilenameToClipboardToolStripMenuItem.ShortcutKeys = ((System.Windows.Forms.Keys)((System.Windows.Forms.Keys.Control | System.Windows.Forms.Keys.C)));
-            this.copyFilenameToClipboardToolStripMenuItem.Size = new System.Drawing.Size(279, 22);
-            this.copyFilenameToClipboardToolStripMenuItem.Text = "Copy full path";
-            this.copyFilenameToClipboardToolStripMenuItem.Click += new System.EventHandler(this.copyFilenameToClipboardToolStripMenuItem_Click);
-            // 
-            // fileTreeOpenContainingFolderToolStripMenuItem
-            // 
-            this.fileTreeOpenContainingFolderToolStripMenuItem.Image = global::GitUI.Properties.Resources.IconFileTree;
-            this.fileTreeOpenContainingFolderToolStripMenuItem.Name = "fileTreeOpenContainingFolderToolStripMenuItem";
-            this.fileTreeOpenContainingFolderToolStripMenuItem.Size = new System.Drawing.Size(279, 22);
-            this.fileTreeOpenContainingFolderToolStripMenuItem.Text = "Open containing folder";
-            this.fileTreeOpenContainingFolderToolStripMenuItem.Click += new System.EventHandler(this.fileTreeOpenContainingFolderToolStripMenuItem_Click);
-            // 
-            // toolStripSeparator31
-            // 
-            this.toolStripSeparator31.Name = "toolStripSeparator31";
-            this.toolStripSeparator31.Size = new System.Drawing.Size(276, 6);
-            // 
-            // fileHistoryToolStripMenuItem
-            // 
-            this.fileHistoryToolStripMenuItem.Image = global::GitUI.Properties.Resources.IconFileHistory;
-            this.fileHistoryToolStripMenuItem.Name = "fileHistoryToolStripMenuItem";
-            this.fileHistoryToolStripMenuItem.Size = new System.Drawing.Size(279, 22);
-            this.fileHistoryToolStripMenuItem.Text = "File history";
-            this.fileHistoryToolStripMenuItem.Click += new System.EventHandler(this.FileHistoryOnClick);
-            // 
-            // blameToolStripMenuItem1
-            // 
-            this.blameToolStripMenuItem1.Image = global::GitUI.Properties.Resources.IconBlame;
-            this.blameToolStripMenuItem1.Name = "blameToolStripMenuItem1";
-            this.blameToolStripMenuItem1.Size = new System.Drawing.Size(279, 22);
-            this.blameToolStripMenuItem1.Text = "Blame";
-            this.blameToolStripMenuItem1.Click += new System.EventHandler(this.blameToolStripMenuItem1_Click);
-            // 
-            // findToolStripMenuItem
-            // 
-            this.findToolStripMenuItem.Image = global::GitUI.Properties.Resources.IconFind;
-            this.findToolStripMenuItem.Name = "findToolStripMenuItem";
-            this.findToolStripMenuItem.ShortcutKeys = ((System.Windows.Forms.Keys)((System.Windows.Forms.Keys.Control | System.Windows.Forms.Keys.F)));
-            this.findToolStripMenuItem.Size = new System.Drawing.Size(279, 22);
-            this.findToolStripMenuItem.Text = "Find";
-            this.findToolStripMenuItem.Click += new System.EventHandler(this.FindFileOnClick);
-            // 
-            // toolStripSeparator20
-            // 
-            this.toolStripSeparator20.Name = "toolStripSeparator20";
-            this.toolStripSeparator20.Size = new System.Drawing.Size(276, 6);
-            // 
-            // editCheckedOutFileToolStripMenuItem
-            // 
-            this.editCheckedOutFileToolStripMenuItem.Image = global::GitUI.Properties.Resources.IconEditFile;
-            this.editCheckedOutFileToolStripMenuItem.Name = "editCheckedOutFileToolStripMenuItem";
-            this.editCheckedOutFileToolStripMenuItem.Size = new System.Drawing.Size(279, 22);
-            this.editCheckedOutFileToolStripMenuItem.Text = "Edit checked out file";
-            this.editCheckedOutFileToolStripMenuItem.Click += new System.EventHandler(this.editCheckedOutFileToolStripMenuItem_Click);
-            // 
-            // openFileToolStripMenuItem
-            // 
-            this.openFileToolStripMenuItem.Name = "openFileToolStripMenuItem";
-            this.openFileToolStripMenuItem.Size = new System.Drawing.Size(279, 22);
-            this.openFileToolStripMenuItem.Text = "Open this revision (temp file)";
-            this.openFileToolStripMenuItem.Click += new System.EventHandler(this.OpenOnClick);
-            // 
-            // openFileWithToolStripMenuItem
-            // 
-            this.openFileWithToolStripMenuItem.Name = "openFileWithToolStripMenuItem";
-            this.openFileWithToolStripMenuItem.Size = new System.Drawing.Size(279, 22);
-            this.openFileWithToolStripMenuItem.Text = "Open this revision with... (temp file)";
-            this.openFileWithToolStripMenuItem.Click += new System.EventHandler(this.OpenWithOnClick);
-            // 
-            // openWithToolStripMenuItem
-            // 
-            this.openWithToolStripMenuItem.Name = "openWithToolStripMenuItem";
-            this.openWithToolStripMenuItem.ShortcutKeys = ((System.Windows.Forms.Keys)((System.Windows.Forms.Keys.Control | System.Windows.Forms.Keys.O)));
-            this.openWithToolStripMenuItem.Size = new System.Drawing.Size(279, 22);
-            this.openWithToolStripMenuItem.Text = "Open checked out file with...";
-            this.openWithToolStripMenuItem.Click += new System.EventHandler(this.openWithToolStripMenuItem_Click);
-            // 
-            // toolStripSeparator18
-            // 
-            this.toolStripSeparator18.Name = "toolStripSeparator18";
-            this.toolStripSeparator18.Size = new System.Drawing.Size(276, 6);
-            // 
-            // expandAllToolStripMenuItem
-            // 
-            this.expandAllToolStripMenuItem.Name = "expandAllToolStripMenuItem";
-            this.expandAllToolStripMenuItem.Size = new System.Drawing.Size(279, 22);
-            this.expandAllToolStripMenuItem.Text = "Expand all (takes a while on large trees)";
-            this.expandAllToolStripMenuItem.Click += new System.EventHandler(this.expandAllStripMenuItem_Click);
-            // 
-            // collapseAllToolStripMenuItem
-            // 
-            this.collapseAllToolStripMenuItem.Name = "collapseAllToolStripMenuItem";
-            this.collapseAllToolStripMenuItem.Size = new System.Drawing.Size(279, 22);
-            this.collapseAllToolStripMenuItem.Text = "Collapse all";
-            this.collapseAllToolStripMenuItem.Click += new System.EventHandler(this.collapseAllToolStripMenuItem_Click);
-            // 
-            // FileText
-            // 
-            this.FileText.Dock = System.Windows.Forms.DockStyle.Fill;
-            this.FileText.Location = new System.Drawing.Point(0, 0);
-            this.FileText.Margin = new System.Windows.Forms.Padding(3, 4, 3, 4);
-            this.FileText.Name = "FileText";
-            this.FileText.Size = new System.Drawing.Size(473, 253);
-            this.FileText.TabIndex = 0;
-            // 
-            // DiffTabPage
-            // 
-            this.DiffTabPage.Controls.Add(this.DiffSplitContainer);
-            this.DiffTabPage.Location = new System.Drawing.Point(4, 24);
-            this.DiffTabPage.Name = "DiffTabPage";
-            this.DiffTabPage.Size = new System.Drawing.Size(698, 259);
-            this.DiffTabPage.TabIndex = 1;
-            this.DiffTabPage.Text = "Diff";
-            this.DiffTabPage.UseVisualStyleBackColor = true;
-            // 
-            // DiffSplitContainer
-            // 
-            this.DiffSplitContainer.DataBindings.Add(new System.Windows.Forms.Binding("SplitterDistance", global::GitUI.Properties.Settings.Default, "FormBrowse_DiffSplitContainer_SplitterDistance", true, System.Windows.Forms.DataSourceUpdateMode.OnPropertyChanged));
-            this.DiffSplitContainer.Dock = System.Windows.Forms.DockStyle.Fill;
-            this.DiffSplitContainer.FixedPanel = System.Windows.Forms.FixedPanel.Panel1;
-            this.DiffSplitContainer.Location = new System.Drawing.Point(0, 0);
-            this.DiffSplitContainer.Name = "DiffSplitContainer";
-            // 
-            // DiffSplitContainer.Panel1
-            // 
-            this.DiffSplitContainer.Panel1.Controls.Add(this.DiffFiles);
-            // 
-            // DiffSplitContainer.Panel2
-            // 
-            this.DiffSplitContainer.Panel2.Controls.Add(this.DiffText);
-            this.DiffSplitContainer.Size = new System.Drawing.Size(698, 259);
-            this.DiffSplitContainer.SplitterDistance = global::GitUI.Properties.Settings.Default.FormBrowse_DiffSplitContainer_SplitterDistance;
-            this.DiffSplitContainer.TabIndex = 0;
-            // 
-            // DiffFiles
-            // 
-            this.DiffFiles.ContextMenuStrip = this.DiffContextMenu;
-            this.DiffFiles.Dock = System.Windows.Forms.DockStyle.Fill;
-            this.DiffFiles.Location = new System.Drawing.Point(0, 0);
-            this.DiffFiles.Margin = new System.Windows.Forms.Padding(3, 4, 3, 4);
-            this.DiffFiles.Name = "DiffFiles";
-            this.DiffFiles.Size = new System.Drawing.Size(215, 259);
-            this.DiffFiles.TabIndex = 1;
-            this.DiffFiles.SelectedIndexChanged += new System.EventHandler(this.DiffFilesSelectedIndexChanged);
-            this.DiffFiles.DataSourceChanged += new System.EventHandler(this.DiffFiles_DataSourceChanged);
-            this.DiffFiles.DoubleClick += new System.EventHandler(this.DiffFilesDoubleClick);
-            // 
-            // DiffContextMenu
-            // 
-            this.DiffContextMenu.Items.AddRange(new System.Windows.Forms.ToolStripItem[] {
-            this.openWithDifftoolToolStripMenuItem,
-            this.saveAsToolStripMenuItem1,
-            this.resetFileToToolStripMenuItem,
-            this.toolStripSeparator32,
-            this.copyFilenameToClipboardToolStripMenuItem1,
-            this.openContainingFolderToolStripMenuItem,
-            this.toolStripSeparator33,
-            this.fileHistoryDiffToolstripMenuItem,
-            this.blameToolStripMenuItem,
-            this.findInDiffToolStripMenuItem});
-            this.DiffContextMenu.Name = "DiffContextMenu";
-            this.DiffContextMenu.Size = new System.Drawing.Size(198, 192);
-            this.DiffContextMenu.Opening += new System.ComponentModel.CancelEventHandler(this.DiffContextMenu_Opening);
-            // 
-            // openWithDifftoolToolStripMenuItem
-            // 
-            this.openWithDifftoolToolStripMenuItem.DropDownItems.AddRange(new System.Windows.Forms.ToolStripItem[] {
-            this.aBToolStripMenuItem,
-            this.aLocalToolStripMenuItem,
-            this.bLocalToolStripMenuItem,
-            this.parentOfALocalToolStripMenuItem,
-            this.parentOfBLocalToolStripMenuItem});
-            this.openWithDifftoolToolStripMenuItem.Image = global::GitUI.Properties.Resources.IconDiffTool;
-            this.openWithDifftoolToolStripMenuItem.Name = "openWithDifftoolToolStripMenuItem";
-            this.openWithDifftoolToolStripMenuItem.Size = new System.Drawing.Size(197, 22);
-            this.openWithDifftoolToolStripMenuItem.Text = "Open with difftool";
-            this.openWithDifftoolToolStripMenuItem.DropDownOpening += new System.EventHandler(this.openWithDifftoolToolStripMenuItem_DropDownOpening);
-            // 
-            // aBToolStripMenuItem
-            // 
-            this.aBToolStripMenuItem.Name = "aBToolStripMenuItem";
-            this.aBToolStripMenuItem.ShortcutKeys = System.Windows.Forms.Keys.F3;
-            this.aBToolStripMenuItem.Size = new System.Drawing.Size(188, 22);
-            this.aBToolStripMenuItem.Text = "A <--> B";
-            this.aBToolStripMenuItem.Click += new System.EventHandler(this.openWithDifftoolToolStripMenuItem_Click);
-            // 
-            // aLocalToolStripMenuItem
-            // 
-            this.aLocalToolStripMenuItem.Name = "aLocalToolStripMenuItem";
-            this.aLocalToolStripMenuItem.Size = new System.Drawing.Size(188, 22);
-            this.aLocalToolStripMenuItem.Text = "A <--> Working dir";
-            this.aLocalToolStripMenuItem.Click += new System.EventHandler(this.openWithDifftoolToolStripMenuItem_Click);
-            // 
-            // bLocalToolStripMenuItem
-            // 
-            this.bLocalToolStripMenuItem.Name = "bLocalToolStripMenuItem";
-            this.bLocalToolStripMenuItem.Size = new System.Drawing.Size(188, 22);
-            this.bLocalToolStripMenuItem.Text = "B <--> Working dir";
-            this.bLocalToolStripMenuItem.Click += new System.EventHandler(this.openWithDifftoolToolStripMenuItem_Click);
-            // 
-            // parentOfALocalToolStripMenuItem
-            // 
-            this.parentOfALocalToolStripMenuItem.Name = "parentOfALocalToolStripMenuItem";
-            this.parentOfALocalToolStripMenuItem.Size = new System.Drawing.Size(188, 22);
-            this.parentOfALocalToolStripMenuItem.Text = "A\'s parent <--> Working dir";
-            this.parentOfALocalToolStripMenuItem.Click += new System.EventHandler(this.openWithDifftoolToolStripMenuItem_Click);
-            // 
-            // parentOfBLocalToolStripMenuItem
-            // 
-            this.parentOfBLocalToolStripMenuItem.Name = "parentOfBLocalToolStripMenuItem";
-            this.parentOfBLocalToolStripMenuItem.Size = new System.Drawing.Size(188, 22);
-            this.parentOfBLocalToolStripMenuItem.Text = "B\'s parent <--> Working dir";
-            this.parentOfBLocalToolStripMenuItem.Click += new System.EventHandler(this.openWithDifftoolToolStripMenuItem_Click);
-            // 
-            // saveAsToolStripMenuItem1
-            // 
-            this.saveAsToolStripMenuItem1.Image = global::GitUI.Properties.Resources.IconSaveAs;
-            this.saveAsToolStripMenuItem1.Name = "saveAsToolStripMenuItem1";
-            this.saveAsToolStripMenuItem1.ShortcutKeys = ((System.Windows.Forms.Keys)((System.Windows.Forms.Keys.Control | System.Windows.Forms.Keys.S)));
-            this.saveAsToolStripMenuItem1.Size = new System.Drawing.Size(197, 22);
-            this.saveAsToolStripMenuItem1.Text = "Save (B) as...";
-            this.saveAsToolStripMenuItem1.Click += new System.EventHandler(this.saveAsToolStripMenuItem1_Click);
-            // 
-            // resetFileToToolStripMenuItem
-            // 
-            this.resetFileToToolStripMenuItem.DropDownItems.AddRange(new System.Windows.Forms.ToolStripItem[] {
-            this.resetFileToAToolStripMenuItem,
-            this.resetFileToRemoteToolStripMenuItem});
-            this.resetFileToToolStripMenuItem.Image = global::GitUI.Properties.Resources.IconResetFileTo;
-            this.resetFileToToolStripMenuItem.Name = "resetFileToToolStripMenuItem";
-            this.resetFileToToolStripMenuItem.Size = new System.Drawing.Size(197, 22);
-            this.resetFileToToolStripMenuItem.Text = "Reset file(s) to";
-            // 
-            // resetFileToAToolStripMenuItem
-            // 
-            this.resetFileToAToolStripMenuItem.Name = "resetFileToAToolStripMenuItem";
-            this.resetFileToAToolStripMenuItem.Size = new System.Drawing.Size(82, 22);
-            this.resetFileToAToolStripMenuItem.Text = "A";
-            this.resetFileToAToolStripMenuItem.Click += new System.EventHandler(this.resetFileToAToolStripMenuItem_Click);
-            // 
-            // resetFileToRemoteToolStripMenuItem
-            // 
-            this.resetFileToRemoteToolStripMenuItem.Name = "resetFileToRemoteToolStripMenuItem";
-            this.resetFileToRemoteToolStripMenuItem.Size = new System.Drawing.Size(82, 22);
-            this.resetFileToRemoteToolStripMenuItem.Text = "B";
-            this.resetFileToRemoteToolStripMenuItem.Click += new System.EventHandler(this.resetFileToRemoteToolStripMenuItem_Click);
-            // 
-            // toolStripSeparator32
-            // 
-            this.toolStripSeparator32.Name = "toolStripSeparator32";
-            this.toolStripSeparator32.Size = new System.Drawing.Size(194, 6);
-            // 
-            // copyFilenameToClipboardToolStripMenuItem1
-            // 
-            this.copyFilenameToClipboardToolStripMenuItem1.Image = global::GitUI.Properties.Resources.IconCopyToClipboard;
-            this.copyFilenameToClipboardToolStripMenuItem1.Name = "copyFilenameToClipboardToolStripMenuItem1";
-            this.copyFilenameToClipboardToolStripMenuItem1.ShortcutKeys = ((System.Windows.Forms.Keys)((System.Windows.Forms.Keys.Control | System.Windows.Forms.Keys.C)));
-            this.copyFilenameToClipboardToolStripMenuItem1.Size = new System.Drawing.Size(197, 22);
-            this.copyFilenameToClipboardToolStripMenuItem1.Text = "Copy full path";
-            this.copyFilenameToClipboardToolStripMenuItem1.Click += new System.EventHandler(this.copyFilenameToClipboardToolStripMenuItem1_Click);
-            // 
-            // openContainingFolderToolStripMenuItem
-            // 
-            this.openContainingFolderToolStripMenuItem.Image = global::GitUI.Properties.Resources.IconFileTree;
-            this.openContainingFolderToolStripMenuItem.Name = "openContainingFolderToolStripMenuItem";
-            this.openContainingFolderToolStripMenuItem.Size = new System.Drawing.Size(197, 22);
-            this.openContainingFolderToolStripMenuItem.Text = "Open containing folder";
-            this.openContainingFolderToolStripMenuItem.Click += new System.EventHandler(this.openContainingFolderToolStripMenuItem_Click);
-            // 
-            // toolStripSeparator33
-            // 
-            this.toolStripSeparator33.Name = "toolStripSeparator33";
-            this.toolStripSeparator33.Size = new System.Drawing.Size(194, 6);
-            // 
-            // fileHistoryDiffToolstripMenuItem
-            // 
-            this.fileHistoryDiffToolstripMenuItem.Image = global::GitUI.Properties.Resources.IconFileHistory;
-            this.fileHistoryDiffToolstripMenuItem.Name = "fileHistoryDiffToolstripMenuItem";
-            this.fileHistoryDiffToolstripMenuItem.Size = new System.Drawing.Size(197, 22);
-            this.fileHistoryDiffToolstripMenuItem.Text = "File history";
-            this.fileHistoryDiffToolstripMenuItem.Click += new System.EventHandler(this.fileHistoryDiffToolstripMenuItem_Click);
-            // 
-            // blameToolStripMenuItem
-            // 
-            this.blameToolStripMenuItem.Image = global::GitUI.Properties.Resources.IconBlame;
-            this.blameToolStripMenuItem.Name = "blameToolStripMenuItem";
-            this.blameToolStripMenuItem.Size = new System.Drawing.Size(197, 22);
-            this.blameToolStripMenuItem.Text = "Blame";
-            this.blameToolStripMenuItem.Click += new System.EventHandler(this.blameToolStripMenuItem_Click);
-            // 
-            // findInDiffToolStripMenuItem
-            // 
-            this.findInDiffToolStripMenuItem.Image = global::GitUI.Properties.Resources.IconFind;
-            this.findInDiffToolStripMenuItem.Name = "findInDiffToolStripMenuItem";
-            this.findInDiffToolStripMenuItem.ShortcutKeys = ((System.Windows.Forms.Keys)((System.Windows.Forms.Keys.Control | System.Windows.Forms.Keys.F)));
-            this.findInDiffToolStripMenuItem.Size = new System.Drawing.Size(197, 22);
-            this.findInDiffToolStripMenuItem.Text = "Find";
-            this.findInDiffToolStripMenuItem.Click += new System.EventHandler(this.findInDiffToolStripMenuItem_Click);
-            // 
-            // DiffText
-            // 
-            this.DiffText.Dock = System.Windows.Forms.DockStyle.Fill;
-            this.DiffText.Location = new System.Drawing.Point(0, 0);
-            this.DiffText.Margin = new System.Windows.Forms.Padding(3, 4, 3, 4);
-            this.DiffText.Name = "DiffText";
-            this.DiffText.Size = new System.Drawing.Size(479, 259);
-            this.DiffText.TabIndex = 0;
-            // 
-            // TreeContextMenu
-            // 
-            this.TreeContextMenu.Items.AddRange(new System.Windows.Forms.ToolStripItem[] {
-            this.saveToolStripMenuItem});
-            this.TreeContextMenu.Name = "TreeContextMenu";
-            this.TreeContextMenu.Size = new System.Drawing.Size(99, 26);
-            // 
-            // saveToolStripMenuItem
-            // 
-            this.saveToolStripMenuItem.Name = "saveToolStripMenuItem";
-            this.saveToolStripMenuItem.Size = new System.Drawing.Size(98, 22);
-            this.saveToolStripMenuItem.Text = "Save";
-            // 
-            // statusStrip
-            // 
-            this.statusStrip.Items.AddRange(new System.Windows.Forms.ToolStripItem[] {
-            this.toolStripStatusLabel1});
-            this.statusStrip.Location = new System.Drawing.Point(0, 551);
-            this.statusStrip.Name = "statusStrip";
-            this.statusStrip.RightToLeft = System.Windows.Forms.RightToLeft.Yes;
-            this.statusStrip.Size = new System.Drawing.Size(923, 22);
-            this.statusStrip.TabIndex = 4;
-            // 
-            // toolStripStatusLabel1
-            // 
-            this.toolStripStatusLabel1.Name = "toolStripStatusLabel1";
-            this.toolStripStatusLabel1.Size = new System.Drawing.Size(14, 17);
-            this.toolStripStatusLabel1.Text = "X";
-            this.toolStripStatusLabel1.Click += new System.EventHandler(this.toolStripStatusLabel1_Click);
-            // 
-            // fileToolStripMenuItem
-            // 
-            this.fileToolStripMenuItem.DropDownItems.AddRange(new System.Windows.Forms.ToolStripItem[] {
-            this.openToolStripMenuItem,
-            this.closeToolStripMenuItem,
-            this.refreshToolStripMenuItem,
-            this.recentToolStripMenuItem,
-            this.toolStripSeparator12,
-            this.fileExplorerToolStripMenuItem,
-            this.toolStripMenuItem1,
-            this.exitToolStripMenuItem});
-            this.fileToolStripMenuItem.Name = "fileToolStripMenuItem";
-            this.fileToolStripMenuItem.Size = new System.Drawing.Size(37, 20);
-            this.fileToolStripMenuItem.Text = "File";
-            this.fileToolStripMenuItem.DropDownOpening += new System.EventHandler(this.FileToolStripMenuItemDropDownOpening);
-            // 
-            // openToolStripMenuItem
-            // 
-            this.openToolStripMenuItem.Image = global::GitUI.Properties.Resources.IconRepoOpen;
-            this.openToolStripMenuItem.Name = "openToolStripMenuItem";
-            this.openToolStripMenuItem.ShortcutKeys = ((System.Windows.Forms.Keys)((System.Windows.Forms.Keys.Control | System.Windows.Forms.Keys.O)));
-            this.openToolStripMenuItem.Size = new System.Drawing.Size(212, 22);
-            this.openToolStripMenuItem.Text = "Open";
-            this.openToolStripMenuItem.Click += new System.EventHandler(this.OpenToolStripMenuItemClick);
-            // 
-            // closeToolStripMenuItem
-            // 
-            this.closeToolStripMenuItem.Name = "closeToolStripMenuItem";
-            this.closeToolStripMenuItem.Size = new System.Drawing.Size(212, 22);
-            this.closeToolStripMenuItem.Text = "Close";
-            this.closeToolStripMenuItem.Click += new System.EventHandler(this.CloseToolStripMenuItemClick);
-            // 
-            // refreshToolStripMenuItem
-            // 
-            this.refreshToolStripMenuItem.Image = global::GitUI.Properties.Resources.arrow_refresh;
-            this.refreshToolStripMenuItem.ImageTransparentColor = System.Drawing.Color.Transparent;
-            this.refreshToolStripMenuItem.Name = "refreshToolStripMenuItem";
-            this.refreshToolStripMenuItem.ShortcutKeys = System.Windows.Forms.Keys.F5;
-            this.refreshToolStripMenuItem.Size = new System.Drawing.Size(212, 22);
-            this.refreshToolStripMenuItem.Text = "Refresh";
-            this.refreshToolStripMenuItem.Click += new System.EventHandler(this.RefreshToolStripMenuItemClick);
-            // 
-            // recentToolStripMenuItem
-            // 
-            this.recentToolStripMenuItem.DropDownItems.AddRange(new System.Windows.Forms.ToolStripItem[] {
-            this.toolStripMenuItem2});
-            this.recentToolStripMenuItem.Image = global::GitUI.Properties.Resources.RecentRepositories;
-            this.recentToolStripMenuItem.Name = "recentToolStripMenuItem";
-            this.recentToolStripMenuItem.Size = new System.Drawing.Size(212, 22);
-            this.recentToolStripMenuItem.Text = "Recent Repositories";
-            // 
-            // toolStripMenuItem2
-            // 
-            this.toolStripMenuItem2.Name = "toolStripMenuItem2";
-            this.toolStripMenuItem2.Size = new System.Drawing.Size(83, 22);
-            this.toolStripMenuItem2.Text = "...";
-            // 
-            // toolStripSeparator12
-            // 
-            this.toolStripSeparator12.Name = "toolStripSeparator12";
-            this.toolStripSeparator12.Size = new System.Drawing.Size(209, 6);
-            // 
-            // fileExplorerToolStripMenuItem
-            // 
-            this.fileExplorerToolStripMenuItem.Image = global::GitUI.Properties.Resources.IconBrowseFileExplorer;
-            this.fileExplorerToolStripMenuItem.Name = "fileExplorerToolStripMenuItem";
-            this.fileExplorerToolStripMenuItem.ShortcutKeys = ((System.Windows.Forms.Keys)(((System.Windows.Forms.Keys.Control | System.Windows.Forms.Keys.Shift) 
-            | System.Windows.Forms.Keys.O)));
-            this.fileExplorerToolStripMenuItem.Size = new System.Drawing.Size(212, 22);
-            this.fileExplorerToolStripMenuItem.Text = "File Explorer";
-            this.fileExplorerToolStripMenuItem.Click += new System.EventHandler(this.FileExplorerToolStripMenuItemClick);
-            // 
-            // toolStripMenuItem1
-            // 
-            this.toolStripMenuItem1.Name = "toolStripMenuItem1";
-            this.toolStripMenuItem1.Size = new System.Drawing.Size(209, 6);
-            // 
-            // exitToolStripMenuItem
-            // 
-            this.exitToolStripMenuItem.Name = "exitToolStripMenuItem";
-            this.exitToolStripMenuItem.ShortcutKeys = ((System.Windows.Forms.Keys)((System.Windows.Forms.Keys.Control | System.Windows.Forms.Keys.Q)));
-            this.exitToolStripMenuItem.Size = new System.Drawing.Size(212, 22);
-            this.exitToolStripMenuItem.Text = "Exit";
-            this.exitToolStripMenuItem.Click += new System.EventHandler(this.ExitToolStripMenuItemClick);
-            // 
-            // gitToolStripMenuItem
-            // 
-            this.gitToolStripMenuItem.DropDownItems.AddRange(new System.Windows.Forms.ToolStripItem[] {
-            this.gitBashToolStripMenuItem,
-            this.gitGUIToolStripMenuItem,
-            this.kGitToolStripMenuItem});
-            this.gitToolStripMenuItem.Name = "gitToolStripMenuItem";
-            this.gitToolStripMenuItem.Size = new System.Drawing.Size(34, 20);
-            this.gitToolStripMenuItem.Text = "Git";
-            // 
-            // gitBashToolStripMenuItem
-            // 
-            this.gitBashToolStripMenuItem.Image = global::GitUI.Properties.Resources.bash;
-            this.gitBashToolStripMenuItem.Name = "gitBashToolStripMenuItem";
-            this.gitBashToolStripMenuItem.ShortcutKeys = ((System.Windows.Forms.Keys)((System.Windows.Forms.Keys.Control | System.Windows.Forms.Keys.G)));
-            this.gitBashToolStripMenuItem.Size = new System.Drawing.Size(159, 22);
-            this.gitBashToolStripMenuItem.Text = "Git bash";
-            this.gitBashToolStripMenuItem.Click += new System.EventHandler(this.GitBashToolStripMenuItemClick1);
-            // 
-            // gitGUIToolStripMenuItem
-            // 
-            this.gitGUIToolStripMenuItem.Name = "gitGUIToolStripMenuItem";
-            this.gitGUIToolStripMenuItem.Size = new System.Drawing.Size(159, 22);
-            this.gitGUIToolStripMenuItem.Text = "Git GUI";
-            this.gitGUIToolStripMenuItem.Click += new System.EventHandler(this.GitGuiToolStripMenuItemClick);
-            // 
-            // kGitToolStripMenuItem
-            // 
-            this.kGitToolStripMenuItem.Name = "kGitToolStripMenuItem";
-            this.kGitToolStripMenuItem.Size = new System.Drawing.Size(159, 22);
-            this.kGitToolStripMenuItem.Text = "GitK";
-            this.kGitToolStripMenuItem.Click += new System.EventHandler(this.KGitToolStripMenuItemClick);
-            // 
-            // commandsToolStripMenuItem
-            // 
-            this.commandsToolStripMenuItem.DropDownItems.AddRange(new System.Windows.Forms.ToolStripItem[] {
-            this.archiveToolStripMenuItem,
-            this.cleanupToolStripMenuItem,
-            this.cloneToolStripMenuItem,
-            this.cloneSVNToolStripMenuItem,
-            this.initNewRepositoryToolStripMenuItem,
-            this.toolStripSeparator21,
-            this.commitToolStripMenuItem,
-            this.pullToolStripMenuItem,
-            this.pushToolStripMenuItem,
-            this.stashToolStripMenuItem,
-            this.resetToolStripMenuItem,
-            this.toolStripSeparator25,
-            this.applyPatchToolStripMenuItem,
-            this.formatPatchToolStripMenuItem,
-            this.viewDiffToolStripMenuItem,
-            this.patchToolStripMenuItem,
-            this.toolStripSeparator22,
-            this.checkoutBranchToolStripMenuItem,
-            this.branchToolStripMenuItem,
-            this.tagToolStripMenuItem,
-            this.deleteBranchToolStripMenuItem,
-            this.deleteTagToolStripMenuItem,
-            this.mergeBranchToolStripMenuItem,
-            this.rebaseToolStripMenuItem,
-            this.runMergetoolToolStripMenuItem,
-            this.toolStripSeparator23,
-            this.SvnFetchToolStripMenuItem,
-            this.SvnRebaseToolStripMenuItem,
-            this.SvnDcommitToolStripMenuItem,
-            this.toolStripSeparator24,
-            this.bisectToolStripMenuItem,
-            this.checkoutToolStripMenuItem,
-            this.cherryPickToolStripMenuItem,
-            this.goToToolStripMenuItem});
-            this.commandsToolStripMenuItem.Name = "commandsToolStripMenuItem";
-            this.commandsToolStripMenuItem.Size = new System.Drawing.Size(81, 20);
-            this.commandsToolStripMenuItem.Text = "Commands";
-            // 
-            // archiveToolStripMenuItem
-            // 
-            this.archiveToolStripMenuItem.Image = global::GitUI.Properties.Resources.IconArchiveRevision;
-            this.archiveToolStripMenuItem.Name = "archiveToolStripMenuItem";
-            this.archiveToolStripMenuItem.Size = new System.Drawing.Size(222, 22);
-            this.archiveToolStripMenuItem.Text = "Archive revision";
-            this.archiveToolStripMenuItem.Click += new System.EventHandler(this.ArchiveToolStripMenuItemClick);
-            // 
-            // cleanupToolStripMenuItem
-            // 
-            this.cleanupToolStripMenuItem.Image = global::GitUI.Properties.Resources.IconCleanupRepo;
-            this.cleanupToolStripMenuItem.Name = "cleanupToolStripMenuItem";
-            this.cleanupToolStripMenuItem.Size = new System.Drawing.Size(222, 22);
-            this.cleanupToolStripMenuItem.Text = "Cleanup repository";
-            this.cleanupToolStripMenuItem.Click += new System.EventHandler(this.CleanupToolStripMenuItemClick);
-            // 
-            // cloneToolStripMenuItem
-            // 
-            this.cloneToolStripMenuItem.Image = global::GitUI.Properties.Resources.IconCloneRepoGit;
-            this.cloneToolStripMenuItem.Name = "cloneToolStripMenuItem";
-            this.cloneToolStripMenuItem.Size = new System.Drawing.Size(222, 22);
-            this.cloneToolStripMenuItem.Text = "Clone repository";
-            this.cloneToolStripMenuItem.Click += new System.EventHandler(this.CloneToolStripMenuItemClick);
-            // 
-            // cloneSVNToolStripMenuItem
-            // 
-            this.cloneSVNToolStripMenuItem.Image = global::GitUI.Properties.Resources.IconCloneRepoSvn;
-            this.cloneSVNToolStripMenuItem.Name = "cloneSVNToolStripMenuItem";
-            this.cloneSVNToolStripMenuItem.Size = new System.Drawing.Size(222, 22);
-            this.cloneSVNToolStripMenuItem.Text = "Clone SVN repository";
-            this.cloneSVNToolStripMenuItem.Click += new System.EventHandler(this.CloneSvnToolStripMenuItemClick);
-            // 
-            // initNewRepositoryToolStripMenuItem
-            // 
-            this.initNewRepositoryToolStripMenuItem.Image = global::GitUI.Properties.Resources.IconRepoCreate;
-            this.initNewRepositoryToolStripMenuItem.Name = "initNewRepositoryToolStripMenuItem";
-            this.initNewRepositoryToolStripMenuItem.Size = new System.Drawing.Size(222, 22);
-            this.initNewRepositoryToolStripMenuItem.Text = "Create new repository";
-            this.initNewRepositoryToolStripMenuItem.Click += new System.EventHandler(this.InitNewRepositoryToolStripMenuItemClick);
-            // 
-            // toolStripSeparator21
-            // 
-            this.toolStripSeparator21.Name = "toolStripSeparator21";
-            this.toolStripSeparator21.Size = new System.Drawing.Size(219, 6);
-            // 
-            // commitToolStripMenuItem
-            // 
-            this.commitToolStripMenuItem.Image = global::GitUI.Properties.Resources.IconClean;
-            this.commitToolStripMenuItem.Name = "commitToolStripMenuItem";
-            this.commitToolStripMenuItem.ShortcutKeys = ((System.Windows.Forms.Keys)((System.Windows.Forms.Keys.Control | System.Windows.Forms.Keys.Space)));
-            this.commitToolStripMenuItem.Size = new System.Drawing.Size(222, 22);
-            this.commitToolStripMenuItem.Text = "Commit";
-            this.commitToolStripMenuItem.Click += new System.EventHandler(this.CommitToolStripMenuItemClick);
-            // 
-            // pullToolStripMenuItem
-            // 
-            this.pullToolStripMenuItem.Image = global::GitUI.Properties.Resources.Icon_4;
-            this.pullToolStripMenuItem.Name = "pullToolStripMenuItem";
-            this.pullToolStripMenuItem.ShortcutKeys = ((System.Windows.Forms.Keys)((System.Windows.Forms.Keys.Control | System.Windows.Forms.Keys.Down)));
-            this.pullToolStripMenuItem.Size = new System.Drawing.Size(222, 22);
-            this.pullToolStripMenuItem.Text = "Pull";
-            this.pullToolStripMenuItem.Click += new System.EventHandler(this.PullToolStripMenuItemClick);
-            // 
-            // pushToolStripMenuItem
-            // 
-            this.pushToolStripMenuItem.Image = global::GitUI.Properties.Resources.Icon_3;
-            this.pushToolStripMenuItem.Name = "pushToolStripMenuItem";
-            this.pushToolStripMenuItem.ShortcutKeys = ((System.Windows.Forms.Keys)((System.Windows.Forms.Keys.Control | System.Windows.Forms.Keys.Up)));
-            this.pushToolStripMenuItem.Size = new System.Drawing.Size(222, 22);
-            this.pushToolStripMenuItem.Text = "Push";
-            this.pushToolStripMenuItem.Click += new System.EventHandler(this.PushToolStripMenuItemClick);
-            // 
-            // stashToolStripMenuItem
-            // 
-            this.stashToolStripMenuItem.Image = global::GitUI.Properties.Resources.stash;
-            this.stashToolStripMenuItem.Name = "stashToolStripMenuItem";
-            this.stashToolStripMenuItem.Size = new System.Drawing.Size(222, 22);
-            this.stashToolStripMenuItem.Text = "Stash changes";
-            this.stashToolStripMenuItem.Click += new System.EventHandler(this.StashToolStripMenuItemClick);
-            // 
-            // resetToolStripMenuItem
-            // 
-            this.resetToolStripMenuItem.Image = global::GitUI.Properties.Resources.IconResetWorkingDirChanges;
-            this.resetToolStripMenuItem.Name = "resetToolStripMenuItem";
-            this.resetToolStripMenuItem.Size = new System.Drawing.Size(222, 22);
-            this.resetToolStripMenuItem.Text = "Reset changes";
-            this.resetToolStripMenuItem.Click += new System.EventHandler(this.ResetToolStripMenuItem_Click);
-            // 
-            // toolStripSeparator25
-            // 
-            this.toolStripSeparator25.Name = "toolStripSeparator25";
-            this.toolStripSeparator25.Size = new System.Drawing.Size(219, 6);
-            // 
-            // applyPatchToolStripMenuItem
-            // 
-            this.applyPatchToolStripMenuItem.Name = "applyPatchToolStripMenuItem";
-            this.applyPatchToolStripMenuItem.Size = new System.Drawing.Size(222, 22);
-            this.applyPatchToolStripMenuItem.Text = "Apply patch";
-            this.applyPatchToolStripMenuItem.Click += new System.EventHandler(this.ApplyPatchToolStripMenuItemClick);
-            // 
-            // formatPatchToolStripMenuItem
-            // 
-            this.formatPatchToolStripMenuItem.Name = "formatPatchToolStripMenuItem";
-            this.formatPatchToolStripMenuItem.Size = new System.Drawing.Size(222, 22);
-            this.formatPatchToolStripMenuItem.Text = "Format patch";
-            this.formatPatchToolStripMenuItem.Click += new System.EventHandler(this.FormatPatchToolStripMenuItemClick);
-            // 
-            // viewDiffToolStripMenuItem
-            // 
-            this.viewDiffToolStripMenuItem.Name = "viewDiffToolStripMenuItem";
-            this.viewDiffToolStripMenuItem.Size = new System.Drawing.Size(222, 22);
-            this.viewDiffToolStripMenuItem.Text = "View changes";
-            this.viewDiffToolStripMenuItem.Click += new System.EventHandler(this.ViewDiffToolStripMenuItemClick);
-            // 
-            // patchToolStripMenuItem
-            // 
-            this.patchToolStripMenuItem.Name = "patchToolStripMenuItem";
-            this.patchToolStripMenuItem.Size = new System.Drawing.Size(222, 22);
-            this.patchToolStripMenuItem.Text = "View patch file";
-            this.patchToolStripMenuItem.Click += new System.EventHandler(this.PatchToolStripMenuItemClick);
-            // 
-            // toolStripSeparator22
-            // 
-            this.toolStripSeparator22.Name = "toolStripSeparator22";
-            this.toolStripSeparator22.Size = new System.Drawing.Size(219, 6);
-            // 
-            // checkoutBranchToolStripMenuItem
-            // 
-            this.checkoutBranchToolStripMenuItem.Image = global::GitUI.Properties.Resources.IconBranchCheckout;
-            this.checkoutBranchToolStripMenuItem.Name = "checkoutBranchToolStripMenuItem";
-            this.checkoutBranchToolStripMenuItem.ShortcutKeyDisplayString = "Ctrl+.";
-            this.checkoutBranchToolStripMenuItem.ShortcutKeys = ((System.Windows.Forms.Keys)((System.Windows.Forms.Keys.Control | System.Windows.Forms.Keys.OemPeriod)));
-            this.checkoutBranchToolStripMenuItem.Size = new System.Drawing.Size(222, 22);
-            this.checkoutBranchToolStripMenuItem.Text = "Checkout branch";
-            this.checkoutBranchToolStripMenuItem.Click += new System.EventHandler(this.CheckoutBranchToolStripMenuItemClick);
-            // 
-            // branchToolStripMenuItem
-            // 
-            this.branchToolStripMenuItem.Image = global::GitUI.Properties.Resources.IconBranchCreate;
-            this.branchToolStripMenuItem.Name = "branchToolStripMenuItem";
-            this.branchToolStripMenuItem.Size = new System.Drawing.Size(222, 22);
-            this.branchToolStripMenuItem.Text = "Create branch";
-            this.branchToolStripMenuItem.Click += new System.EventHandler(this.CreateBranchToolStripMenuItemClick);
-            // 
-            // tagToolStripMenuItem
-            // 
-            this.tagToolStripMenuItem.Image = global::GitUI.Properties.Resources.IconTagCreate;
-            this.tagToolStripMenuItem.Name = "tagToolStripMenuItem";
-            this.tagToolStripMenuItem.Size = new System.Drawing.Size(222, 22);
-            this.tagToolStripMenuItem.Text = "Create tag";
-            this.tagToolStripMenuItem.Click += new System.EventHandler(this.TagToolStripMenuItemClick);
-            // 
-            // deleteBranchToolStripMenuItem
-            // 
-            this.deleteBranchToolStripMenuItem.Image = global::GitUI.Properties.Resources.IconBranchDelete;
-            this.deleteBranchToolStripMenuItem.Name = "deleteBranchToolStripMenuItem";
-            this.deleteBranchToolStripMenuItem.Size = new System.Drawing.Size(222, 22);
-            this.deleteBranchToolStripMenuItem.Text = "Delete branch";
-            this.deleteBranchToolStripMenuItem.Click += new System.EventHandler(this.DeleteBranchToolStripMenuItemClick);
-            // 
-            // deleteTagToolStripMenuItem
-            // 
-            this.deleteTagToolStripMenuItem.Image = global::GitUI.Properties.Resources.IconTagDelete;
-            this.deleteTagToolStripMenuItem.Name = "deleteTagToolStripMenuItem";
-            this.deleteTagToolStripMenuItem.Size = new System.Drawing.Size(222, 22);
-            this.deleteTagToolStripMenuItem.Text = "Delete tag";
-            this.deleteTagToolStripMenuItem.Click += new System.EventHandler(this.DeleteTagToolStripMenuItemClick);
-            // 
-            // mergeBranchToolStripMenuItem
-            // 
-            this.mergeBranchToolStripMenuItem.Image = global::GitUI.Properties.Resources.IconMerge;
-            this.mergeBranchToolStripMenuItem.Name = "mergeBranchToolStripMenuItem";
-            this.mergeBranchToolStripMenuItem.ShortcutKeys = ((System.Windows.Forms.Keys)((System.Windows.Forms.Keys.Control | System.Windows.Forms.Keys.M)));
-            this.mergeBranchToolStripMenuItem.Size = new System.Drawing.Size(222, 22);
-            this.mergeBranchToolStripMenuItem.Text = "Merge branches";
-            this.mergeBranchToolStripMenuItem.Click += new System.EventHandler(this.MergeBranchToolStripMenuItemClick);
-            // 
-            // rebaseToolStripMenuItem
-            // 
-            this.rebaseToolStripMenuItem.Image = global::GitUI.Properties.Resources.IconRebase;
-            this.rebaseToolStripMenuItem.Name = "rebaseToolStripMenuItem";
-            this.rebaseToolStripMenuItem.Size = new System.Drawing.Size(222, 22);
-            this.rebaseToolStripMenuItem.Text = "Rebase";
-            this.rebaseToolStripMenuItem.Click += new System.EventHandler(this.RebaseToolStripMenuItemClick);
-            // 
-            // runMergetoolToolStripMenuItem
-            // 
-            this.runMergetoolToolStripMenuItem.Name = "runMergetoolToolStripMenuItem";
-            this.runMergetoolToolStripMenuItem.Size = new System.Drawing.Size(222, 22);
-            this.runMergetoolToolStripMenuItem.Text = "Solve mergeconflicts";
-            this.runMergetoolToolStripMenuItem.Click += new System.EventHandler(this.RunMergetoolToolStripMenuItemClick);
-            // 
-            // toolStripSeparator23
-            // 
-            this.toolStripSeparator23.Name = "toolStripSeparator23";
-            this.toolStripSeparator23.Size = new System.Drawing.Size(219, 6);
-            // 
-            // SvnFetchToolStripMenuItem
-            // 
-            this.SvnFetchToolStripMenuItem.Name = "SvnFetchToolStripMenuItem";
-            this.SvnFetchToolStripMenuItem.Size = new System.Drawing.Size(222, 22);
-            this.SvnFetchToolStripMenuItem.Text = "SVN Fetch";
-            this.SvnFetchToolStripMenuItem.Click += new System.EventHandler(this.SvnFetchToolStripMenuItem_Click);
-            // 
-            // SvnRebaseToolStripMenuItem
-            // 
-            this.SvnRebaseToolStripMenuItem.Name = "SvnRebaseToolStripMenuItem";
-            this.SvnRebaseToolStripMenuItem.Size = new System.Drawing.Size(222, 22);
-            this.SvnRebaseToolStripMenuItem.Text = "SVN Rebase";
-            this.SvnRebaseToolStripMenuItem.Click += new System.EventHandler(this.SvnRebaseToolStripMenuItem_Click);
-            // 
-            // SvnDcommitToolStripMenuItem
-            // 
-            this.SvnDcommitToolStripMenuItem.Name = "SvnDcommitToolStripMenuItem";
-            this.SvnDcommitToolStripMenuItem.Size = new System.Drawing.Size(222, 22);
-            this.SvnDcommitToolStripMenuItem.Text = "SVN DCommit";
-            this.SvnDcommitToolStripMenuItem.Click += new System.EventHandler(this.SvnDcommitToolStripMenuItem_Click);
-            // 
-            // toolStripSeparator24
-            // 
-            this.toolStripSeparator24.Name = "toolStripSeparator24";
-            this.toolStripSeparator24.Size = new System.Drawing.Size(219, 6);
-            // 
-            // bisectToolStripMenuItem
-            // 
-            this.bisectToolStripMenuItem.Name = "bisectToolStripMenuItem";
-            this.bisectToolStripMenuItem.Size = new System.Drawing.Size(222, 22);
-            this.bisectToolStripMenuItem.Text = "Bisect";
-            this.bisectToolStripMenuItem.Click += new System.EventHandler(this.BisectClick);
-            // 
-            // checkoutToolStripMenuItem
-            // 
-            this.checkoutToolStripMenuItem.Image = global::GitUI.Properties.Resources.RevisionCheckout;
-            this.checkoutToolStripMenuItem.Name = "checkoutToolStripMenuItem";
-            this.checkoutToolStripMenuItem.Size = new System.Drawing.Size(222, 22);
-            this.checkoutToolStripMenuItem.Text = "Checkout revision";
-            this.checkoutToolStripMenuItem.Click += new System.EventHandler(this.CheckoutToolStripMenuItemClick);
-            // 
-            // cherryPickToolStripMenuItem
-            // 
-            this.cherryPickToolStripMenuItem.Image = global::GitUI.Properties.Resources.IconCherryPick;
-            this.cherryPickToolStripMenuItem.Name = "cherryPickToolStripMenuItem";
-            this.cherryPickToolStripMenuItem.Size = new System.Drawing.Size(222, 22);
-            this.cherryPickToolStripMenuItem.Text = "Cherry pick";
-            this.cherryPickToolStripMenuItem.Click += new System.EventHandler(this.CherryPickToolStripMenuItemClick);
-            // 
-            // goToToolStripMenuItem
-            // 
-            this.goToToolStripMenuItem.Image = global::GitUI.Properties.Resources.IconGotoCommit;
-            this.goToToolStripMenuItem.Name = "goToToolStripMenuItem";
-            this.goToToolStripMenuItem.ShortcutKeys = ((System.Windows.Forms.Keys)(((System.Windows.Forms.Keys.Control | System.Windows.Forms.Keys.Shift) 
-            | System.Windows.Forms.Keys.G)));
-            this.goToToolStripMenuItem.Size = new System.Drawing.Size(222, 22);
-            this.goToToolStripMenuItem.Text = "Go to commit";
-            this.goToToolStripMenuItem.Click += new System.EventHandler(this.goToToolStripMenuItem_Click);
-            // 
-            // remotesToolStripMenuItem
-            // 
-            this.remotesToolStripMenuItem.DropDownItems.AddRange(new System.Windows.Forms.ToolStripItem[] {
-            this.manageRemoteRepositoriesToolStripMenuItem1,
-            this.toolStripSeparator6,
-            this.PuTTYToolStripMenuItem});
-            this.remotesToolStripMenuItem.Name = "remotesToolStripMenuItem";
-            this.remotesToolStripMenuItem.Size = new System.Drawing.Size(65, 20);
-            this.remotesToolStripMenuItem.Text = "Remotes";
-            // 
-            // manageRemoteRepositoriesToolStripMenuItem1
-            // 
-            this.manageRemoteRepositoriesToolStripMenuItem1.Image = global::GitUI.Properties.Resources.IconRemotes;
-            this.manageRemoteRepositoriesToolStripMenuItem1.Name = "manageRemoteRepositoriesToolStripMenuItem1";
-            this.manageRemoteRepositoriesToolStripMenuItem1.Size = new System.Drawing.Size(222, 22);
-            this.manageRemoteRepositoriesToolStripMenuItem1.Text = "Manage remote repositories";
-            this.manageRemoteRepositoriesToolStripMenuItem1.Click += new System.EventHandler(this.ManageRemoteRepositoriesToolStripMenuItemClick);
-            // 
-            // toolStripSeparator6
-            // 
-            this.toolStripSeparator6.Name = "toolStripSeparator6";
-            this.toolStripSeparator6.Size = new System.Drawing.Size(219, 6);
-            // 
-            // PuTTYToolStripMenuItem
-            // 
-            this.PuTTYToolStripMenuItem.DropDownItems.AddRange(new System.Windows.Forms.ToolStripItem[] {
-            this.startAuthenticationAgentToolStripMenuItem,
-            this.generateOrImportKeyToolStripMenuItem});
-            this.PuTTYToolStripMenuItem.Image = global::GitUI.Properties.Resources.putty;
-            this.PuTTYToolStripMenuItem.Name = "PuTTYToolStripMenuItem";
-            this.PuTTYToolStripMenuItem.Size = new System.Drawing.Size(222, 22);
-            this.PuTTYToolStripMenuItem.Text = "PuTTY";
-            // 
-            // startAuthenticationAgentToolStripMenuItem
-            // 
-            this.startAuthenticationAgentToolStripMenuItem.Image = global::GitUI.Properties.Resources.pageant_16;
-            this.startAuthenticationAgentToolStripMenuItem.Name = "startAuthenticationAgentToolStripMenuItem";
-            this.startAuthenticationAgentToolStripMenuItem.Size = new System.Drawing.Size(211, 22);
-            this.startAuthenticationAgentToolStripMenuItem.Text = "Start authentication agent";
-            this.startAuthenticationAgentToolStripMenuItem.Click += new System.EventHandler(this.StartAuthenticationAgentToolStripMenuItemClick);
-            // 
-            // generateOrImportKeyToolStripMenuItem
-            // 
-            this.generateOrImportKeyToolStripMenuItem.Image = global::GitUI.Properties.Resources.puttygen;
-            this.generateOrImportKeyToolStripMenuItem.Name = "generateOrImportKeyToolStripMenuItem";
-            this.generateOrImportKeyToolStripMenuItem.Size = new System.Drawing.Size(211, 22);
-            this.generateOrImportKeyToolStripMenuItem.Text = "Generate or import key";
-            this.generateOrImportKeyToolStripMenuItem.Click += new System.EventHandler(this.GenerateOrImportKeyToolStripMenuItemClick);
-            // 
-            // _repositoryHostsToolStripMenuItem
-            // 
-            this._repositoryHostsToolStripMenuItem.DropDownItems.AddRange(new System.Windows.Forms.ToolStripItem[] {
-            this._forkCloneRepositoryToolStripMenuItem,
-            this._viewPullRequestsToolStripMenuItem,
-            this._createPullRequestsToolStripMenuItem});
-            this._repositoryHostsToolStripMenuItem.Name = "_repositoryHostsToolStripMenuItem";
-            this._repositoryHostsToolStripMenuItem.Size = new System.Drawing.Size(106, 20);
-            this._repositoryHostsToolStripMenuItem.Text = "Repository hosts";
-            // 
-            // _forkCloneRepositoryToolStripMenuItem
-            // 
-            this._forkCloneRepositoryToolStripMenuItem.Name = "_forkCloneRepositoryToolStripMenuItem";
-            this._forkCloneRepositoryToolStripMenuItem.Size = new System.Drawing.Size(189, 22);
-            this._forkCloneRepositoryToolStripMenuItem.Text = "Fork/Clone repository";
-            this._forkCloneRepositoryToolStripMenuItem.Click += new System.EventHandler(this._forkCloneMenuItem_Click);
-            // 
-            // _viewPullRequestsToolStripMenuItem
-            // 
-            this._viewPullRequestsToolStripMenuItem.Name = "_viewPullRequestsToolStripMenuItem";
-            this._viewPullRequestsToolStripMenuItem.Size = new System.Drawing.Size(189, 22);
-            this._viewPullRequestsToolStripMenuItem.Text = "View pull requests";
-            this._viewPullRequestsToolStripMenuItem.Click += new System.EventHandler(this._viewPullRequestsToolStripMenuItem_Click);
-            // 
-            // _createPullRequestsToolStripMenuItem
-            // 
-            this._createPullRequestsToolStripMenuItem.Name = "_createPullRequestsToolStripMenuItem";
-            this._createPullRequestsToolStripMenuItem.Size = new System.Drawing.Size(189, 22);
-            this._createPullRequestsToolStripMenuItem.Text = "Create pull requests";
-            this._createPullRequestsToolStripMenuItem.Click += new System.EventHandler(this._createPullRequestToolStripMenuItem_Click);
-            // 
-            // submodulesToolStripMenuItem
-            // 
-            this.submodulesToolStripMenuItem.DropDownItems.AddRange(new System.Windows.Forms.ToolStripItem[] {
-            this.manageSubmodulesToolStripMenuItem,
-            this.toolStripSeparator8,
-            this.updateAllSubmodulesToolStripMenuItem,
-            this.synchronizeAllSubmodulesToolStripMenuItem});
-            this.submodulesToolStripMenuItem.Name = "submodulesToolStripMenuItem";
-            this.submodulesToolStripMenuItem.Size = new System.Drawing.Size(85, 20);
-            this.submodulesToolStripMenuItem.Text = "Submodules";
-            // 
-            // manageSubmodulesToolStripMenuItem
-            // 
-            this.manageSubmodulesToolStripMenuItem.Image = global::GitUI.Properties.Resources.IconSubmodulesManage;
-            this.manageSubmodulesToolStripMenuItem.Name = "manageSubmodulesToolStripMenuItem";
-            this.manageSubmodulesToolStripMenuItem.Size = new System.Drawing.Size(221, 22);
-            this.manageSubmodulesToolStripMenuItem.Text = "Manage submodules";
-            this.manageSubmodulesToolStripMenuItem.Click += new System.EventHandler(this.ManageSubmodulesToolStripMenuItemClick);
-            // 
-            // toolStripSeparator8
-            // 
-            this.toolStripSeparator8.Name = "toolStripSeparator8";
-            this.toolStripSeparator8.Size = new System.Drawing.Size(218, 6);
-            // 
-            // updateAllSubmodulesToolStripMenuItem
-            // 
-            this.updateAllSubmodulesToolStripMenuItem.Name = "updateAllSubmodulesToolStripMenuItem";
-            this.updateAllSubmodulesToolStripMenuItem.Size = new System.Drawing.Size(221, 22);
-            this.updateAllSubmodulesToolStripMenuItem.Text = "Update all submodules";
-            this.updateAllSubmodulesToolStripMenuItem.Click += new System.EventHandler(this.UpdateAllSubmodulesToolStripMenuItemClick);
-            // 
-            // synchronizeAllSubmodulesToolStripMenuItem
-            // 
-            this.synchronizeAllSubmodulesToolStripMenuItem.Name = "synchronizeAllSubmodulesToolStripMenuItem";
-            this.synchronizeAllSubmodulesToolStripMenuItem.Size = new System.Drawing.Size(221, 22);
-            this.synchronizeAllSubmodulesToolStripMenuItem.Text = "Synchronize all submodules";
-            this.synchronizeAllSubmodulesToolStripMenuItem.Click += new System.EventHandler(this.SynchronizeAllSubmodulesToolStripMenuItemClick);
-            // 
-            // pluginsToolStripMenuItem
-            // 
-            this.pluginsToolStripMenuItem.DropDownItems.AddRange(new System.Windows.Forms.ToolStripItem[] {
-            this.settingsToolStripMenuItem,
-            this.toolStripSeparator15});
-            this.pluginsToolStripMenuItem.Name = "pluginsToolStripMenuItem";
-            this.pluginsToolStripMenuItem.Size = new System.Drawing.Size(58, 20);
-            this.pluginsToolStripMenuItem.Text = "Plugins";
-            this.pluginsToolStripMenuItem.DropDownOpening += new System.EventHandler(this.pluginsToolStripMenuItem_DropDownOpening);
-            // 
-            // settingsToolStripMenuItem
-            // 
-            this.settingsToolStripMenuItem.Name = "settingsToolStripMenuItem";
-            this.settingsToolStripMenuItem.Size = new System.Drawing.Size(116, 22);
-            this.settingsToolStripMenuItem.Text = "Settings";
-            this.settingsToolStripMenuItem.Click += new System.EventHandler(this.SettingsToolStripMenuItemClick);
-            // 
-            // toolStripSeparator15
-            // 
-            this.toolStripSeparator15.Name = "toolStripSeparator15";
-            this.toolStripSeparator15.Size = new System.Drawing.Size(113, 6);
-            // 
-            // settingsToolStripMenuItem1
-            // 
-            this.settingsToolStripMenuItem1.DropDownItems.AddRange(new System.Windows.Forms.ToolStripItem[] {
-            this.gitMaintenanceToolStripMenuItem,
-            this.toolStripSeparator4,
-            this.editgitignoreToolStripMenuItem1,
-            this.editgitattributesToolStripMenuItem,
-            this.editmailmapToolStripMenuItem,
-            this.toolStripSeparator13,
-            this.settingsToolStripMenuItem2});
-            this.settingsToolStripMenuItem1.Name = "settingsToolStripMenuItem1";
-            this.settingsToolStripMenuItem1.Size = new System.Drawing.Size(61, 20);
-            this.settingsToolStripMenuItem1.Text = "Settings";
-            // 
-            // gitMaintenanceToolStripMenuItem
-            // 
-            this.gitMaintenanceToolStripMenuItem.DropDownItems.AddRange(new System.Windows.Forms.ToolStripItem[] {
-            this.compressGitDatabaseToolStripMenuItem,
-            this.verifyGitDatabaseToolStripMenuItem,
-            this.deleteIndexlockToolStripMenuItem});
-            this.gitMaintenanceToolStripMenuItem.Image = global::GitUI.Properties.Resources.Icon_82;
-            this.gitMaintenanceToolStripMenuItem.Name = "gitMaintenanceToolStripMenuItem";
-            this.gitMaintenanceToolStripMenuItem.Size = new System.Drawing.Size(164, 22);
-            this.gitMaintenanceToolStripMenuItem.Text = "Git maintenance";
-            // 
-            // compressGitDatabaseToolStripMenuItem
-            // 
-            this.compressGitDatabaseToolStripMenuItem.Name = "compressGitDatabaseToolStripMenuItem";
-            this.compressGitDatabaseToolStripMenuItem.Size = new System.Drawing.Size(194, 22);
-            this.compressGitDatabaseToolStripMenuItem.Text = "Compress git database";
-            this.compressGitDatabaseToolStripMenuItem.Click += new System.EventHandler(this.CompressGitDatabaseToolStripMenuItemClick);
-            // 
-            // verifyGitDatabaseToolStripMenuItem
-            // 
-            this.verifyGitDatabaseToolStripMenuItem.Image = global::GitUI.Properties.Resources.IconRecoverLostObjects;
-            this.verifyGitDatabaseToolStripMenuItem.Name = "verifyGitDatabaseToolStripMenuItem";
-            this.verifyGitDatabaseToolStripMenuItem.Size = new System.Drawing.Size(194, 22);
-            this.verifyGitDatabaseToolStripMenuItem.Text = "Recover lost objects";
-            this.verifyGitDatabaseToolStripMenuItem.Click += new System.EventHandler(this.VerifyGitDatabaseToolStripMenuItemClick);
-            // 
-            // deleteIndexlockToolStripMenuItem
-            // 
-            this.deleteIndexlockToolStripMenuItem.Name = "deleteIndexlockToolStripMenuItem";
-            this.deleteIndexlockToolStripMenuItem.Size = new System.Drawing.Size(194, 22);
-            this.deleteIndexlockToolStripMenuItem.Text = "Delete index.lock";
-            this.deleteIndexlockToolStripMenuItem.Click += new System.EventHandler(this.deleteIndexlockToolStripMenuItem_Click);
-            // 
-            // toolStripSeparator4
-            // 
-            this.toolStripSeparator4.Name = "toolStripSeparator4";
-            this.toolStripSeparator4.Size = new System.Drawing.Size(161, 6);
-            // 
-            // editgitignoreToolStripMenuItem1
-            // 
-            this.editgitignoreToolStripMenuItem1.Name = "editgitignoreToolStripMenuItem1";
-            this.editgitignoreToolStripMenuItem1.Size = new System.Drawing.Size(164, 22);
-            this.editgitignoreToolStripMenuItem1.Text = "Edit .gitignore";
-            this.editgitignoreToolStripMenuItem1.Click += new System.EventHandler(this.EditGitignoreToolStripMenuItem1Click);
-            // 
-            // editgitattributesToolStripMenuItem
-            // 
-            this.editgitattributesToolStripMenuItem.Name = "editgitattributesToolStripMenuItem";
-            this.editgitattributesToolStripMenuItem.Size = new System.Drawing.Size(164, 22);
-            this.editgitattributesToolStripMenuItem.Text = "Edit .gitattributes";
-            this.editgitattributesToolStripMenuItem.Click += new System.EventHandler(this.editgitattributesToolStripMenuItem_Click);
-            // 
-            // editmailmapToolStripMenuItem
-            // 
-            this.editmailmapToolStripMenuItem.Name = "editmailmapToolStripMenuItem";
-            this.editmailmapToolStripMenuItem.Size = new System.Drawing.Size(164, 22);
-            this.editmailmapToolStripMenuItem.Text = "Edit .mailmap";
-            this.editmailmapToolStripMenuItem.Click += new System.EventHandler(this.EditMailMapToolStripMenuItemClick);
-            // 
-            // toolStripSeparator13
-            // 
-            this.toolStripSeparator13.Name = "toolStripSeparator13";
-            this.toolStripSeparator13.Size = new System.Drawing.Size(161, 6);
-            // 
-            // settingsToolStripMenuItem2
-            // 
-            this.settingsToolStripMenuItem2.Image = global::GitUI.Properties.Resources.Icon_71;
-            this.settingsToolStripMenuItem2.Name = "settingsToolStripMenuItem2";
-            this.settingsToolStripMenuItem2.Size = new System.Drawing.Size(164, 22);
-            this.settingsToolStripMenuItem2.Text = "Settings";
-            this.settingsToolStripMenuItem2.Click += new System.EventHandler(this.SettingsToolStripMenuItem2Click);
-            // 
-            // helpToolStripMenuItem
-            // 
-            this.helpToolStripMenuItem.DropDownItems.AddRange(new System.Windows.Forms.ToolStripItem[] {
-            this.commitcountPerUserToolStripMenuItem,
-            this.gitcommandLogToolStripMenuItem,
-            this.toolStripSeparator7,
-            this.userManualToolStripMenuItem,
-            this.changelogToolStripMenuItem,
-            this.toolStripSeparator3,
-            this.translateToolStripMenuItem,
-            this.toolStripSeparator16,
-            this.donateToolStripMenuItem,
-            this.reportAnIssueToolStripMenuItem,
-            this.aboutToolStripMenuItem});
-            this.helpToolStripMenuItem.Name = "helpToolStripMenuItem";
-            this.helpToolStripMenuItem.Size = new System.Drawing.Size(44, 20);
-            this.helpToolStripMenuItem.Text = "Help";
-            // 
-            // commitcountPerUserToolStripMenuItem
-            // 
-            this.commitcountPerUserToolStripMenuItem.Image = global::GitUI.Properties.Resources.statistic;
-            this.commitcountPerUserToolStripMenuItem.Name = "commitcountPerUserToolStripMenuItem";
-            this.commitcountPerUserToolStripMenuItem.Size = new System.Drawing.Size(168, 22);
-            this.commitcountPerUserToolStripMenuItem.Text = "Commits per user";
-            this.commitcountPerUserToolStripMenuItem.Click += new System.EventHandler(this.CommitcountPerUserToolStripMenuItemClick);
-            // 
-            // gitcommandLogToolStripMenuItem
-            // 
-            this.gitcommandLogToolStripMenuItem.Image = global::GitUI.Properties.Resources.New;
-            this.gitcommandLogToolStripMenuItem.Name = "gitcommandLogToolStripMenuItem";
-            this.gitcommandLogToolStripMenuItem.Size = new System.Drawing.Size(168, 22);
-            this.gitcommandLogToolStripMenuItem.Text = "Gitcommand log";
-            this.gitcommandLogToolStripMenuItem.Click += new System.EventHandler(this.GitcommandLogToolStripMenuItemClick);
-            // 
-            // toolStripSeparator7
-            // 
-            this.toolStripSeparator7.Name = "toolStripSeparator7";
-            this.toolStripSeparator7.Size = new System.Drawing.Size(165, 6);
-            // 
-            // userManualToolStripMenuItem
-            // 
-            this.userManualToolStripMenuItem.Name = "userManualToolStripMenuItem";
-            this.userManualToolStripMenuItem.Size = new System.Drawing.Size(168, 22);
-            this.userManualToolStripMenuItem.Text = "User Manual";
-            this.userManualToolStripMenuItem.Click += new System.EventHandler(this.UserManualToolStripMenuItemClick);
-            // 
-            // changelogToolStripMenuItem
-            // 
-            this.changelogToolStripMenuItem.Name = "changelogToolStripMenuItem";
-            this.changelogToolStripMenuItem.Size = new System.Drawing.Size(168, 22);
-            this.changelogToolStripMenuItem.Text = "Changelog";
-            this.changelogToolStripMenuItem.Click += new System.EventHandler(this.ChangelogToolStripMenuItemClick);
-            // 
-            // toolStripSeparator3
-            // 
-            this.toolStripSeparator3.Name = "toolStripSeparator3";
-            this.toolStripSeparator3.Size = new System.Drawing.Size(165, 6);
-            // 
-            // translateToolStripMenuItem
-            // 
-            this.translateToolStripMenuItem.Name = "translateToolStripMenuItem";
-            this.translateToolStripMenuItem.Size = new System.Drawing.Size(168, 22);
-            this.translateToolStripMenuItem.Text = "Translate";
-            this.translateToolStripMenuItem.Click += new System.EventHandler(this.TranslateToolStripMenuItemClick);
-            // 
-            // toolStripSeparator16
-            // 
-            this.toolStripSeparator16.Name = "toolStripSeparator16";
-            this.toolStripSeparator16.Size = new System.Drawing.Size(165, 6);
-            // 
-            // donateToolStripMenuItem
-            // 
-            this.donateToolStripMenuItem.Name = "donateToolStripMenuItem";
-            this.donateToolStripMenuItem.Size = new System.Drawing.Size(168, 22);
-            this.donateToolStripMenuItem.Text = "Donate";
-            this.donateToolStripMenuItem.Click += new System.EventHandler(this.DonateToolStripMenuItemClick);
-            // 
-            // aboutToolStripMenuItem
-            // 
-            this.aboutToolStripMenuItem.Image = global::GitUI.Properties.Resources.Info;
-            this.aboutToolStripMenuItem.Name = "aboutToolStripMenuItem";
-            this.aboutToolStripMenuItem.Size = new System.Drawing.Size(168, 22);
-            this.aboutToolStripMenuItem.Text = "About";
-            this.aboutToolStripMenuItem.Click += new System.EventHandler(this.AboutToolStripMenuItemClick);
-            // 
-            // menuStrip1
-            // 
-            this.menuStrip1.ClickThrough = true;
-            this.menuStrip1.Items.AddRange(new System.Windows.Forms.ToolStripItem[] {
-            this.fileToolStripMenuItem,
-            this.gitToolStripMenuItem,
-            this.commandsToolStripMenuItem,
-            this.remotesToolStripMenuItem,
-            this._repositoryHostsToolStripMenuItem,
-            this.submodulesToolStripMenuItem,
-            this.pluginsToolStripMenuItem,
-            this.settingsToolStripMenuItem1,
-            this.helpToolStripMenuItem});
-            this.menuStrip1.Location = new System.Drawing.Point(0, 0);
-            this.menuStrip1.Name = "menuStrip1";
-            this.menuStrip1.Size = new System.Drawing.Size(923, 24);
-            this.menuStrip1.TabIndex = 3;
-            // 
-<<<<<<< HEAD
-            // repoObjectsTree
-            // 
-            this.repoObjectsTree.Dock = System.Windows.Forms.DockStyle.Fill;
-            this.repoObjectsTree.Location = new System.Drawing.Point(0, 0);
-            this.repoObjectsTree.Name = "repoObjectsTree";
-            this.repoObjectsTree.Size = new System.Drawing.Size(213, 501);
-            this.repoObjectsTree.TabIndex = 0;
-=======
-            // reportAnIssueToolStripMenuItem
-            // 
-            this.reportAnIssueToolStripMenuItem.Name = "reportAnIssueToolStripMenuItem";
-            this.reportAnIssueToolStripMenuItem.Size = new System.Drawing.Size(168, 22);
-            this.reportAnIssueToolStripMenuItem.Text = "Report an issue";
-            this.reportAnIssueToolStripMenuItem.Click += new System.EventHandler(this.reportAnIssueToolStripMenuItem_Click);
->>>>>>> f73f9ced
-            // 
-            // FormBrowse
-            // 
-            this.AutoScaleDimensions = new System.Drawing.SizeF(96F, 96F);
-            this.AutoScaleMode = System.Windows.Forms.AutoScaleMode.Dpi;
-            this.AutoValidate = System.Windows.Forms.AutoValidate.EnablePreventFocusChange;
-            this.ClientSize = new System.Drawing.Size(923, 573);
-            this.Controls.Add(this.toolPanel);
-            this.Controls.Add(this.menuStrip1);
-            this.Controls.Add(this.statusStrip);
-            this.Name = "FormBrowse";
-            this.Text = "Git Extensions";
-            this.FormClosing += new System.Windows.Forms.FormClosingEventHandler(this.FormBrowseFormClosing);
-            this.Load += new System.EventHandler(this.BrowseLoad);
-            this.toolPanel.Panel1.ResumeLayout(false);
-            this.toolPanel.Panel1.PerformLayout();
-            this.toolPanel.Panel2.ResumeLayout(false);
-            ((System.ComponentModel.ISupportInitialize)(this.toolPanel)).EndInit();
-            this.toolPanel.ResumeLayout(false);
-            this.ToolStrip.ResumeLayout(false);
-            this.ToolStrip.PerformLayout();
-            this.MainSplitContainer.Panel1.ResumeLayout(false);
-            this.MainSplitContainer.Panel2.ResumeLayout(false);
-            ((System.ComponentModel.ISupportInitialize)(this.MainSplitContainer)).EndInit();
-            this.MainSplitContainer.ResumeLayout(false);
-            this.RightSplitContainer.Panel1.ResumeLayout(false);
-            this.RightSplitContainer.Panel2.ResumeLayout(false);
-            ((System.ComponentModel.ISupportInitialize)(this.RightSplitContainer)).EndInit();
-            this.RightSplitContainer.ResumeLayout(false);
-            this.CommitInfoTabControl.ResumeLayout(false);
-            this.CommitInfoTabPage.ResumeLayout(false);
-            this.TreeTabPage.ResumeLayout(false);
-            this.FileTreeSplitContainer.Panel1.ResumeLayout(false);
-            this.FileTreeSplitContainer.Panel2.ResumeLayout(false);
-            ((System.ComponentModel.ISupportInitialize)(this.FileTreeSplitContainer)).EndInit();
-            this.FileTreeSplitContainer.ResumeLayout(false);
-            this.FileTreeContextMenu.ResumeLayout(false);
-            this.DiffTabPage.ResumeLayout(false);
-            this.DiffSplitContainer.Panel1.ResumeLayout(false);
-            this.DiffSplitContainer.Panel2.ResumeLayout(false);
-            ((System.ComponentModel.ISupportInitialize)(this.DiffSplitContainer)).EndInit();
-            this.DiffSplitContainer.ResumeLayout(false);
-            this.DiffContextMenu.ResumeLayout(false);
-            this.TreeContextMenu.ResumeLayout(false);
-            this.statusStrip.ResumeLayout(false);
-            this.statusStrip.PerformLayout();
-            this.menuStrip1.ResumeLayout(false);
-            this.menuStrip1.PerformLayout();
-            ((System.ComponentModel.ISupportInitialize)(this.gitItemBindingSource)).EndInit();
-            ((System.ComponentModel.ISupportInitialize)(this.gitRevisionBindingSource)).EndInit();
-            this.ResumeLayout(false);
-            this.PerformLayout();
-
-        }
-
-        #endregion
-
-        private System.Windows.Forms.TreeView GitTree;
-        private System.Windows.Forms.SplitContainer RightSplitContainer;
-        private System.Windows.Forms.TabControl CommitInfoTabControl;
-        private System.Windows.Forms.TabPage TreeTabPage;
-        private System.Windows.Forms.BindingSource gitRevisionBindingSource;
-        private System.Windows.Forms.BindingSource gitItemBindingSource;
-        private GitUI.RevisionGrid RevisionGrid;
-        private System.Windows.Forms.SplitContainer FileTreeSplitContainer;
-        private ToolStripEx ToolStrip;
-        private System.Windows.Forms.ToolStripButton toolStripButton1;
-        private System.Windows.Forms.ToolStripSplitButton _NO_TRANSLATE_Workingdir;
-        private System.Windows.Forms.ToolStripSeparator toolStripSeparator1;
-        private System.Windows.Forms.ToolStripButton GitBash;
-        private System.Windows.Forms.ToolStripSeparator toolStripSeparator2;
-        private System.Windows.Forms.ToolStripButton EditSettings;
-        private System.Windows.Forms.ToolStripButton RefreshButton;
-        private System.Windows.Forms.ToolStripSeparator toolStripSeparator5;
-        private System.Windows.Forms.ToolStripTextBox toolStripTextBoxFilter;
-        private System.Windows.Forms.TabPage DiffTabPage;
-        private System.Windows.Forms.SplitContainer DiffSplitContainer;
-        private FileStatusList DiffFiles;
-        private System.Windows.Forms.ToolStripButton toolStripButtonPush;
-        private FileViewer FileText;
-        private FileViewer DiffText;
-        private System.Windows.Forms.TabPage CommitInfoTabPage;
-        private CommitInfo.CommitInfo RevisionInfo;
-        private System.Windows.Forms.ToolStripLabel toolStripLabel2;
-        private System.Windows.Forms.ToolStripSplitButton toolStripSplitStash;
-        private System.Windows.Forms.ToolStripMenuItem stashChangesToolStripMenuItem;
-        private System.Windows.Forms.ToolStripMenuItem stashPopToolStripMenuItem;
-        private System.Windows.Forms.ToolStripSeparator toolStripSeparator9;
-        private System.Windows.Forms.ToolStripMenuItem viewStashToolStripMenuItem;
-        private System.Windows.Forms.ContextMenuStrip TreeContextMenu;
-        private System.Windows.Forms.ToolStripMenuItem saveToolStripMenuItem;
-        private System.Windows.Forms.ContextMenuStrip DiffContextMenu;
-        private System.Windows.Forms.ToolStripMenuItem openWithDifftoolToolStripMenuItem;
-        private System.Windows.Forms.ToolStripSeparator toolStripSeparator17;
-        private ContextMenuStrip FileTreeContextMenu;
-        private ToolStripMenuItem saveAsToolStripMenuItem;
-        private ToolStripMenuItem resetToThisRevisionToolStripMenuItem;
-        private ToolStripMenuItem openFileToolStripMenuItem;
-        private ToolStripMenuItem openFileWithToolStripMenuItem;
-        private ToolStripMenuItem fileHistoryToolStripMenuItem;
-        private ToolStripMenuItem findToolStripMenuItem;
-        private ToolStripSeparator toolStripSeparator18;
-        private ToolStripMenuItem copyFilenameToClipboardToolStripMenuItem;
-        private ToolStripMenuItem copyFilenameToClipboardToolStripMenuItem1;
-        private ToolStripMenuItem saveAsToolStripMenuItem1;
-        private ToolStripSeparator toolStripSeparator19;
-        private ToolStripLabel toolStripLabel1;
-        private ToolStripComboBox toolStripBranches;
-        private ToolStripDropDownButton toolStripDropDownButton2;
-        private ToolStripDropDownButton toolStripDropDownButton1;
-        private StatusStrip statusStrip;
-        private ToolStripStatusLabel toolStripStatusLabel1;
-        private ToolStripMenuItem openWithToolStripMenuItem;
-        private ToolStripSeparator toolStripSeparator20;
-        private ToolStripSeparator toolStripSeparator30;
-        private ToolStripSeparator toolStripSeparator31;
-        private ToolStripSeparator toolStripSeparator32;
-        private ToolStripSeparator toolStripSeparator33;
-        private ToolStripMenuItem fileHistoryDiffToolstripMenuItem;
-        private ToolStripSplitButton branchSelect;
-        private ToolStripButton toggleSplitViewLayout;
-        private ToolStripMenuItem editCheckedOutFileToolStripMenuItem;
-        private SplitContainer toolPanel;
-        private ToolStripEx UserMenuToolStrip;
-        private ToolStripMenuItem fileToolStripMenuItem;
-        private ToolStripMenuItem openToolStripMenuItem;
-        private ToolStripMenuItem closeToolStripMenuItem;
-        private ToolStripMenuItem refreshToolStripMenuItem;
-        private ToolStripMenuItem recentToolStripMenuItem;
-        private ToolStripMenuItem toolStripMenuItem2;
-        private ToolStripSeparator toolStripSeparator12;
-        private ToolStripMenuItem fileExplorerToolStripMenuItem;
-        private ToolStripSeparator toolStripMenuItem1;
-        private ToolStripMenuItem exitToolStripMenuItem;
-        private ToolStripMenuItem gitToolStripMenuItem;
-        private ToolStripMenuItem gitBashToolStripMenuItem;
-        private ToolStripMenuItem gitGUIToolStripMenuItem;
-        private ToolStripMenuItem kGitToolStripMenuItem;
-        private ToolStripMenuItem commandsToolStripMenuItem;
-        private ToolStripMenuItem applyPatchToolStripMenuItem;
-        private ToolStripMenuItem archiveToolStripMenuItem;
-        private ToolStripMenuItem bisectToolStripMenuItem;
-        private ToolStripMenuItem checkoutBranchToolStripMenuItem;
-        private ToolStripMenuItem checkoutToolStripMenuItem;
-        private ToolStripMenuItem cherryPickToolStripMenuItem;
-        private ToolStripMenuItem cleanupToolStripMenuItem;
-        private ToolStripMenuItem cloneToolStripMenuItem;
-        private ToolStripMenuItem commitToolStripMenuItem;
-        private ToolStripMenuItem branchToolStripMenuItem;
-        private ToolStripMenuItem tagToolStripMenuItem;
-        private ToolStripMenuItem deleteBranchToolStripMenuItem;
-        private ToolStripMenuItem deleteTagToolStripMenuItem;
-        private ToolStripMenuItem formatPatchToolStripMenuItem;
-        private ToolStripMenuItem goToToolStripMenuItem;
-        private ToolStripMenuItem initNewRepositoryToolStripMenuItem;
-        private ToolStripMenuItem mergeBranchToolStripMenuItem;
-        private ToolStripMenuItem pullToolStripMenuItem;
-        private ToolStripMenuItem pushToolStripMenuItem;
-        private ToolStripMenuItem rebaseToolStripMenuItem;
-        private ToolStripMenuItem runMergetoolToolStripMenuItem;
-        private ToolStripMenuItem stashToolStripMenuItem;
-        private ToolStripMenuItem viewDiffToolStripMenuItem;
-        private ToolStripMenuItem patchToolStripMenuItem;
-        private ToolStripMenuItem remotesToolStripMenuItem;
-        private ToolStripMenuItem manageRemoteRepositoriesToolStripMenuItem1;
-        private ToolStripSeparator toolStripSeparator6;
-        private ToolStripMenuItem PuTTYToolStripMenuItem;
-        private ToolStripMenuItem startAuthenticationAgentToolStripMenuItem;
-        private ToolStripMenuItem generateOrImportKeyToolStripMenuItem;
-        private ToolStripMenuItem _repositoryHostsToolStripMenuItem;
-        private ToolStripMenuItem _forkCloneRepositoryToolStripMenuItem;
-        private ToolStripMenuItem _viewPullRequestsToolStripMenuItem;
-        private ToolStripMenuItem _createPullRequestsToolStripMenuItem;
-        private ToolStripMenuItem submodulesToolStripMenuItem;
-        private ToolStripMenuItem manageSubmodulesToolStripMenuItem;
-        private ToolStripSeparator toolStripSeparator8;
-        private ToolStripMenuItem updateAllSubmodulesToolStripMenuItem;
-        private ToolStripMenuItem synchronizeAllSubmodulesToolStripMenuItem;
-        private ToolStripMenuItem pluginsToolStripMenuItem;
-        private ToolStripMenuItem settingsToolStripMenuItem;
-        private ToolStripSeparator toolStripSeparator15;
-        private ToolStripMenuItem settingsToolStripMenuItem1;
-        private ToolStripMenuItem gitMaintenanceToolStripMenuItem;
-        private ToolStripMenuItem compressGitDatabaseToolStripMenuItem;
-        private ToolStripMenuItem verifyGitDatabaseToolStripMenuItem;
-        private ToolStripMenuItem deleteIndexlockToolStripMenuItem;
-        private ToolStripSeparator toolStripSeparator4;
-        private ToolStripMenuItem editgitignoreToolStripMenuItem1;
-        private ToolStripMenuItem editgitattributesToolStripMenuItem;
-        private ToolStripMenuItem editmailmapToolStripMenuItem;
-        private ToolStripSeparator toolStripSeparator13;
-        private ToolStripMenuItem settingsToolStripMenuItem2;
-        private ToolStripMenuItem helpToolStripMenuItem;
-        private ToolStripMenuItem commitcountPerUserToolStripMenuItem;
-        private ToolStripMenuItem gitcommandLogToolStripMenuItem;
-        private ToolStripSeparator toolStripSeparator7;
-        private ToolStripMenuItem userManualToolStripMenuItem;
-        private ToolStripMenuItem changelogToolStripMenuItem;
-        private ToolStripSeparator toolStripSeparator3;
-        private ToolStripMenuItem translateToolStripMenuItem;
-        private ToolStripSeparator toolStripSeparator16;
-        private ToolStripMenuItem donateToolStripMenuItem;
-        private ToolStripMenuItem aboutToolStripMenuItem;
-        private MenuStripEx menuStrip1;
-        private ToolStripMenuItem openContainingFolderToolStripMenuItem;
-        private ToolStripMenuItem fileTreeOpenContainingFolderToolStripMenuItem;
-        private ToolStripSeparator toolStripSeparator21;
-        private ToolStripSeparator toolStripSeparator25;
-        private ToolStripSeparator toolStripSeparator22;
-        private ToolStripSeparator toolStripSeparator23;
-        private ToolStripMenuItem cloneSVNToolStripMenuItem;
-        private ToolStripMenuItem SvnRebaseToolStripMenuItem;
-        private ToolStripMenuItem SvnDcommitToolStripMenuItem;
-        private ToolStripSeparator toolStripSeparator24;
-        private ToolStripMenuItem SvnFetchToolStripMenuItem;
-        private ToolStripMenuItem blameToolStripMenuItem;
-        private ToolStripMenuItem blameToolStripMenuItem1;
-        private ToolStripMenuItem expandAllToolStripMenuItem;
-        private ToolStripMenuItem findInDiffToolStripMenuItem;        
-        private ToolStripMenuItem collapseAllToolStripMenuItem;
-        private ToolStripSplitButton toolStripButtonLevelUp;
-        private ToolStripSplitButton toolStripButtonPull;
-        private ToolStripMenuItem mergeToolStripMenuItem;
-        private ToolStripMenuItem rebaseToolStripMenuItem1;
-        private ToolStripMenuItem fetchToolStripMenuItem;
-        private ToolStripMenuItem pullToolStripMenuItem1;
-        private ToolStripSeparator toolStripSeparator14;
-        private ToolStripMenuItem dontSetAsDefaultToolStripMenuItem;
-        private ToolStripMenuItem fetchAllToolStripMenuItem;
-        private ToolStripMenuItem resetFileToToolStripMenuItem;
-        private ToolStripMenuItem resetFileToAToolStripMenuItem;
-        private ToolStripMenuItem resetFileToRemoteToolStripMenuItem;
-        private ToolStripMenuItem resetToolStripMenuItem;        
-        private ToolStripMenuItem aBToolStripMenuItem;
-        private ToolStripMenuItem aLocalToolStripMenuItem;
-        private ToolStripMenuItem bLocalToolStripMenuItem;
-        private ToolStripMenuItem parentOfALocalToolStripMenuItem;
-<<<<<<< HEAD
-        private ToolStripMenuItem parentOfBLocalToolStripMenuItem;
-        private SplitContainer MainSplitContainer;
-        private UserControls.RepoObjectsTree repoObjectsTree;        
-=======
-        private ToolStripMenuItem parentOfBLocalToolStripMenuItem;        
-        private ToolStripMenuItem reportAnIssueToolStripMenuItem;        
->>>>>>> f73f9ced
-    }
-}
+using System.Windows.Forms;
+using GitUI.Editor;
+using GitUI.UserControls;
+
+namespace GitUI
+{
+    partial class FormBrowse
+    {
+        /// <summary>
+        /// Required designer variable.
+        /// </summary>
+        private System.ComponentModel.IContainer components = null;
+
+        /// <summary>
+        /// Clean up any resources being used.
+        /// </summary>
+        /// <param name="disposing">true if managed resources should be disposed; otherwise, false.</param>
+        protected override void Dispose(bool disposing)
+        {
+            if (disposing && (components != null))
+            {
+                components.Dispose();
+            }
+            base.Dispose(disposing);
+        }
+
+        #region Windows Form Designer generated code
+
+        /// <summary>
+        /// Required method for Designer support - do not modify
+        /// the contents of this method with the code editor.
+        /// </summary>
+        private void InitializeComponent()
+        {
+            this.components = new System.ComponentModel.Container();
+            this.toolPanel = new System.Windows.Forms.SplitContainer();
+            this.UserMenuToolStrip = new GitUI.ToolStripEx();
+            this.repoObjectsTree = new RepoObjectsTree();
+            this.ToolStrip = new GitUI.ToolStripEx();
+            this.RefreshButton = new System.Windows.Forms.ToolStripButton();
+            this.toolStripSeparator17 = new System.Windows.Forms.ToolStripSeparator();
+            this.toolStripButtonLevelUp = new System.Windows.Forms.ToolStripSplitButton();
+            this._NO_TRANSLATE_Workingdir = new System.Windows.Forms.ToolStripSplitButton();
+            this.branchSelect = new System.Windows.Forms.ToolStripSplitButton();
+            this.toolStripSeparator1 = new System.Windows.Forms.ToolStripSeparator();
+            this.toolStripSplitStash = new System.Windows.Forms.ToolStripSplitButton();
+            this.stashChangesToolStripMenuItem = new System.Windows.Forms.ToolStripMenuItem();
+            this.stashPopToolStripMenuItem = new System.Windows.Forms.ToolStripMenuItem();
+            this.toolStripSeparator9 = new System.Windows.Forms.ToolStripSeparator();
+            this.viewStashToolStripMenuItem = new System.Windows.Forms.ToolStripMenuItem();
+            this.toolStripButton1 = new System.Windows.Forms.ToolStripButton();
+            this.toolStripButtonPull = new System.Windows.Forms.ToolStripSplitButton();
+            this.mergeToolStripMenuItem = new System.Windows.Forms.ToolStripMenuItem();
+            this.rebaseToolStripMenuItem1 = new System.Windows.Forms.ToolStripMenuItem();
+            this.fetchToolStripMenuItem = new System.Windows.Forms.ToolStripMenuItem();
+            this.toolStripSeparator14 = new System.Windows.Forms.ToolStripSeparator();
+            this.pullToolStripMenuItem1 = new System.Windows.Forms.ToolStripMenuItem();
+            this.fetchAllToolStripMenuItem = new System.Windows.Forms.ToolStripMenuItem();
+            this.dontSetAsDefaultToolStripMenuItem = new System.Windows.Forms.ToolStripMenuItem();
+            this.toolStripButtonPush = new System.Windows.Forms.ToolStripButton();
+            this.toolStripSeparator2 = new System.Windows.Forms.ToolStripSeparator();
+            this.GitBash = new System.Windows.Forms.ToolStripButton();
+            this.EditSettings = new System.Windows.Forms.ToolStripButton();
+            this.toolStripSeparator5 = new System.Windows.Forms.ToolStripSeparator();
+            this.toolStripLabel1 = new System.Windows.Forms.ToolStripLabel();
+            this.toolStripBranches = new System.Windows.Forms.ToolStripComboBox();
+            this.toolStripDropDownButton2 = new System.Windows.Forms.ToolStripDropDownButton();
+            this.toolStripSeparator19 = new System.Windows.Forms.ToolStripSeparator();
+            this.toolStripLabel2 = new System.Windows.Forms.ToolStripLabel();
+            this.toggleSplitViewLayout = new System.Windows.Forms.ToolStripButton();
+            this.toolStripTextBoxFilter = new System.Windows.Forms.ToolStripTextBox();
+            this.toolStripDropDownButton1 = new System.Windows.Forms.ToolStripDropDownButton();
+            this.MainSplitContainer = new System.Windows.Forms.SplitContainer();
+            this.RightSplitContainer = new System.Windows.Forms.SplitContainer();
+            this.RevisionGrid = new GitUI.RevisionGrid();
+            this.CommitInfoTabControl = new System.Windows.Forms.TabControl();
+            this.CommitInfoTabPage = new System.Windows.Forms.TabPage();
+            this.RevisionInfo = new GitUI.CommitInfo.CommitInfo();
+            this.TreeTabPage = new System.Windows.Forms.TabPage();
+            this.FileTreeSplitContainer = new System.Windows.Forms.SplitContainer();
+            this.GitTree = new System.Windows.Forms.TreeView();
+            this.FileTreeContextMenu = new System.Windows.Forms.ContextMenuStrip(this.components);
+            this.saveAsToolStripMenuItem = new System.Windows.Forms.ToolStripMenuItem();
+            this.resetToThisRevisionToolStripMenuItem = new System.Windows.Forms.ToolStripMenuItem();
+            this.toolStripSeparator30 = new System.Windows.Forms.ToolStripSeparator();
+            this.copyFilenameToClipboardToolStripMenuItem = new System.Windows.Forms.ToolStripMenuItem();
+            this.fileTreeOpenContainingFolderToolStripMenuItem = new System.Windows.Forms.ToolStripMenuItem();
+            this.toolStripSeparator31 = new System.Windows.Forms.ToolStripSeparator();
+            this.fileHistoryToolStripMenuItem = new System.Windows.Forms.ToolStripMenuItem();
+            this.blameToolStripMenuItem1 = new System.Windows.Forms.ToolStripMenuItem();
+            this.findToolStripMenuItem = new System.Windows.Forms.ToolStripMenuItem();
+            this.toolStripSeparator20 = new System.Windows.Forms.ToolStripSeparator();
+            this.editCheckedOutFileToolStripMenuItem = new System.Windows.Forms.ToolStripMenuItem();
+            this.openFileToolStripMenuItem = new System.Windows.Forms.ToolStripMenuItem();
+            this.openFileWithToolStripMenuItem = new System.Windows.Forms.ToolStripMenuItem();
+            this.openWithToolStripMenuItem = new System.Windows.Forms.ToolStripMenuItem();
+            this.toolStripSeparator18 = new System.Windows.Forms.ToolStripSeparator();
+            this.expandAllToolStripMenuItem = new System.Windows.Forms.ToolStripMenuItem();
+            this.collapseAllToolStripMenuItem = new System.Windows.Forms.ToolStripMenuItem();
+            this.FileText = new GitUI.Editor.FileViewer();
+            this.DiffTabPage = new System.Windows.Forms.TabPage();
+            this.DiffSplitContainer = new System.Windows.Forms.SplitContainer();
+            this.DiffFiles = new GitUI.FileStatusList();
+            this.DiffContextMenu = new System.Windows.Forms.ContextMenuStrip(this.components);
+            this.openWithDifftoolToolStripMenuItem = new System.Windows.Forms.ToolStripMenuItem();
+            this.aBToolStripMenuItem = new System.Windows.Forms.ToolStripMenuItem();
+            this.aLocalToolStripMenuItem = new System.Windows.Forms.ToolStripMenuItem();
+            this.bLocalToolStripMenuItem = new System.Windows.Forms.ToolStripMenuItem();
+            this.parentOfALocalToolStripMenuItem = new System.Windows.Forms.ToolStripMenuItem();
+            this.parentOfBLocalToolStripMenuItem = new System.Windows.Forms.ToolStripMenuItem();
+            this.saveAsToolStripMenuItem1 = new System.Windows.Forms.ToolStripMenuItem();
+            this.resetFileToToolStripMenuItem = new System.Windows.Forms.ToolStripMenuItem();
+            this.resetFileToAToolStripMenuItem = new System.Windows.Forms.ToolStripMenuItem();
+            this.resetFileToRemoteToolStripMenuItem = new System.Windows.Forms.ToolStripMenuItem();
+            this.toolStripSeparator32 = new System.Windows.Forms.ToolStripSeparator();
+            this.copyFilenameToClipboardToolStripMenuItem1 = new System.Windows.Forms.ToolStripMenuItem();
+            this.openContainingFolderToolStripMenuItem = new System.Windows.Forms.ToolStripMenuItem();
+            this.toolStripSeparator33 = new System.Windows.Forms.ToolStripSeparator();
+            this.fileHistoryDiffToolstripMenuItem = new System.Windows.Forms.ToolStripMenuItem();
+            this.blameToolStripMenuItem = new System.Windows.Forms.ToolStripMenuItem();
+            this.findInDiffToolStripMenuItem = new System.Windows.Forms.ToolStripMenuItem();
+            this.DiffText = new GitUI.Editor.FileViewer();
+            this.TreeContextMenu = new System.Windows.Forms.ContextMenuStrip(this.components);
+            this.saveToolStripMenuItem = new System.Windows.Forms.ToolStripMenuItem();
+            this.statusStrip = new System.Windows.Forms.StatusStrip();
+            this.toolStripStatusLabel1 = new System.Windows.Forms.ToolStripStatusLabel();
+            this.fileToolStripMenuItem = new System.Windows.Forms.ToolStripMenuItem();
+            this.openToolStripMenuItem = new System.Windows.Forms.ToolStripMenuItem();
+            this.closeToolStripMenuItem = new System.Windows.Forms.ToolStripMenuItem();
+            this.refreshToolStripMenuItem = new System.Windows.Forms.ToolStripMenuItem();
+            this.recentToolStripMenuItem = new System.Windows.Forms.ToolStripMenuItem();
+            this.toolStripMenuItem2 = new System.Windows.Forms.ToolStripMenuItem();
+            this.toolStripSeparator12 = new System.Windows.Forms.ToolStripSeparator();
+            this.fileExplorerToolStripMenuItem = new System.Windows.Forms.ToolStripMenuItem();
+            this.toolStripMenuItem1 = new System.Windows.Forms.ToolStripSeparator();
+            this.exitToolStripMenuItem = new System.Windows.Forms.ToolStripMenuItem();
+            this.gitToolStripMenuItem = new System.Windows.Forms.ToolStripMenuItem();
+            this.gitBashToolStripMenuItem = new System.Windows.Forms.ToolStripMenuItem();
+            this.gitGUIToolStripMenuItem = new System.Windows.Forms.ToolStripMenuItem();
+            this.kGitToolStripMenuItem = new System.Windows.Forms.ToolStripMenuItem();
+            this.commandsToolStripMenuItem = new System.Windows.Forms.ToolStripMenuItem();
+            this.archiveToolStripMenuItem = new System.Windows.Forms.ToolStripMenuItem();
+            this.cleanupToolStripMenuItem = new System.Windows.Forms.ToolStripMenuItem();
+            this.cloneToolStripMenuItem = new System.Windows.Forms.ToolStripMenuItem();
+            this.cloneSVNToolStripMenuItem = new System.Windows.Forms.ToolStripMenuItem();
+            this.initNewRepositoryToolStripMenuItem = new System.Windows.Forms.ToolStripMenuItem();
+            this.toolStripSeparator21 = new System.Windows.Forms.ToolStripSeparator();
+            this.commitToolStripMenuItem = new System.Windows.Forms.ToolStripMenuItem();
+            this.pullToolStripMenuItem = new System.Windows.Forms.ToolStripMenuItem();
+            this.pushToolStripMenuItem = new System.Windows.Forms.ToolStripMenuItem();
+            this.stashToolStripMenuItem = new System.Windows.Forms.ToolStripMenuItem();
+            this.resetToolStripMenuItem = new System.Windows.Forms.ToolStripMenuItem();
+            this.toolStripSeparator25 = new System.Windows.Forms.ToolStripSeparator();
+            this.applyPatchToolStripMenuItem = new System.Windows.Forms.ToolStripMenuItem();
+            this.formatPatchToolStripMenuItem = new System.Windows.Forms.ToolStripMenuItem();
+            this.viewDiffToolStripMenuItem = new System.Windows.Forms.ToolStripMenuItem();
+            this.patchToolStripMenuItem = new System.Windows.Forms.ToolStripMenuItem();
+            this.toolStripSeparator22 = new System.Windows.Forms.ToolStripSeparator();
+            this.checkoutBranchToolStripMenuItem = new System.Windows.Forms.ToolStripMenuItem();
+            this.branchToolStripMenuItem = new System.Windows.Forms.ToolStripMenuItem();
+            this.tagToolStripMenuItem = new System.Windows.Forms.ToolStripMenuItem();
+            this.deleteBranchToolStripMenuItem = new System.Windows.Forms.ToolStripMenuItem();
+            this.deleteTagToolStripMenuItem = new System.Windows.Forms.ToolStripMenuItem();
+            this.mergeBranchToolStripMenuItem = new System.Windows.Forms.ToolStripMenuItem();
+            this.rebaseToolStripMenuItem = new System.Windows.Forms.ToolStripMenuItem();
+            this.runMergetoolToolStripMenuItem = new System.Windows.Forms.ToolStripMenuItem();
+            this.toolStripSeparator23 = new System.Windows.Forms.ToolStripSeparator();
+            this.SvnFetchToolStripMenuItem = new System.Windows.Forms.ToolStripMenuItem();
+            this.SvnRebaseToolStripMenuItem = new System.Windows.Forms.ToolStripMenuItem();
+            this.SvnDcommitToolStripMenuItem = new System.Windows.Forms.ToolStripMenuItem();
+            this.toolStripSeparator24 = new System.Windows.Forms.ToolStripSeparator();
+            this.bisectToolStripMenuItem = new System.Windows.Forms.ToolStripMenuItem();
+            this.checkoutToolStripMenuItem = new System.Windows.Forms.ToolStripMenuItem();
+            this.cherryPickToolStripMenuItem = new System.Windows.Forms.ToolStripMenuItem();
+            this.goToToolStripMenuItem = new System.Windows.Forms.ToolStripMenuItem();
+            this.remotesToolStripMenuItem = new System.Windows.Forms.ToolStripMenuItem();
+            this.manageRemoteRepositoriesToolStripMenuItem1 = new System.Windows.Forms.ToolStripMenuItem();
+            this.toolStripSeparator6 = new System.Windows.Forms.ToolStripSeparator();
+            this.PuTTYToolStripMenuItem = new System.Windows.Forms.ToolStripMenuItem();
+            this.startAuthenticationAgentToolStripMenuItem = new System.Windows.Forms.ToolStripMenuItem();
+            this.generateOrImportKeyToolStripMenuItem = new System.Windows.Forms.ToolStripMenuItem();
+            this._repositoryHostsToolStripMenuItem = new System.Windows.Forms.ToolStripMenuItem();
+            this._forkCloneRepositoryToolStripMenuItem = new System.Windows.Forms.ToolStripMenuItem();
+            this._viewPullRequestsToolStripMenuItem = new System.Windows.Forms.ToolStripMenuItem();
+            this._createPullRequestsToolStripMenuItem = new System.Windows.Forms.ToolStripMenuItem();
+            this.submodulesToolStripMenuItem = new System.Windows.Forms.ToolStripMenuItem();
+            this.manageSubmodulesToolStripMenuItem = new System.Windows.Forms.ToolStripMenuItem();
+            this.toolStripSeparator8 = new System.Windows.Forms.ToolStripSeparator();
+            this.updateAllSubmodulesToolStripMenuItem = new System.Windows.Forms.ToolStripMenuItem();
+            this.synchronizeAllSubmodulesToolStripMenuItem = new System.Windows.Forms.ToolStripMenuItem();
+            this.pluginsToolStripMenuItem = new System.Windows.Forms.ToolStripMenuItem();
+            this.settingsToolStripMenuItem = new System.Windows.Forms.ToolStripMenuItem();
+            this.toolStripSeparator15 = new System.Windows.Forms.ToolStripSeparator();
+            this.settingsToolStripMenuItem1 = new System.Windows.Forms.ToolStripMenuItem();
+            this.gitMaintenanceToolStripMenuItem = new System.Windows.Forms.ToolStripMenuItem();
+            this.compressGitDatabaseToolStripMenuItem = new System.Windows.Forms.ToolStripMenuItem();
+            this.verifyGitDatabaseToolStripMenuItem = new System.Windows.Forms.ToolStripMenuItem();
+            this.deleteIndexlockToolStripMenuItem = new System.Windows.Forms.ToolStripMenuItem();
+            this.toolStripSeparator4 = new System.Windows.Forms.ToolStripSeparator();
+            this.editgitignoreToolStripMenuItem1 = new System.Windows.Forms.ToolStripMenuItem();
+            this.editgitattributesToolStripMenuItem = new System.Windows.Forms.ToolStripMenuItem();
+            this.editmailmapToolStripMenuItem = new System.Windows.Forms.ToolStripMenuItem();
+            this.toolStripSeparator13 = new System.Windows.Forms.ToolStripSeparator();
+            this.settingsToolStripMenuItem2 = new System.Windows.Forms.ToolStripMenuItem();
+            this.helpToolStripMenuItem = new System.Windows.Forms.ToolStripMenuItem();
+            this.commitcountPerUserToolStripMenuItem = new System.Windows.Forms.ToolStripMenuItem();
+            this.gitcommandLogToolStripMenuItem = new System.Windows.Forms.ToolStripMenuItem();
+            this.toolStripSeparator7 = new System.Windows.Forms.ToolStripSeparator();
+            this.userManualToolStripMenuItem = new System.Windows.Forms.ToolStripMenuItem();
+            this.changelogToolStripMenuItem = new System.Windows.Forms.ToolStripMenuItem();
+            this.toolStripSeparator3 = new System.Windows.Forms.ToolStripSeparator();
+            this.translateToolStripMenuItem = new System.Windows.Forms.ToolStripMenuItem();
+            this.toolStripSeparator16 = new System.Windows.Forms.ToolStripSeparator();
+            this.donateToolStripMenuItem = new System.Windows.Forms.ToolStripMenuItem();
+            this.aboutToolStripMenuItem = new System.Windows.Forms.ToolStripMenuItem();
+            this.menuStrip1 = new GitUI.MenuStripEx();
+            this.gitItemBindingSource = new System.Windows.Forms.BindingSource(this.components);
+            this.gitRevisionBindingSource = new System.Windows.Forms.BindingSource(this.components);
+            this.reportAnIssueToolStripMenuItem = new System.Windows.Forms.ToolStripMenuItem();
+#if Mono212Released //waiting for mono 2.12
+            ((System.ComponentModel.ISupportInitialize)(this.toolPanel)).BeginInit();
+            this.toolPanel.Panel1.SuspendLayout();
+            this.toolPanel.Panel2.SuspendLayout();
+            this.toolPanel.SuspendLayout();
+            this.ToolStrip.SuspendLayout();
+            ((System.ComponentModel.ISupportInitialize)(this.MainSplitContainer)).BeginInit();
+            this.MainSplitContainer.Panel1.SuspendLayout();
+            this.MainSplitContainer.Panel2.SuspendLayout();
+            this.MainSplitContainer.SuspendLayout();
+            ((System.ComponentModel.ISupportInitialize)(this.RightSplitContainer)).BeginInit();
+            this.RightSplitContainer.Panel1.SuspendLayout();
+            this.RightSplitContainer.Panel2.SuspendLayout();
+            this.RightSplitContainer.SuspendLayout();
+            this.CommitInfoTabControl.SuspendLayout();
+            this.CommitInfoTabPage.SuspendLayout();
+            this.TreeTabPage.SuspendLayout();
+            ((System.ComponentModel.ISupportInitialize)(this.FileTreeSplitContainer)).BeginInit();
+            this.FileTreeSplitContainer.Panel1.SuspendLayout();
+            this.FileTreeSplitContainer.Panel2.SuspendLayout();
+            this.FileTreeSplitContainer.SuspendLayout();
+            this.FileTreeContextMenu.SuspendLayout();
+            this.DiffTabPage.SuspendLayout();
+            ((System.ComponentModel.ISupportInitialize)(this.DiffSplitContainer)).BeginInit();
+            this.DiffSplitContainer.Panel1.SuspendLayout();
+            this.DiffSplitContainer.Panel2.SuspendLayout();
+            this.DiffSplitContainer.SuspendLayout();
+            this.DiffContextMenu.SuspendLayout();
+            this.TreeContextMenu.SuspendLayout();
+            this.statusStrip.SuspendLayout();
+            this.menuStrip1.SuspendLayout();
+            ((System.ComponentModel.ISupportInitialize)(this.gitItemBindingSource)).BeginInit();
+            ((System.ComponentModel.ISupportInitialize)(this.gitRevisionBindingSource)).BeginInit();
+            this.SuspendLayout();
+            // 
+            // toolPanel
+            // 
+            this.toolPanel.Dock = System.Windows.Forms.DockStyle.Fill;
+            this.toolPanel.FixedPanel = System.Windows.Forms.FixedPanel.Panel1;
+            this.toolPanel.IsSplitterFixed = true;
+            this.toolPanel.Location = new System.Drawing.Point(0, 24);
+            this.toolPanel.Name = "toolPanel";
+            this.toolPanel.Orientation = System.Windows.Forms.Orientation.Horizontal;
+            // 
+            // toolPanel.Panel1
+            // 
+            this.toolPanel.Panel1.Controls.Add(this.UserMenuToolStrip);
+            this.toolPanel.Panel1.Controls.Add(this.ToolStrip);
+            // 
+            // toolPanel.Panel2
+            // 
+            this.toolPanel.Panel2.Controls.Add(this.MainSplitContainer);
+            this.toolPanel.Size = new System.Drawing.Size(923, 527);
+            this.toolPanel.SplitterDistance = 25;
+            this.toolPanel.SplitterWidth = 1;
+            this.toolPanel.TabIndex = 4;
+            // 
+            // UserMenuToolStrip
+            // 
+            this.UserMenuToolStrip.ClickThrough = true;
+            this.UserMenuToolStrip.Dock = System.Windows.Forms.DockStyle.None;
+            this.UserMenuToolStrip.Location = new System.Drawing.Point(836, 24);
+            this.UserMenuToolStrip.Name = "UserMenuToolStrip";
+            this.UserMenuToolStrip.Size = new System.Drawing.Size(111, 25);
+            this.UserMenuToolStrip.TabIndex = 5;
+            this.UserMenuToolStrip.Visible = false;
+            // 
+            // ToolStrip
+            // 
+            this.ToolStrip.ClickThrough = true;
+            this.ToolStrip.Dock = System.Windows.Forms.DockStyle.Fill;
+            this.ToolStrip.GripMargin = new System.Windows.Forms.Padding(0);
+            this.ToolStrip.GripStyle = System.Windows.Forms.ToolStripGripStyle.Hidden;
+            this.ToolStrip.ImeMode = System.Windows.Forms.ImeMode.NoControl;
+            this.ToolStrip.Items.AddRange(new System.Windows.Forms.ToolStripItem[] {
+            this.RefreshButton,
+            this.toolStripSeparator17,
+            this.toolStripButtonLevelUp,
+            this._NO_TRANSLATE_Workingdir,
+            this.branchSelect,
+            this.toolStripSeparator1,
+            this.toolStripSplitStash,
+            this.toolStripButton1,
+            this.toolStripButtonPull,
+            this.toolStripButtonPush,
+            this.toolStripSeparator2,
+            this.GitBash,
+            this.EditSettings,
+            this.toolStripSeparator5,
+            this.toolStripLabel1,
+            this.toolStripBranches,
+            this.toolStripDropDownButton2,
+            this.toolStripSeparator19,
+            this.toolStripLabel2,
+            this.toggleSplitViewLayout,
+            this.toolStripTextBoxFilter,
+            this.toolStripDropDownButton1});
+            this.ToolStrip.LayoutStyle = System.Windows.Forms.ToolStripLayoutStyle.HorizontalStackWithOverflow;
+            this.ToolStrip.Location = new System.Drawing.Point(0, 0);
+            this.ToolStrip.Name = "ToolStrip";
+            this.ToolStrip.Padding = new System.Windows.Forms.Padding(0);
+            this.ToolStrip.Size = new System.Drawing.Size(923, 25);
+            this.ToolStrip.TabIndex = 4;
+            // 
+            // RefreshButton
+            // 
+            this.RefreshButton.DisplayStyle = System.Windows.Forms.ToolStripItemDisplayStyle.Image;
+            this.RefreshButton.Image = global::GitUI.Properties.Resources.arrow_refresh;
+            this.RefreshButton.ImageTransparentColor = System.Drawing.Color.White;
+            this.RefreshButton.Name = "RefreshButton";
+            this.RefreshButton.Size = new System.Drawing.Size(23, 22);
+            this.RefreshButton.ToolTipText = "Refresh";
+            this.RefreshButton.Click += new System.EventHandler(this.RefreshButtonClick);
+            // 
+            // toolStripSeparator17
+            // 
+            this.toolStripSeparator17.Name = "toolStripSeparator17";
+            this.toolStripSeparator17.Size = new System.Drawing.Size(6, 25);
+            // 
+            // toolStripButtonLevelUp
+            // 
+            this.toolStripButtonLevelUp.AutoToolTip = false;
+            this.toolStripButtonLevelUp.DisplayStyle = System.Windows.Forms.ToolStripItemDisplayStyle.Image;
+            this.toolStripButtonLevelUp.Image = global::GitUI.Properties.Resources.levelUp;
+            this.toolStripButtonLevelUp.ImageTransparentColor = System.Drawing.Color.Magenta;
+            this.toolStripButtonLevelUp.Name = "toolStripButtonLevelUp";
+            this.toolStripButtonLevelUp.Size = new System.Drawing.Size(32, 22);
+            this.toolStripButtonLevelUp.Text = "Go to superproject";
+            this.toolStripButtonLevelUp.ToolTipText = "Go to superproject";
+            this.toolStripButtonLevelUp.ButtonClick += new System.EventHandler(this.toolStripButtonLevelUp_ButtonClick);
+            this.toolStripButtonLevelUp.DropDownOpening += new System.EventHandler(this.toolStripButtonLevelUp_DropDownOpening);
+            // 
+            // _NO_TRANSLATE_Workingdir
+            // 
+            this._NO_TRANSLATE_Workingdir.ImageAlign = System.Drawing.ContentAlignment.MiddleLeft;
+            this._NO_TRANSLATE_Workingdir.ImageTransparentColor = System.Drawing.Color.Magenta;
+            this._NO_TRANSLATE_Workingdir.Name = "_NO_TRANSLATE_Workingdir";
+            this._NO_TRANSLATE_Workingdir.Size = new System.Drawing.Size(83, 22);
+            this._NO_TRANSLATE_Workingdir.Text = "WorkingDir";
+            this._NO_TRANSLATE_Workingdir.TextAlign = System.Drawing.ContentAlignment.MiddleLeft;
+            this._NO_TRANSLATE_Workingdir.ToolTipText = "Change working directory";
+            this._NO_TRANSLATE_Workingdir.ButtonClick += new System.EventHandler(this.WorkingdirClick);
+            this._NO_TRANSLATE_Workingdir.DropDownOpening += new System.EventHandler(this.WorkingdirDropDownOpening);
+            this._NO_TRANSLATE_Workingdir.MouseUp += new System.Windows.Forms.MouseEventHandler(this._NO_TRANSLATE_Workingdir_MouseUp);
+            // 
+            // branchSelect
+            // 
+            this.branchSelect.ImageTransparentColor = System.Drawing.Color.Magenta;
+            this.branchSelect.Name = "branchSelect";
+            this.branchSelect.Size = new System.Drawing.Size(60, 22);
+            this.branchSelect.Text = "Branch";
+            this.branchSelect.ToolTipText = "Change current branch";
+            this.branchSelect.ButtonClick += new System.EventHandler(this.CurrentBranchClick);
+            this.branchSelect.DropDownOpening += new System.EventHandler(this.CurrentBranchDropDownOpening);
+            this.branchSelect.MouseUp += new System.Windows.Forms.MouseEventHandler(this.branchSelect_MouseUp);
+            // 
+            // toolStripSeparator1
+            // 
+            this.toolStripSeparator1.Name = "toolStripSeparator1";
+            this.toolStripSeparator1.Size = new System.Drawing.Size(6, 25);
+            // 
+            // toolStripSplitStash
+            // 
+            this.toolStripSplitStash.DropDownItems.AddRange(new System.Windows.Forms.ToolStripItem[] {
+            this.stashChangesToolStripMenuItem,
+            this.stashPopToolStripMenuItem,
+            this.toolStripSeparator9,
+            this.viewStashToolStripMenuItem});
+            this.toolStripSplitStash.Image = global::GitUI.Properties.Resources.stash;
+            this.toolStripSplitStash.ImageTransparentColor = System.Drawing.Color.Magenta;
+            this.toolStripSplitStash.Name = "toolStripSplitStash";
+            this.toolStripSplitStash.Size = new System.Drawing.Size(32, 22);
+            this.toolStripSplitStash.ToolTipText = "Stash changes";
+            this.toolStripSplitStash.ButtonClick += new System.EventHandler(this.ToolStripSplitStashButtonClick);
+            // 
+            // stashChangesToolStripMenuItem
+            // 
+            this.stashChangesToolStripMenuItem.Name = "stashChangesToolStripMenuItem";
+            this.stashChangesToolStripMenuItem.Size = new System.Drawing.Size(129, 22);
+            this.stashChangesToolStripMenuItem.Text = "Stash";
+            this.stashChangesToolStripMenuItem.ToolTipText = "Stash changes";
+            this.stashChangesToolStripMenuItem.Click += new System.EventHandler(this.StashChangesToolStripMenuItemClick);
+            // 
+            // stashPopToolStripMenuItem
+            // 
+            this.stashPopToolStripMenuItem.Name = "stashPopToolStripMenuItem";
+            this.stashPopToolStripMenuItem.Size = new System.Drawing.Size(129, 22);
+            this.stashPopToolStripMenuItem.Text = "Stash pop";
+            this.stashPopToolStripMenuItem.ToolTipText = "Apply and drop single stash";
+            this.stashPopToolStripMenuItem.Click += new System.EventHandler(this.StashPopToolStripMenuItemClick);
+            // 
+            // toolStripSeparator9
+            // 
+            this.toolStripSeparator9.Name = "toolStripSeparator9";
+            this.toolStripSeparator9.Size = new System.Drawing.Size(126, 6);
+            // 
+            // viewStashToolStripMenuItem
+            // 
+            this.viewStashToolStripMenuItem.Name = "viewStashToolStripMenuItem";
+            this.viewStashToolStripMenuItem.Size = new System.Drawing.Size(129, 22);
+            this.viewStashToolStripMenuItem.Text = "View stash";
+            this.viewStashToolStripMenuItem.ToolTipText = "View stash";
+            this.viewStashToolStripMenuItem.Click += new System.EventHandler(this.ViewStashToolStripMenuItemClick);
+            // 
+            // toolStripButton1
+            // 
+            this.toolStripButton1.Image = global::GitUI.Properties.Resources.IconClean;
+            this.toolStripButton1.ImageTransparentColor = System.Drawing.Color.Magenta;
+            this.toolStripButton1.Name = "toolStripButton1";
+            this.toolStripButton1.Size = new System.Drawing.Size(71, 22);
+            this.toolStripButton1.Text = "Commit";
+            this.toolStripButton1.Click += new System.EventHandler(this.ToolStripButton1Click);
+            // 
+            // toolStripButtonPull
+            // 
+            this.toolStripButtonPull.DisplayStyle = System.Windows.Forms.ToolStripItemDisplayStyle.Image;
+            this.toolStripButtonPull.DropDownItems.AddRange(new System.Windows.Forms.ToolStripItem[] {
+            this.mergeToolStripMenuItem,
+            this.rebaseToolStripMenuItem1,
+            this.fetchToolStripMenuItem,
+            this.toolStripSeparator14,
+            this.pullToolStripMenuItem1,
+            this.fetchAllToolStripMenuItem,
+            this.dontSetAsDefaultToolStripMenuItem});
+            this.toolStripButtonPull.Image = global::GitUI.Properties.Resources.Icon_4;
+            this.toolStripButtonPull.ImageTransparentColor = System.Drawing.Color.Magenta;
+            this.toolStripButtonPull.Name = "toolStripButtonPull";
+            this.toolStripButtonPull.Size = new System.Drawing.Size(32, 22);
+            this.toolStripButtonPull.Text = "Pull";
+            this.toolStripButtonPull.ButtonClick += new System.EventHandler(this.ToolStripButtonPullClick);
+            // 
+            // mergeToolStripMenuItem
+            // 
+            this.mergeToolStripMenuItem.Image = global::GitUI.Properties.Resources.PullMerge;
+            this.mergeToolStripMenuItem.Name = "mergeToolStripMenuItem";
+            this.mergeToolStripMenuItem.Size = new System.Drawing.Size(175, 22);
+            this.mergeToolStripMenuItem.Text = "Merge";
+            this.mergeToolStripMenuItem.Click += new System.EventHandler(this.mergeToolStripMenuItem_Click);
+            // 
+            // rebaseToolStripMenuItem1
+            // 
+            this.rebaseToolStripMenuItem1.Image = global::GitUI.Properties.Resources.PullRebase;
+            this.rebaseToolStripMenuItem1.Name = "rebaseToolStripMenuItem1";
+            this.rebaseToolStripMenuItem1.Size = new System.Drawing.Size(175, 22);
+            this.rebaseToolStripMenuItem1.Text = "Rebase";
+            this.rebaseToolStripMenuItem1.Click += new System.EventHandler(this.rebaseToolStripMenuItem1_Click);
+            // 
+            // fetchToolStripMenuItem
+            // 
+            this.fetchToolStripMenuItem.Image = global::GitUI.Properties.Resources.PullFetch;
+            this.fetchToolStripMenuItem.Name = "fetchToolStripMenuItem";
+            this.fetchToolStripMenuItem.Size = new System.Drawing.Size(175, 22);
+            this.fetchToolStripMenuItem.Text = "Fetch";
+            this.fetchToolStripMenuItem.Click += new System.EventHandler(this.fetchToolStripMenuItem_Click);
+            // 
+            // toolStripSeparator14
+            // 
+            this.toolStripSeparator14.Name = "toolStripSeparator14";
+            this.toolStripSeparator14.Size = new System.Drawing.Size(172, 6);
+            // 
+            // pullToolStripMenuItem1
+            // 
+            this.pullToolStripMenuItem1.Image = global::GitUI.Properties.Resources.Icon_4;
+            this.pullToolStripMenuItem1.Name = "pullToolStripMenuItem1";
+            this.pullToolStripMenuItem1.Size = new System.Drawing.Size(175, 22);
+            this.pullToolStripMenuItem1.Text = "Pull";
+            this.pullToolStripMenuItem1.Click += new System.EventHandler(this.pullToolStripMenuItem1_Click);
+            // 
+            // fetchAllToolStripMenuItem
+            // 
+            this.fetchAllToolStripMenuItem.Image = global::GitUI.Properties.Resources.PullFetchAll;
+            this.fetchAllToolStripMenuItem.Name = "fetchAllToolStripMenuItem";
+            this.fetchAllToolStripMenuItem.Size = new System.Drawing.Size(175, 22);
+            this.fetchAllToolStripMenuItem.Text = "Fetch all";
+            this.fetchAllToolStripMenuItem.Click += new System.EventHandler(this.fetchAllToolStripMenuItem_Click);
+            // 
+            // dontSetAsDefaultToolStripMenuItem
+            // 
+            this.dontSetAsDefaultToolStripMenuItem.Checked = true;
+            this.dontSetAsDefaultToolStripMenuItem.CheckState = System.Windows.Forms.CheckState.Checked;
+            this.dontSetAsDefaultToolStripMenuItem.Name = "dontSetAsDefaultToolStripMenuItem";
+            this.dontSetAsDefaultToolStripMenuItem.Size = new System.Drawing.Size(175, 22);
+            this.dontSetAsDefaultToolStripMenuItem.Text = "Don\'t set as default";
+            this.dontSetAsDefaultToolStripMenuItem.Click += new System.EventHandler(this.dontSetAsDefaultToolStripMenuItem_Click);
+            // 
+            // toolStripButtonPush
+            // 
+            this.toolStripButtonPush.DisplayStyle = System.Windows.Forms.ToolStripItemDisplayStyle.Image;
+            this.toolStripButtonPush.Image = global::GitUI.Properties.Resources.Icon_3;
+            this.toolStripButtonPush.ImageTransparentColor = System.Drawing.Color.Magenta;
+            this.toolStripButtonPush.Name = "toolStripButtonPush";
+            this.toolStripButtonPush.Size = new System.Drawing.Size(23, 22);
+            this.toolStripButtonPush.Text = "Push";
+            this.toolStripButtonPush.Click += new System.EventHandler(this.ToolStripButtonPushClick);
+            // 
+            // toolStripSeparator2
+            // 
+            this.toolStripSeparator2.Name = "toolStripSeparator2";
+            this.toolStripSeparator2.Size = new System.Drawing.Size(6, 25);
+            // 
+            // GitBash
+            // 
+            this.GitBash.Image = global::GitUI.Properties.Resources.bash;
+            this.GitBash.ImageTransparentColor = System.Drawing.Color.Magenta;
+            this.GitBash.Name = "GitBash";
+            this.GitBash.Size = new System.Drawing.Size(23, 22);
+            this.GitBash.ToolTipText = "Git bash";
+            this.GitBash.Click += new System.EventHandler(this.GitBashClick);
+            // 
+            // EditSettings
+            // 
+            this.EditSettings.DisplayStyle = System.Windows.Forms.ToolStripItemDisplayStyle.Image;
+            this.EditSettings.Image = global::GitUI.Properties.Resources.Icon_71;
+            this.EditSettings.ImageTransparentColor = System.Drawing.Color.Magenta;
+            this.EditSettings.Name = "EditSettings";
+            this.EditSettings.Size = new System.Drawing.Size(23, 22);
+            this.EditSettings.ToolTipText = "Settings";
+            this.EditSettings.Click += new System.EventHandler(this.SettingsClick);
+            // 
+            // toolStripSeparator5
+            // 
+            this.toolStripSeparator5.Name = "toolStripSeparator5";
+            this.toolStripSeparator5.Size = new System.Drawing.Size(6, 25);
+            // 
+            // toolStripLabel1
+            // 
+            this.toolStripLabel1.Name = "toolStripLabel1";
+            this.toolStripLabel1.Size = new System.Drawing.Size(58, 22);
+            this.toolStripLabel1.Text = "Branches:";
+            // 
+            // toolStripBranches
+            // 
+            this.toolStripBranches.AutoCompleteMode = System.Windows.Forms.AutoCompleteMode.Suggest;
+            this.toolStripBranches.AutoCompleteSource = System.Windows.Forms.AutoCompleteSource.CustomSource;
+            this.toolStripBranches.Name = "toolStripBranches";
+            this.toolStripBranches.Size = new System.Drawing.Size(150, 25);
+            // 
+            // toolStripDropDownButton2
+            // 
+            this.toolStripDropDownButton2.DisplayStyle = System.Windows.Forms.ToolStripItemDisplayStyle.Image;
+            this.toolStripDropDownButton2.Image = global::GitUI.Properties.Resources.Icon_77;
+            this.toolStripDropDownButton2.ImageTransparentColor = System.Drawing.Color.Magenta;
+            this.toolStripDropDownButton2.Name = "toolStripDropDownButton2";
+            this.toolStripDropDownButton2.Size = new System.Drawing.Size(29, 22);
+            // 
+            // toolStripSeparator19
+            // 
+            this.toolStripSeparator19.Name = "toolStripSeparator19";
+            this.toolStripSeparator19.Size = new System.Drawing.Size(6, 25);
+            // 
+            // toolStripLabel2
+            // 
+            this.toolStripLabel2.Name = "toolStripLabel2";
+            this.toolStripLabel2.Size = new System.Drawing.Size(36, 22);
+            this.toolStripLabel2.Text = "Filter:";
+            // 
+            // toggleSplitViewLayout
+            // 
+            this.toggleSplitViewLayout.Alignment = System.Windows.Forms.ToolStripItemAlignment.Right;
+            this.toggleSplitViewLayout.DisplayStyle = System.Windows.Forms.ToolStripItemDisplayStyle.Image;
+            this.toggleSplitViewLayout.Image = global::GitUI.Properties.Resources.SplitViewLayout;
+            this.toggleSplitViewLayout.ImageTransparentColor = System.Drawing.Color.Magenta;
+            this.toggleSplitViewLayout.Name = "toggleSplitViewLayout";
+            this.toggleSplitViewLayout.Size = new System.Drawing.Size(23, 22);
+            this.toggleSplitViewLayout.ToolTipText = "Toggle split view layout";
+            this.toggleSplitViewLayout.Click += new System.EventHandler(this.toggleSplitViewLayout_Click);
+            // 
+            // toolStripTextBoxFilter
+            // 
+            this.toolStripTextBoxFilter.ForeColor = System.Drawing.Color.Black;
+            this.toolStripTextBoxFilter.Name = "toolStripTextBoxFilter";
+            this.toolStripTextBoxFilter.Size = new System.Drawing.Size(120, 25);
+            // 
+            // toolStripDropDownButton1
+            // 
+            this.toolStripDropDownButton1.DisplayStyle = System.Windows.Forms.ToolStripItemDisplayStyle.Image;
+            this.toolStripDropDownButton1.Image = global::GitUI.Properties.Resources.Icon_77;
+            this.toolStripDropDownButton1.ImageTransparentColor = System.Drawing.Color.Magenta;
+            this.toolStripDropDownButton1.Name = "toolStripDropDownButton1";
+            this.toolStripDropDownButton1.Size = new System.Drawing.Size(29, 22);
+            // 
+            // MainSplitContainer
+            // 
+            this.MainSplitContainer.Dock = System.Windows.Forms.DockStyle.Fill;
+            this.MainSplitContainer.Location = new System.Drawing.Point(0, 0);
+            this.MainSplitContainer.Name = "MainSplitContainer";
+            // 
+            // MainSplitContainer.Panel1
+            // 
+            this.MainSplitContainer.Panel1.Controls.Add(this.repoObjectsTree);
+            // 
+            // MainSplitContainer.Panel2
+            // 
+            this.MainSplitContainer.Panel2.Controls.Add(this.RightSplitContainer);
+            this.MainSplitContainer.Size = new System.Drawing.Size(923, 501);
+            this.MainSplitContainer.SplitterDistance = 213;
+            this.MainSplitContainer.TabIndex = 1;
+            // 
+            // RightSplitContainer
+            // 
+            this.RightSplitContainer.Dock = System.Windows.Forms.DockStyle.Fill;
+            this.RightSplitContainer.Location = new System.Drawing.Point(0, 0);
+            this.RightSplitContainer.Name = "RightSplitContainer";
+            this.RightSplitContainer.Orientation = System.Windows.Forms.Orientation.Horizontal;
+            // 
+            // RightSplitContainer.Panel1
+            // 
+            this.RightSplitContainer.Panel1.Controls.Add(this.RevisionGrid);
+            // 
+            // RightSplitContainer.Panel2
+            // 
+            this.RightSplitContainer.Panel2.Controls.Add(this.CommitInfoTabControl);
+            this.RightSplitContainer.Panel2MinSize = 0;
+            this.RightSplitContainer.Size = new System.Drawing.Size(706, 501);
+            this.RightSplitContainer.SplitterDistance = 210;
+            this.RightSplitContainer.TabIndex = 1;
+            this.RightSplitContainer.TabStop = false;
+            // 
+            // RevisionGrid
+            // 
+            this.RevisionGrid.Dock = System.Windows.Forms.DockStyle.Fill;
+            this.RevisionGrid.FiltredFileName = null;
+            this.RevisionGrid.Location = new System.Drawing.Point(0, 0);
+            this.RevisionGrid.Margin = new System.Windows.Forms.Padding(3, 4, 3, 4);
+            this.RevisionGrid.Name = "RevisionGrid";
+            this.RevisionGrid.RevisionGraphDrawStyle = GitUI.DvcsGraph.RevisionGraphDrawStyleEnum.DrawNonRelativesGray;
+            this.RevisionGrid.Size = new System.Drawing.Size(706, 210);
+            this.RevisionGrid.TabIndex = 0;
+            this.RevisionGrid.DoubleClick += new System.EventHandler(this.RevisionGridDoubleClick);
+            // 
+            // CommitInfoTabControl
+            // 
+            this.CommitInfoTabControl.Controls.Add(this.CommitInfoTabPage);
+            this.CommitInfoTabControl.Controls.Add(this.TreeTabPage);
+            this.CommitInfoTabControl.Controls.Add(this.DiffTabPage);
+            this.CommitInfoTabControl.Dock = System.Windows.Forms.DockStyle.Fill;
+            this.CommitInfoTabControl.Location = new System.Drawing.Point(0, 0);
+            this.CommitInfoTabControl.Name = "CommitInfoTabControl";
+            this.CommitInfoTabControl.SelectedIndex = 0;
+            this.CommitInfoTabControl.Size = new System.Drawing.Size(706, 287);
+            this.CommitInfoTabControl.TabIndex = 0;
+            this.CommitInfoTabControl.SelectedIndexChanged += new System.EventHandler(this.TabControl1SelectedIndexChanged);
+            // 
+            // CommitInfoTabPage
+            // 
+            this.CommitInfoTabPage.Controls.Add(this.RevisionInfo);
+            this.CommitInfoTabPage.Location = new System.Drawing.Point(4, 24);
+            this.CommitInfoTabPage.Margin = new System.Windows.Forms.Padding(15);
+            this.CommitInfoTabPage.Name = "CommitInfoTabPage";
+            this.CommitInfoTabPage.Size = new System.Drawing.Size(698, 259);
+            this.CommitInfoTabPage.TabIndex = 2;
+            this.CommitInfoTabPage.Text = "Commit";
+            this.CommitInfoTabPage.UseVisualStyleBackColor = true;
+            // 
+            // RevisionInfo
+            // 
+            this.RevisionInfo.BackColor = System.Drawing.SystemColors.Window;
+            this.RevisionInfo.Cursor = System.Windows.Forms.Cursors.IBeam;
+            this.RevisionInfo.Dock = System.Windows.Forms.DockStyle.Fill;
+            this.RevisionInfo.Location = new System.Drawing.Point(0, 0);
+            this.RevisionInfo.Margin = new System.Windows.Forms.Padding(10);
+            this.RevisionInfo.Name = "RevisionInfo";
+            this.RevisionInfo.ShowBranchesAsLinks = true;
+            this.RevisionInfo.Size = new System.Drawing.Size(698, 259);
+            this.RevisionInfo.TabIndex = 1;
+            this.RevisionInfo.CommandClick += new System.EventHandler<GitUI.CommitInfo.CommandEventArgs>(this.RevisionInfo_CommandClick);
+            // 
+            // TreeTabPage
+            // 
+            this.TreeTabPage.Controls.Add(this.FileTreeSplitContainer);
+            this.TreeTabPage.Location = new System.Drawing.Point(4, 24);
+            this.TreeTabPage.Name = "TreeTabPage";
+            this.TreeTabPage.Padding = new System.Windows.Forms.Padding(3);
+            this.TreeTabPage.Size = new System.Drawing.Size(698, 259);
+            this.TreeTabPage.TabIndex = 0;
+            this.TreeTabPage.Text = "File tree";
+            this.TreeTabPage.UseVisualStyleBackColor = true;
+            // 
+            // FileTreeSplitContainer
+            // 
+            this.FileTreeSplitContainer.DataBindings.Add(new System.Windows.Forms.Binding("SplitterDistance", global::GitUI.Properties.Settings.Default, "FormBrowse_FileTreeSplitContainer_SplitterDistance", true, System.Windows.Forms.DataSourceUpdateMode.OnPropertyChanged));
+            this.FileTreeSplitContainer.Dock = System.Windows.Forms.DockStyle.Fill;
+            this.FileTreeSplitContainer.FixedPanel = System.Windows.Forms.FixedPanel.Panel1;
+            this.FileTreeSplitContainer.Location = new System.Drawing.Point(3, 3);
+            this.FileTreeSplitContainer.Name = "FileTreeSplitContainer";
+            // 
+            // FileTreeSplitContainer.Panel1
+            // 
+            this.FileTreeSplitContainer.Panel1.Controls.Add(this.GitTree);
+            // 
+            // FileTreeSplitContainer.Panel2
+            // 
+            this.FileTreeSplitContainer.Panel2.Controls.Add(this.FileText);
+            this.FileTreeSplitContainer.Size = new System.Drawing.Size(692, 253);
+            this.FileTreeSplitContainer.SplitterDistance = global::GitUI.Properties.Settings.Default.FormBrowse_FileTreeSplitContainer_SplitterDistance;
+            this.FileTreeSplitContainer.TabIndex = 1;
+            // 
+            // GitTree
+            // 
+            this.GitTree.ContextMenuStrip = this.FileTreeContextMenu;
+            this.GitTree.Dock = System.Windows.Forms.DockStyle.Fill;
+            this.GitTree.HideSelection = false;
+            this.GitTree.Location = new System.Drawing.Point(0, 0);
+            this.GitTree.Name = "GitTree";
+            this.GitTree.Size = new System.Drawing.Size(215, 253);
+            this.GitTree.TabIndex = 0;
+            this.GitTree.BeforeExpand += new System.Windows.Forms.TreeViewCancelEventHandler(this.GitTreeBeforeExpand);
+            this.GitTree.AfterSelect += new System.Windows.Forms.TreeViewEventHandler(this.GitTree_AfterSelect);
+            this.GitTree.DoubleClick += new System.EventHandler(this.GitTreeDoubleClick);
+            this.GitTree.MouseDown += new System.Windows.Forms.MouseEventHandler(this.GitTreeMouseDown);
+            // 
+            // FileTreeContextMenu
+            // 
+            this.FileTreeContextMenu.Items.AddRange(new System.Windows.Forms.ToolStripItem[] {
+            this.saveAsToolStripMenuItem,
+            this.resetToThisRevisionToolStripMenuItem,
+            this.toolStripSeparator30,
+            this.copyFilenameToClipboardToolStripMenuItem,
+            this.fileTreeOpenContainingFolderToolStripMenuItem,
+            this.toolStripSeparator31,
+            this.fileHistoryToolStripMenuItem,
+            this.blameToolStripMenuItem1,
+            this.findToolStripMenuItem,
+            this.toolStripSeparator20,
+            this.editCheckedOutFileToolStripMenuItem,
+            this.openFileToolStripMenuItem,
+            this.openFileWithToolStripMenuItem,
+            this.openWithToolStripMenuItem,
+            this.toolStripSeparator18,
+            this.expandAllToolStripMenuItem,
+            this.collapseAllToolStripMenuItem});
+            this.FileTreeContextMenu.Name = "FileTreeContextMenu";
+            this.FileTreeContextMenu.Size = new System.Drawing.Size(280, 314);
+            this.FileTreeContextMenu.Opening += new System.ComponentModel.CancelEventHandler(this.FileTreeContextMenu_Opening);
+            // 
+            // saveAsToolStripMenuItem
+            // 
+            this.saveAsToolStripMenuItem.Image = global::GitUI.Properties.Resources.IconSaveAs;
+            this.saveAsToolStripMenuItem.Name = "saveAsToolStripMenuItem";
+            this.saveAsToolStripMenuItem.Size = new System.Drawing.Size(279, 22);
+            this.saveAsToolStripMenuItem.Text = "Save as...";
+            this.saveAsToolStripMenuItem.Click += new System.EventHandler(this.SaveAsOnClick);
+            // 
+            // resetToThisRevisionToolStripMenuItem
+            // 
+            this.resetToThisRevisionToolStripMenuItem.Image = global::GitUI.Properties.Resources.IconResetFileTo;
+            this.resetToThisRevisionToolStripMenuItem.Name = "resetToThisRevisionToolStripMenuItem";
+            this.resetToThisRevisionToolStripMenuItem.Size = new System.Drawing.Size(279, 22);
+            this.resetToThisRevisionToolStripMenuItem.Text = "Reset to selected revision";
+            this.resetToThisRevisionToolStripMenuItem.Click += new System.EventHandler(this.ResetToThisRevisionOnClick);
+            // 
+            // toolStripSeparator30
+            // 
+            this.openFileToolStripMenuItem.Name = "openFileToolStripMenuItem";
+            this.openFileToolStripMenuItem.Size = new System.Drawing.Size(279, 22);
+            this.openFileToolStripMenuItem.Text = "Open this revision (temp file)";
+            this.openFileToolStripMenuItem.Click += new System.EventHandler(this.OpenOnClick);
+            // 
+            // openFileWithToolStripMenuItem
+            // 
+            this.openFileWithToolStripMenuItem.Name = "openFileWithToolStripMenuItem";
+            this.openFileWithToolStripMenuItem.Size = new System.Drawing.Size(279, 22);
+            this.openFileWithToolStripMenuItem.Text = "Open this revision with... (temp file)";
+            this.openFileWithToolStripMenuItem.Click += new System.EventHandler(this.OpenWithOnClick);
+            // 
+            // openWithToolStripMenuItem
+            // 
+            this.openWithToolStripMenuItem.Name = "openWithToolStripMenuItem";
+            this.openWithToolStripMenuItem.ShortcutKeys = ((System.Windows.Forms.Keys)((System.Windows.Forms.Keys.Control | System.Windows.Forms.Keys.O)));
+            this.openWithToolStripMenuItem.Size = new System.Drawing.Size(279, 22);
+            this.openWithToolStripMenuItem.Text = "Open working dir file with...";
+            this.openWithToolStripMenuItem.Click += new System.EventHandler(this.openWithToolStripMenuItem_Click);
+            // 
+            // editCheckedOutFileToolStripMenuItem
+            // 
+            this.editCheckedOutFileToolStripMenuItem.Image = global::GitUI.Properties.Resources.IconEditFile;
+            this.editCheckedOutFileToolStripMenuItem.Name = "editCheckedOutFileToolStripMenuItem";
+            this.editCheckedOutFileToolStripMenuItem.Size = new System.Drawing.Size(279, 22);
+            this.editCheckedOutFileToolStripMenuItem.Text = "Edit working dir file";
+            this.editCheckedOutFileToolStripMenuItem.Click += new System.EventHandler(this.editCheckedOutFileToolStripMenuItem_Click);
+            // 
+            // toolStripSeparator20
+            // 
+            this.toolStripSeparator20.Name = "toolStripSeparator20";
+            this.toolStripSeparator20.Size = new System.Drawing.Size(276, 6);
+
+            this.toolStripSeparator30.Name = "toolStripSeparator30";
+            this.toolStripSeparator30.Size = new System.Drawing.Size(276, 6);
+            // 
+            // copyFilenameToClipboardToolStripMenuItem
+            // 
+            this.copyFilenameToClipboardToolStripMenuItem.Image = global::GitUI.Properties.Resources.IconCopyToClipboard;
+            this.copyFilenameToClipboardToolStripMenuItem.Name = "copyFilenameToClipboardToolStripMenuItem";
+            this.copyFilenameToClipboardToolStripMenuItem.ShortcutKeys = ((System.Windows.Forms.Keys)((System.Windows.Forms.Keys.Control | System.Windows.Forms.Keys.C)));
+            this.copyFilenameToClipboardToolStripMenuItem.Size = new System.Drawing.Size(279, 22);
+            this.copyFilenameToClipboardToolStripMenuItem.Text = "Copy full path";
+            this.copyFilenameToClipboardToolStripMenuItem.Click += new System.EventHandler(this.copyFilenameToClipboardToolStripMenuItem_Click);
+            // 
+            // fileTreeOpenContainingFolderToolStripMenuItem
+            // 
+            this.fileTreeOpenContainingFolderToolStripMenuItem.Image = global::GitUI.Properties.Resources.IconFileTree;
+            this.fileTreeOpenContainingFolderToolStripMenuItem.Name = "fileTreeOpenContainingFolderToolStripMenuItem";
+            this.fileTreeOpenContainingFolderToolStripMenuItem.Size = new System.Drawing.Size(279, 22);
+            this.fileTreeOpenContainingFolderToolStripMenuItem.Text = "Open containing folder";
+            this.fileTreeOpenContainingFolderToolStripMenuItem.Click += new System.EventHandler(this.fileTreeOpenContainingFolderToolStripMenuItem_Click);
+            // 
+            // toolStripSeparator31
+            // 
+            this.toolStripSeparator31.Name = "toolStripSeparator31";
+            this.toolStripSeparator31.Size = new System.Drawing.Size(276, 6);
+            // 
+            // fileHistoryToolStripMenuItem
+            // 
+            this.fileHistoryToolStripMenuItem.Image = global::GitUI.Properties.Resources.IconFileHistory;
+            this.fileHistoryToolStripMenuItem.Name = "fileHistoryToolStripMenuItem";
+            this.fileHistoryToolStripMenuItem.Size = new System.Drawing.Size(279, 22);
+            this.fileHistoryToolStripMenuItem.Text = "File history";
+            this.fileHistoryToolStripMenuItem.Click += new System.EventHandler(this.FileHistoryOnClick);
+            // 
+            // blameToolStripMenuItem1
+            // 
+            this.blameToolStripMenuItem1.Image = global::GitUI.Properties.Resources.IconBlame;
+            this.blameToolStripMenuItem1.Name = "blameToolStripMenuItem1";
+            this.blameToolStripMenuItem1.Size = new System.Drawing.Size(279, 22);
+            this.blameToolStripMenuItem1.Text = "Blame";
+            this.blameToolStripMenuItem1.Click += new System.EventHandler(this.blameToolStripMenuItem1_Click);
+            // 
+            // findToolStripMenuItem
+            // 
+            this.findToolStripMenuItem.Image = global::GitUI.Properties.Resources.IconFind;
+            this.findToolStripMenuItem.Name = "findToolStripMenuItem";
+            this.findToolStripMenuItem.ShortcutKeys = ((System.Windows.Forms.Keys)((System.Windows.Forms.Keys.Control | System.Windows.Forms.Keys.F)));
+            this.findToolStripMenuItem.Size = new System.Drawing.Size(279, 22);
+            this.findToolStripMenuItem.Text = "Find";
+            this.findToolStripMenuItem.Click += new System.EventHandler(this.FindFileOnClick);
+            // 
+            // toolStripSeparator20
+            // 
+            this.toolStripSeparator20.Name = "toolStripSeparator20";
+            this.toolStripSeparator20.Size = new System.Drawing.Size(276, 6);
+            // 
+            // editCheckedOutFileToolStripMenuItem
+            // 
+            this.editCheckedOutFileToolStripMenuItem.Image = global::GitUI.Properties.Resources.IconEditFile;
+            this.editCheckedOutFileToolStripMenuItem.Name = "editCheckedOutFileToolStripMenuItem";
+            this.editCheckedOutFileToolStripMenuItem.Size = new System.Drawing.Size(279, 22);
+            this.editCheckedOutFileToolStripMenuItem.Text = "Edit checked out file";
+            this.editCheckedOutFileToolStripMenuItem.Click += new System.EventHandler(this.editCheckedOutFileToolStripMenuItem_Click);
+            // 
+            // openFileToolStripMenuItem
+            // 
+            this.openFileToolStripMenuItem.Name = "openFileToolStripMenuItem";
+            this.openFileToolStripMenuItem.Size = new System.Drawing.Size(279, 22);
+            this.openFileToolStripMenuItem.Text = "Open this revision (temp file)";
+            this.openFileToolStripMenuItem.Click += new System.EventHandler(this.OpenOnClick);
+            // 
+            // openFileWithToolStripMenuItem
+            // 
+            this.openFileWithToolStripMenuItem.Name = "openFileWithToolStripMenuItem";
+            this.openFileWithToolStripMenuItem.Size = new System.Drawing.Size(279, 22);
+            this.openFileWithToolStripMenuItem.Text = "Open this revision with... (temp file)";
+            this.openFileWithToolStripMenuItem.Click += new System.EventHandler(this.OpenWithOnClick);
+            // 
+            // openWithToolStripMenuItem
+            // 
+            this.openWithToolStripMenuItem.Name = "openWithToolStripMenuItem";
+            this.openWithToolStripMenuItem.ShortcutKeys = ((System.Windows.Forms.Keys)((System.Windows.Forms.Keys.Control | System.Windows.Forms.Keys.O)));
+            this.openWithToolStripMenuItem.Size = new System.Drawing.Size(279, 22);
+            this.openWithToolStripMenuItem.Text = "Open checked out file with...";
+            this.openWithToolStripMenuItem.Click += new System.EventHandler(this.openWithToolStripMenuItem_Click);
+            // 
+            // toolStripSeparator18
+            // 
+            this.toolStripSeparator18.Name = "toolStripSeparator18";
+            this.toolStripSeparator18.Size = new System.Drawing.Size(276, 6);
+            // 
+            // expandAllToolStripMenuItem
+            // 
+            this.expandAllToolStripMenuItem.Name = "expandAllToolStripMenuItem";
+            this.expandAllToolStripMenuItem.Size = new System.Drawing.Size(279, 22);
+            this.expandAllToolStripMenuItem.Text = "Expand all (takes a while on large trees)";
+            this.expandAllToolStripMenuItem.Click += new System.EventHandler(this.expandAllStripMenuItem_Click);
+            // 
+            // collapseAllToolStripMenuItem
+            // 
+            this.collapseAllToolStripMenuItem.Name = "collapseAllToolStripMenuItem";
+            this.collapseAllToolStripMenuItem.Size = new System.Drawing.Size(279, 22);
+            this.collapseAllToolStripMenuItem.Text = "Collapse all";
+            this.collapseAllToolStripMenuItem.Click += new System.EventHandler(this.collapseAllToolStripMenuItem_Click);
+            // 
+            // FileText
+            // 
+            this.FileText.Dock = System.Windows.Forms.DockStyle.Fill;
+            this.FileText.Location = new System.Drawing.Point(0, 0);
+            this.FileText.Margin = new System.Windows.Forms.Padding(3, 4, 3, 4);
+            this.FileText.Name = "FileText";
+            this.FileText.Size = new System.Drawing.Size(473, 253);
+            this.FileText.TabIndex = 0;
+            // 
+            // DiffTabPage
+            // 
+            this.DiffTabPage.Controls.Add(this.DiffSplitContainer);
+            this.DiffTabPage.Location = new System.Drawing.Point(4, 24);
+            this.DiffTabPage.Name = "DiffTabPage";
+            this.DiffTabPage.Size = new System.Drawing.Size(698, 259);
+            this.DiffTabPage.TabIndex = 1;
+            this.DiffTabPage.Text = "Diff";
+            this.DiffTabPage.UseVisualStyleBackColor = true;
+            // 
+            // DiffSplitContainer
+            // 
+            this.DiffSplitContainer.DataBindings.Add(new System.Windows.Forms.Binding("SplitterDistance", global::GitUI.Properties.Settings.Default, "FormBrowse_DiffSplitContainer_SplitterDistance", true, System.Windows.Forms.DataSourceUpdateMode.OnPropertyChanged));
+            this.DiffSplitContainer.Dock = System.Windows.Forms.DockStyle.Fill;
+            this.DiffSplitContainer.FixedPanel = System.Windows.Forms.FixedPanel.Panel1;
+            this.DiffSplitContainer.Location = new System.Drawing.Point(0, 0);
+            this.DiffSplitContainer.Name = "DiffSplitContainer";
+            // 
+            // DiffSplitContainer.Panel1
+            // 
+            this.DiffSplitContainer.Panel1.Controls.Add(this.DiffFiles);
+            // 
+            // DiffSplitContainer.Panel2
+            // 
+            this.DiffSplitContainer.Panel2.Controls.Add(this.DiffText);
+            this.DiffSplitContainer.Size = new System.Drawing.Size(698, 259);
+            this.DiffSplitContainer.SplitterDistance = global::GitUI.Properties.Settings.Default.FormBrowse_DiffSplitContainer_SplitterDistance;
+            this.DiffSplitContainer.TabIndex = 0;
+            // 
+            // DiffFiles
+            // 
+            this.DiffFiles.ContextMenuStrip = this.DiffContextMenu;
+            this.DiffFiles.Dock = System.Windows.Forms.DockStyle.Fill;
+            this.DiffFiles.Location = new System.Drawing.Point(0, 0);
+            this.DiffFiles.Margin = new System.Windows.Forms.Padding(3, 4, 3, 4);
+            this.DiffFiles.Name = "DiffFiles";
+            this.DiffFiles.Size = new System.Drawing.Size(215, 259);
+            this.DiffFiles.TabIndex = 1;
+            this.DiffFiles.SelectedIndexChanged += new System.EventHandler(this.DiffFilesSelectedIndexChanged);
+            this.DiffFiles.DataSourceChanged += new System.EventHandler(this.DiffFiles_DataSourceChanged);
+            this.DiffFiles.DoubleClick += new System.EventHandler(this.DiffFilesDoubleClick);
+            // 
+            // DiffContextMenu
+            // 
+            this.DiffContextMenu.Items.AddRange(new System.Windows.Forms.ToolStripItem[] {
+            this.openWithDifftoolToolStripMenuItem,
+            this.saveAsToolStripMenuItem1,
+            this.resetFileToToolStripMenuItem,
+            this.toolStripSeparator32,
+            this.copyFilenameToClipboardToolStripMenuItem1,
+            this.openContainingFolderToolStripMenuItem,
+            this.toolStripSeparator33,
+            this.fileHistoryDiffToolstripMenuItem,
+            this.blameToolStripMenuItem,
+            this.findInDiffToolStripMenuItem});
+            this.DiffContextMenu.Name = "DiffContextMenu";
+            this.DiffContextMenu.Size = new System.Drawing.Size(198, 192);
+            this.DiffContextMenu.Opening += new System.ComponentModel.CancelEventHandler(this.DiffContextMenu_Opening);
+            // 
+            // openWithDifftoolToolStripMenuItem
+            // 
+            this.openWithDifftoolToolStripMenuItem.DropDownItems.AddRange(new System.Windows.Forms.ToolStripItem[] {
+            this.aBToolStripMenuItem,
+            this.aLocalToolStripMenuItem,
+            this.bLocalToolStripMenuItem,
+            this.parentOfALocalToolStripMenuItem,
+            this.parentOfBLocalToolStripMenuItem});
+            this.openWithDifftoolToolStripMenuItem.Image = global::GitUI.Properties.Resources.IconDiffTool;
+            this.openWithDifftoolToolStripMenuItem.Name = "openWithDifftoolToolStripMenuItem";
+            this.openWithDifftoolToolStripMenuItem.Size = new System.Drawing.Size(197, 22);
+            this.openWithDifftoolToolStripMenuItem.Text = "Open with difftool";
+            this.openWithDifftoolToolStripMenuItem.DropDownOpening += new System.EventHandler(this.openWithDifftoolToolStripMenuItem_DropDownOpening);
+            // 
+            // aBToolStripMenuItem
+            // 
+            this.aBToolStripMenuItem.Name = "aBToolStripMenuItem";
+            this.aBToolStripMenuItem.ShortcutKeys = System.Windows.Forms.Keys.F3;
+            this.aBToolStripMenuItem.Size = new System.Drawing.Size(188, 22);
+            this.aBToolStripMenuItem.Text = "A <--> B";
+            this.aBToolStripMenuItem.Click += new System.EventHandler(this.openWithDifftoolToolStripMenuItem_Click);
+            // 
+            // aLocalToolStripMenuItem
+            // 
+            this.aLocalToolStripMenuItem.Name = "aLocalToolStripMenuItem";
+            this.aLocalToolStripMenuItem.Size = new System.Drawing.Size(188, 22);
+            this.aLocalToolStripMenuItem.Text = "A <--> Working dir";
+            this.aLocalToolStripMenuItem.Click += new System.EventHandler(this.openWithDifftoolToolStripMenuItem_Click);
+            // 
+            // bLocalToolStripMenuItem
+            // 
+            this.bLocalToolStripMenuItem.Name = "bLocalToolStripMenuItem";
+            this.bLocalToolStripMenuItem.Size = new System.Drawing.Size(188, 22);
+            this.bLocalToolStripMenuItem.Text = "B <--> Working dir";
+            this.bLocalToolStripMenuItem.Click += new System.EventHandler(this.openWithDifftoolToolStripMenuItem_Click);
+            // 
+            // parentOfALocalToolStripMenuItem
+            // 
+            this.parentOfALocalToolStripMenuItem.Name = "parentOfALocalToolStripMenuItem";
+            this.parentOfALocalToolStripMenuItem.Size = new System.Drawing.Size(188, 22);
+            this.parentOfALocalToolStripMenuItem.Text = "A\'s parent <--> Working dir";
+            this.parentOfALocalToolStripMenuItem.Click += new System.EventHandler(this.openWithDifftoolToolStripMenuItem_Click);
+            // 
+            // parentOfBLocalToolStripMenuItem
+            // 
+            this.parentOfBLocalToolStripMenuItem.Name = "parentOfBLocalToolStripMenuItem";
+            this.parentOfBLocalToolStripMenuItem.Size = new System.Drawing.Size(188, 22);
+            this.parentOfBLocalToolStripMenuItem.Text = "B\'s parent <--> Working dir";
+            this.parentOfBLocalToolStripMenuItem.Click += new System.EventHandler(this.openWithDifftoolToolStripMenuItem_Click);
+            // 
+            // saveAsToolStripMenuItem1
+            // 
+            this.saveAsToolStripMenuItem1.Image = global::GitUI.Properties.Resources.IconSaveAs;
+            this.saveAsToolStripMenuItem1.Name = "saveAsToolStripMenuItem1";
+            this.saveAsToolStripMenuItem1.ShortcutKeys = ((System.Windows.Forms.Keys)((System.Windows.Forms.Keys.Control | System.Windows.Forms.Keys.S)));
+            this.saveAsToolStripMenuItem1.Size = new System.Drawing.Size(197, 22);
+            this.saveAsToolStripMenuItem1.Text = "Save (B) as...";
+            this.saveAsToolStripMenuItem1.Click += new System.EventHandler(this.saveAsToolStripMenuItem1_Click);
+            // 
+            // resetFileToToolStripMenuItem
+            // 
+            this.resetFileToToolStripMenuItem.DropDownItems.AddRange(new System.Windows.Forms.ToolStripItem[] {
+            this.resetFileToAToolStripMenuItem,
+            this.resetFileToRemoteToolStripMenuItem});
+            this.resetFileToToolStripMenuItem.Image = global::GitUI.Properties.Resources.IconResetFileTo;
+            this.resetFileToToolStripMenuItem.Name = "resetFileToToolStripMenuItem";
+            this.resetFileToToolStripMenuItem.Size = new System.Drawing.Size(197, 22);
+            this.resetFileToToolStripMenuItem.Text = "Reset file(s) to";
+            // 
+            // resetFileToAToolStripMenuItem
+            // 
+            this.resetFileToAToolStripMenuItem.Name = "resetFileToAToolStripMenuItem";
+            this.resetFileToAToolStripMenuItem.Size = new System.Drawing.Size(82, 22);
+            this.resetFileToAToolStripMenuItem.Text = "A";
+            this.resetFileToAToolStripMenuItem.Click += new System.EventHandler(this.resetFileToAToolStripMenuItem_Click);
+            // 
+            // resetFileToRemoteToolStripMenuItem
+            // 
+            this.resetFileToRemoteToolStripMenuItem.Name = "resetFileToRemoteToolStripMenuItem";
+            this.resetFileToRemoteToolStripMenuItem.Size = new System.Drawing.Size(82, 22);
+            this.resetFileToRemoteToolStripMenuItem.Text = "B";
+            this.resetFileToRemoteToolStripMenuItem.Click += new System.EventHandler(this.resetFileToRemoteToolStripMenuItem_Click);
+            // 
+            // toolStripSeparator32
+            // 
+            this.toolStripSeparator32.Name = "toolStripSeparator32";
+            this.toolStripSeparator32.Size = new System.Drawing.Size(194, 6);
+            // 
+            // copyFilenameToClipboardToolStripMenuItem1
+            // 
+            this.copyFilenameToClipboardToolStripMenuItem1.Image = global::GitUI.Properties.Resources.IconCopyToClipboard;
+            this.copyFilenameToClipboardToolStripMenuItem1.Name = "copyFilenameToClipboardToolStripMenuItem1";
+            this.copyFilenameToClipboardToolStripMenuItem1.ShortcutKeys = ((System.Windows.Forms.Keys)((System.Windows.Forms.Keys.Control | System.Windows.Forms.Keys.C)));
+            this.copyFilenameToClipboardToolStripMenuItem1.Size = new System.Drawing.Size(197, 22);
+            this.copyFilenameToClipboardToolStripMenuItem1.Text = "Copy full path";
+            this.copyFilenameToClipboardToolStripMenuItem1.Click += new System.EventHandler(this.copyFilenameToClipboardToolStripMenuItem1_Click);
+            // 
+            // openContainingFolderToolStripMenuItem
+            // 
+            this.openContainingFolderToolStripMenuItem.Image = global::GitUI.Properties.Resources.IconFileTree;
+            this.openContainingFolderToolStripMenuItem.Name = "openContainingFolderToolStripMenuItem";
+            this.openContainingFolderToolStripMenuItem.Size = new System.Drawing.Size(197, 22);
+            this.openContainingFolderToolStripMenuItem.Text = "Open containing folder";
+            this.openContainingFolderToolStripMenuItem.Click += new System.EventHandler(this.openContainingFolderToolStripMenuItem_Click);
+            // 
+            // toolStripSeparator33
+            // 
+            this.toolStripSeparator33.Name = "toolStripSeparator33";
+            this.toolStripSeparator33.Size = new System.Drawing.Size(194, 6);
+            // 
+            // fileHistoryDiffToolstripMenuItem
+            // 
+            this.fileHistoryDiffToolstripMenuItem.Image = global::GitUI.Properties.Resources.IconFileHistory;
+            this.fileHistoryDiffToolstripMenuItem.Name = "fileHistoryDiffToolstripMenuItem";
+            this.fileHistoryDiffToolstripMenuItem.Size = new System.Drawing.Size(197, 22);
+            this.fileHistoryDiffToolstripMenuItem.Text = "File history";
+            this.fileHistoryDiffToolstripMenuItem.Click += new System.EventHandler(this.fileHistoryDiffToolstripMenuItem_Click);
+            // 
+            // blameToolStripMenuItem
+            // 
+            this.blameToolStripMenuItem.Image = global::GitUI.Properties.Resources.IconBlame;
+            this.blameToolStripMenuItem.Name = "blameToolStripMenuItem";
+            this.blameToolStripMenuItem.Size = new System.Drawing.Size(197, 22);
+            this.blameToolStripMenuItem.Text = "Blame";
+            this.blameToolStripMenuItem.Click += new System.EventHandler(this.blameToolStripMenuItem_Click);
+            // 
+            // findInDiffToolStripMenuItem
+            // 
+            this.findInDiffToolStripMenuItem.Image = global::GitUI.Properties.Resources.IconFind;
+            this.findInDiffToolStripMenuItem.Name = "findInDiffToolStripMenuItem";
+            this.findInDiffToolStripMenuItem.ShortcutKeys = ((System.Windows.Forms.Keys)((System.Windows.Forms.Keys.Control | System.Windows.Forms.Keys.F)));
+            this.findInDiffToolStripMenuItem.Size = new System.Drawing.Size(197, 22);
+            this.findInDiffToolStripMenuItem.Text = "Find";
+            this.findInDiffToolStripMenuItem.Click += new System.EventHandler(this.findInDiffToolStripMenuItem_Click);
+            // 
+            // DiffText
+            // 
+            this.DiffText.Dock = System.Windows.Forms.DockStyle.Fill;
+            this.DiffText.Location = new System.Drawing.Point(0, 0);
+            this.DiffText.Margin = new System.Windows.Forms.Padding(3, 4, 3, 4);
+            this.DiffText.Name = "DiffText";
+            this.DiffText.Size = new System.Drawing.Size(479, 259);
+            this.DiffText.TabIndex = 0;
+            // 
+            // TreeContextMenu
+            // 
+            this.TreeContextMenu.Items.AddRange(new System.Windows.Forms.ToolStripItem[] {
+            this.saveToolStripMenuItem});
+            this.TreeContextMenu.Name = "TreeContextMenu";
+            this.TreeContextMenu.Size = new System.Drawing.Size(99, 26);
+            // 
+            // saveToolStripMenuItem
+            // 
+            this.saveToolStripMenuItem.Name = "saveToolStripMenuItem";
+            this.saveToolStripMenuItem.Size = new System.Drawing.Size(98, 22);
+            this.saveToolStripMenuItem.Text = "Save";
+            // 
+            // statusStrip
+            // 
+            this.statusStrip.Items.AddRange(new System.Windows.Forms.ToolStripItem[] {
+            this.toolStripStatusLabel1});
+            this.statusStrip.Location = new System.Drawing.Point(0, 551);
+            this.statusStrip.Name = "statusStrip";
+            this.statusStrip.RightToLeft = System.Windows.Forms.RightToLeft.Yes;
+            this.statusStrip.Size = new System.Drawing.Size(923, 22);
+            this.statusStrip.TabIndex = 4;
+            // 
+            // toolStripStatusLabel1
+            // 
+            this.toolStripStatusLabel1.Name = "toolStripStatusLabel1";
+            this.toolStripStatusLabel1.Size = new System.Drawing.Size(14, 17);
+            this.toolStripStatusLabel1.Text = "X";
+            this.toolStripStatusLabel1.Click += new System.EventHandler(this.toolStripStatusLabel1_Click);
+            // 
+            // fileToolStripMenuItem
+            // 
+            this.fileToolStripMenuItem.DropDownItems.AddRange(new System.Windows.Forms.ToolStripItem[] {
+            this.openToolStripMenuItem,
+            this.closeToolStripMenuItem,
+            this.refreshToolStripMenuItem,
+            this.recentToolStripMenuItem,
+            this.toolStripSeparator12,
+            this.fileExplorerToolStripMenuItem,
+            this.toolStripMenuItem1,
+            this.exitToolStripMenuItem});
+            this.fileToolStripMenuItem.Name = "fileToolStripMenuItem";
+            this.fileToolStripMenuItem.Size = new System.Drawing.Size(37, 20);
+            this.fileToolStripMenuItem.Text = "File";
+            this.fileToolStripMenuItem.DropDownOpening += new System.EventHandler(this.FileToolStripMenuItemDropDownOpening);
+            // 
+            // openToolStripMenuItem
+            // 
+            this.openToolStripMenuItem.Image = global::GitUI.Properties.Resources.IconRepoOpen;
+            this.openToolStripMenuItem.Name = "openToolStripMenuItem";
+            this.openToolStripMenuItem.ShortcutKeys = ((System.Windows.Forms.Keys)((System.Windows.Forms.Keys.Control | System.Windows.Forms.Keys.O)));
+            this.openToolStripMenuItem.Size = new System.Drawing.Size(212, 22);
+            this.openToolStripMenuItem.Text = "Open";
+            this.openToolStripMenuItem.Click += new System.EventHandler(this.OpenToolStripMenuItemClick);
+            // 
+            // closeToolStripMenuItem
+            // 
+            this.closeToolStripMenuItem.Name = "closeToolStripMenuItem";
+            this.closeToolStripMenuItem.Size = new System.Drawing.Size(212, 22);
+            this.closeToolStripMenuItem.Text = "Close";
+            this.closeToolStripMenuItem.Click += new System.EventHandler(this.CloseToolStripMenuItemClick);
+            // 
+            // refreshToolStripMenuItem
+            // 
+            this.refreshToolStripMenuItem.Image = global::GitUI.Properties.Resources.arrow_refresh;
+            this.refreshToolStripMenuItem.ImageTransparentColor = System.Drawing.Color.Transparent;
+            this.refreshToolStripMenuItem.Name = "refreshToolStripMenuItem";
+            this.refreshToolStripMenuItem.ShortcutKeys = System.Windows.Forms.Keys.F5;
+            this.refreshToolStripMenuItem.Size = new System.Drawing.Size(212, 22);
+            this.refreshToolStripMenuItem.Text = "Refresh";
+            this.refreshToolStripMenuItem.Click += new System.EventHandler(this.RefreshToolStripMenuItemClick);
+            // 
+            // recentToolStripMenuItem
+            // 
+            this.recentToolStripMenuItem.DropDownItems.AddRange(new System.Windows.Forms.ToolStripItem[] {
+            this.toolStripMenuItem2});
+            this.recentToolStripMenuItem.Image = global::GitUI.Properties.Resources.RecentRepositories;
+            this.recentToolStripMenuItem.Name = "recentToolStripMenuItem";
+            this.recentToolStripMenuItem.Size = new System.Drawing.Size(212, 22);
+            this.recentToolStripMenuItem.Text = "Recent Repositories";
+            // 
+            // toolStripMenuItem2
+            // 
+            this.toolStripMenuItem2.Name = "toolStripMenuItem2";
+            this.toolStripMenuItem2.Size = new System.Drawing.Size(83, 22);
+            this.toolStripMenuItem2.Text = "...";
+            // 
+            // toolStripSeparator12
+            // 
+            this.toolStripSeparator12.Name = "toolStripSeparator12";
+            this.toolStripSeparator12.Size = new System.Drawing.Size(209, 6);
+            // 
+            // fileExplorerToolStripMenuItem
+            // 
+            this.fileExplorerToolStripMenuItem.Image = global::GitUI.Properties.Resources.IconBrowseFileExplorer;
+            this.fileExplorerToolStripMenuItem.Name = "fileExplorerToolStripMenuItem";
+            this.fileExplorerToolStripMenuItem.ShortcutKeys = ((System.Windows.Forms.Keys)(((System.Windows.Forms.Keys.Control | System.Windows.Forms.Keys.Shift) 
+            | System.Windows.Forms.Keys.O)));
+            this.fileExplorerToolStripMenuItem.Size = new System.Drawing.Size(212, 22);
+            this.fileExplorerToolStripMenuItem.Text = "File Explorer";
+            this.fileExplorerToolStripMenuItem.Click += new System.EventHandler(this.FileExplorerToolStripMenuItemClick);
+            // 
+            // toolStripMenuItem1
+            // 
+            this.toolStripMenuItem1.Name = "toolStripMenuItem1";
+            this.toolStripMenuItem1.Size = new System.Drawing.Size(209, 6);
+            // 
+            // exitToolStripMenuItem
+            // 
+            this.exitToolStripMenuItem.Name = "exitToolStripMenuItem";
+            this.exitToolStripMenuItem.ShortcutKeys = ((System.Windows.Forms.Keys)((System.Windows.Forms.Keys.Control | System.Windows.Forms.Keys.Q)));
+            this.exitToolStripMenuItem.Size = new System.Drawing.Size(212, 22);
+            this.exitToolStripMenuItem.Text = "Exit";
+            this.exitToolStripMenuItem.Click += new System.EventHandler(this.ExitToolStripMenuItemClick);
+            // 
+            // gitToolStripMenuItem
+            // 
+            this.gitToolStripMenuItem.DropDownItems.AddRange(new System.Windows.Forms.ToolStripItem[] {
+            this.gitBashToolStripMenuItem,
+            this.gitGUIToolStripMenuItem,
+            this.kGitToolStripMenuItem});
+            this.gitToolStripMenuItem.Name = "gitToolStripMenuItem";
+            this.gitToolStripMenuItem.Size = new System.Drawing.Size(34, 20);
+            this.gitToolStripMenuItem.Text = "Git";
+            // 
+            // gitBashToolStripMenuItem
+            // 
+            this.gitBashToolStripMenuItem.Image = global::GitUI.Properties.Resources.bash;
+            this.gitBashToolStripMenuItem.Name = "gitBashToolStripMenuItem";
+            this.gitBashToolStripMenuItem.ShortcutKeys = ((System.Windows.Forms.Keys)((System.Windows.Forms.Keys.Control | System.Windows.Forms.Keys.G)));
+            this.gitBashToolStripMenuItem.Size = new System.Drawing.Size(159, 22);
+            this.gitBashToolStripMenuItem.Text = "Git bash";
+            this.gitBashToolStripMenuItem.Click += new System.EventHandler(this.GitBashToolStripMenuItemClick1);
+            // 
+            // gitGUIToolStripMenuItem
+            // 
+            this.gitGUIToolStripMenuItem.Name = "gitGUIToolStripMenuItem";
+            this.gitGUIToolStripMenuItem.Size = new System.Drawing.Size(159, 22);
+            this.gitGUIToolStripMenuItem.Text = "Git GUI";
+            this.gitGUIToolStripMenuItem.Click += new System.EventHandler(this.GitGuiToolStripMenuItemClick);
+            // 
+            // kGitToolStripMenuItem
+            // 
+            this.kGitToolStripMenuItem.Name = "kGitToolStripMenuItem";
+            this.kGitToolStripMenuItem.Size = new System.Drawing.Size(159, 22);
+            this.kGitToolStripMenuItem.Text = "GitK";
+            this.kGitToolStripMenuItem.Click += new System.EventHandler(this.KGitToolStripMenuItemClick);
+            // 
+            // commandsToolStripMenuItem
+            // 
+            this.commandsToolStripMenuItem.DropDownItems.AddRange(new System.Windows.Forms.ToolStripItem[] {
+            this.archiveToolStripMenuItem,
+            this.cleanupToolStripMenuItem,
+            this.cloneToolStripMenuItem,
+            this.cloneSVNToolStripMenuItem,
+            this.initNewRepositoryToolStripMenuItem,
+            this.toolStripSeparator21,
+            this.commitToolStripMenuItem,
+            this.pullToolStripMenuItem,
+            this.pushToolStripMenuItem,
+            this.stashToolStripMenuItem,
+            this.resetToolStripMenuItem,
+            this.toolStripSeparator25,
+            this.applyPatchToolStripMenuItem,
+            this.formatPatchToolStripMenuItem,
+            this.viewDiffToolStripMenuItem,
+            this.patchToolStripMenuItem,
+            this.toolStripSeparator22,
+            this.checkoutBranchToolStripMenuItem,
+            this.branchToolStripMenuItem,
+            this.tagToolStripMenuItem,
+            this.deleteBranchToolStripMenuItem,
+            this.deleteTagToolStripMenuItem,
+            this.mergeBranchToolStripMenuItem,
+            this.rebaseToolStripMenuItem,
+            this.runMergetoolToolStripMenuItem,
+            this.toolStripSeparator23,
+            this.SvnFetchToolStripMenuItem,
+            this.SvnRebaseToolStripMenuItem,
+            this.SvnDcommitToolStripMenuItem,
+            this.toolStripSeparator24,
+            this.bisectToolStripMenuItem,
+            this.checkoutToolStripMenuItem,
+            this.cherryPickToolStripMenuItem,
+            this.goToToolStripMenuItem});
+            this.commandsToolStripMenuItem.Name = "commandsToolStripMenuItem";
+            this.commandsToolStripMenuItem.Size = new System.Drawing.Size(81, 20);
+            this.commandsToolStripMenuItem.Text = "Commands";
+            // 
+            // archiveToolStripMenuItem
+            // 
+            this.archiveToolStripMenuItem.Image = global::GitUI.Properties.Resources.IconArchiveRevision;
+            this.archiveToolStripMenuItem.Name = "archiveToolStripMenuItem";
+            this.archiveToolStripMenuItem.Size = new System.Drawing.Size(222, 22);
+            this.archiveToolStripMenuItem.Text = "Archive revision";
+            this.archiveToolStripMenuItem.Click += new System.EventHandler(this.ArchiveToolStripMenuItemClick);
+            // 
+            // cleanupToolStripMenuItem
+            // 
+            this.cleanupToolStripMenuItem.Image = global::GitUI.Properties.Resources.IconCleanupRepo;
+            this.cleanupToolStripMenuItem.Name = "cleanupToolStripMenuItem";
+            this.cleanupToolStripMenuItem.Size = new System.Drawing.Size(222, 22);
+            this.cleanupToolStripMenuItem.Text = "Cleanup repository";
+            this.cleanupToolStripMenuItem.Click += new System.EventHandler(this.CleanupToolStripMenuItemClick);
+            // 
+            // cloneToolStripMenuItem
+            // 
+            this.cloneToolStripMenuItem.Image = global::GitUI.Properties.Resources.IconCloneRepoGit;
+            this.cloneToolStripMenuItem.Name = "cloneToolStripMenuItem";
+            this.cloneToolStripMenuItem.Size = new System.Drawing.Size(222, 22);
+            this.cloneToolStripMenuItem.Text = "Clone repository";
+            this.cloneToolStripMenuItem.Click += new System.EventHandler(this.CloneToolStripMenuItemClick);
+            // 
+            // cloneSVNToolStripMenuItem
+            // 
+            this.cloneSVNToolStripMenuItem.Image = global::GitUI.Properties.Resources.IconCloneRepoSvn;
+            this.cloneSVNToolStripMenuItem.Name = "cloneSVNToolStripMenuItem";
+            this.cloneSVNToolStripMenuItem.Size = new System.Drawing.Size(222, 22);
+            this.cloneSVNToolStripMenuItem.Text = "Clone SVN repository";
+            this.cloneSVNToolStripMenuItem.Click += new System.EventHandler(this.CloneSvnToolStripMenuItemClick);
+            // 
+            // initNewRepositoryToolStripMenuItem
+            // 
+            this.initNewRepositoryToolStripMenuItem.Image = global::GitUI.Properties.Resources.IconRepoCreate;
+            this.initNewRepositoryToolStripMenuItem.Name = "initNewRepositoryToolStripMenuItem";
+            this.initNewRepositoryToolStripMenuItem.Size = new System.Drawing.Size(222, 22);
+            this.initNewRepositoryToolStripMenuItem.Text = "Create new repository";
+            this.initNewRepositoryToolStripMenuItem.Click += new System.EventHandler(this.InitNewRepositoryToolStripMenuItemClick);
+            // 
+            // toolStripSeparator21
+            // 
+            this.toolStripSeparator21.Name = "toolStripSeparator21";
+            this.toolStripSeparator21.Size = new System.Drawing.Size(219, 6);
+            // 
+            // commitToolStripMenuItem
+            // 
+            this.commitToolStripMenuItem.Image = global::GitUI.Properties.Resources.IconClean;
+            this.commitToolStripMenuItem.Name = "commitToolStripMenuItem";
+            this.commitToolStripMenuItem.ShortcutKeys = ((System.Windows.Forms.Keys)((System.Windows.Forms.Keys.Control | System.Windows.Forms.Keys.Space)));
+            this.commitToolStripMenuItem.Size = new System.Drawing.Size(222, 22);
+            this.commitToolStripMenuItem.Text = "Commit";
+            this.commitToolStripMenuItem.Click += new System.EventHandler(this.CommitToolStripMenuItemClick);
+            // 
+            // pullToolStripMenuItem
+            // 
+            this.pullToolStripMenuItem.Image = global::GitUI.Properties.Resources.Icon_4;
+            this.pullToolStripMenuItem.Name = "pullToolStripMenuItem";
+            this.pullToolStripMenuItem.ShortcutKeys = ((System.Windows.Forms.Keys)((System.Windows.Forms.Keys.Control | System.Windows.Forms.Keys.Down)));
+            this.pullToolStripMenuItem.Size = new System.Drawing.Size(222, 22);
+            this.pullToolStripMenuItem.Text = "Pull";
+            this.pullToolStripMenuItem.Click += new System.EventHandler(this.PullToolStripMenuItemClick);
+            // 
+            // pushToolStripMenuItem
+            // 
+            this.pushToolStripMenuItem.Image = global::GitUI.Properties.Resources.Icon_3;
+            this.pushToolStripMenuItem.Name = "pushToolStripMenuItem";
+            this.pushToolStripMenuItem.ShortcutKeys = ((System.Windows.Forms.Keys)((System.Windows.Forms.Keys.Control | System.Windows.Forms.Keys.Up)));
+            this.pushToolStripMenuItem.Size = new System.Drawing.Size(222, 22);
+            this.pushToolStripMenuItem.Text = "Push";
+            this.pushToolStripMenuItem.Click += new System.EventHandler(this.PushToolStripMenuItemClick);
+            // 
+            // stashToolStripMenuItem
+            // 
+            this.stashToolStripMenuItem.Image = global::GitUI.Properties.Resources.stash;
+            this.stashToolStripMenuItem.Name = "stashToolStripMenuItem";
+            this.stashToolStripMenuItem.Size = new System.Drawing.Size(222, 22);
+            this.stashToolStripMenuItem.Text = "Stash changes";
+            this.stashToolStripMenuItem.Click += new System.EventHandler(this.StashToolStripMenuItemClick);
+            // 
+            // resetToolStripMenuItem
+            // 
+            this.resetToolStripMenuItem.Image = global::GitUI.Properties.Resources.IconResetWorkingDirChanges;
+            this.resetToolStripMenuItem.Name = "resetToolStripMenuItem";
+            this.resetToolStripMenuItem.Size = new System.Drawing.Size(222, 22);
+            this.resetToolStripMenuItem.Text = "Reset changes";
+            this.resetToolStripMenuItem.Click += new System.EventHandler(this.ResetToolStripMenuItem_Click);
+            // 
+            // toolStripSeparator25
+            // 
+            this.toolStripSeparator25.Name = "toolStripSeparator25";
+            this.toolStripSeparator25.Size = new System.Drawing.Size(219, 6);
+            // 
+            // applyPatchToolStripMenuItem
+            // 
+            this.applyPatchToolStripMenuItem.Name = "applyPatchToolStripMenuItem";
+            this.applyPatchToolStripMenuItem.Size = new System.Drawing.Size(222, 22);
+            this.applyPatchToolStripMenuItem.Text = "Apply patch";
+            this.applyPatchToolStripMenuItem.Click += new System.EventHandler(this.ApplyPatchToolStripMenuItemClick);
+            // 
+            // formatPatchToolStripMenuItem
+            // 
+            this.formatPatchToolStripMenuItem.Name = "formatPatchToolStripMenuItem";
+            this.formatPatchToolStripMenuItem.Size = new System.Drawing.Size(222, 22);
+            this.formatPatchToolStripMenuItem.Text = "Format patch";
+            this.formatPatchToolStripMenuItem.Click += new System.EventHandler(this.FormatPatchToolStripMenuItemClick);
+            // 
+            // viewDiffToolStripMenuItem
+            // 
+            this.viewDiffToolStripMenuItem.Name = "viewDiffToolStripMenuItem";
+            this.viewDiffToolStripMenuItem.Size = new System.Drawing.Size(222, 22);
+            this.viewDiffToolStripMenuItem.Text = "View changes";
+            this.viewDiffToolStripMenuItem.Click += new System.EventHandler(this.ViewDiffToolStripMenuItemClick);
+            // 
+            // patchToolStripMenuItem
+            // 
+            this.patchToolStripMenuItem.Name = "patchToolStripMenuItem";
+            this.patchToolStripMenuItem.Size = new System.Drawing.Size(222, 22);
+            this.patchToolStripMenuItem.Text = "View patch file";
+            this.patchToolStripMenuItem.Click += new System.EventHandler(this.PatchToolStripMenuItemClick);
+            // 
+            // toolStripSeparator22
+            // 
+            this.toolStripSeparator22.Name = "toolStripSeparator22";
+            this.toolStripSeparator22.Size = new System.Drawing.Size(219, 6);
+            // 
+            // checkoutBranchToolStripMenuItem
+            // 
+            this.checkoutBranchToolStripMenuItem.Image = global::GitUI.Properties.Resources.IconBranchCheckout;
+            this.checkoutBranchToolStripMenuItem.Name = "checkoutBranchToolStripMenuItem";
+            this.checkoutBranchToolStripMenuItem.ShortcutKeyDisplayString = "Ctrl+.";
+            this.checkoutBranchToolStripMenuItem.ShortcutKeys = ((System.Windows.Forms.Keys)((System.Windows.Forms.Keys.Control | System.Windows.Forms.Keys.OemPeriod)));
+            this.checkoutBranchToolStripMenuItem.Size = new System.Drawing.Size(222, 22);
+            this.checkoutBranchToolStripMenuItem.Text = "Checkout branch";
+            this.checkoutBranchToolStripMenuItem.Click += new System.EventHandler(this.CheckoutBranchToolStripMenuItemClick);
+            // 
+            // branchToolStripMenuItem
+            // 
+            this.branchToolStripMenuItem.Image = global::GitUI.Properties.Resources.IconBranchCreate;
+            this.branchToolStripMenuItem.Name = "branchToolStripMenuItem";
+            this.branchToolStripMenuItem.Size = new System.Drawing.Size(222, 22);
+            this.branchToolStripMenuItem.Text = "Create branch";
+            this.branchToolStripMenuItem.Click += new System.EventHandler(this.CreateBranchToolStripMenuItemClick);
+            // 
+            // tagToolStripMenuItem
+            // 
+            this.tagToolStripMenuItem.Image = global::GitUI.Properties.Resources.IconTagCreate;
+            this.tagToolStripMenuItem.Name = "tagToolStripMenuItem";
+            this.tagToolStripMenuItem.Size = new System.Drawing.Size(222, 22);
+            this.tagToolStripMenuItem.Text = "Create tag";
+            this.tagToolStripMenuItem.Click += new System.EventHandler(this.TagToolStripMenuItemClick);
+            // 
+            // deleteBranchToolStripMenuItem
+            // 
+            this.deleteBranchToolStripMenuItem.Image = global::GitUI.Properties.Resources.IconBranchDelete;
+            this.deleteBranchToolStripMenuItem.Name = "deleteBranchToolStripMenuItem";
+            this.deleteBranchToolStripMenuItem.Size = new System.Drawing.Size(222, 22);
+            this.deleteBranchToolStripMenuItem.Text = "Delete branch";
+            this.deleteBranchToolStripMenuItem.Click += new System.EventHandler(this.DeleteBranchToolStripMenuItemClick);
+            // 
+            // deleteTagToolStripMenuItem
+            // 
+            this.deleteTagToolStripMenuItem.Image = global::GitUI.Properties.Resources.IconTagDelete;
+            this.deleteTagToolStripMenuItem.Name = "deleteTagToolStripMenuItem";
+            this.deleteTagToolStripMenuItem.Size = new System.Drawing.Size(222, 22);
+            this.deleteTagToolStripMenuItem.Text = "Delete tag";
+            this.deleteTagToolStripMenuItem.Click += new System.EventHandler(this.DeleteTagToolStripMenuItemClick);
+            // 
+            // mergeBranchToolStripMenuItem
+            // 
+            this.mergeBranchToolStripMenuItem.Image = global::GitUI.Properties.Resources.IconMerge;
+            this.mergeBranchToolStripMenuItem.Name = "mergeBranchToolStripMenuItem";
+            this.mergeBranchToolStripMenuItem.ShortcutKeys = ((System.Windows.Forms.Keys)((System.Windows.Forms.Keys.Control | System.Windows.Forms.Keys.M)));
+            this.mergeBranchToolStripMenuItem.Size = new System.Drawing.Size(222, 22);
+            this.mergeBranchToolStripMenuItem.Text = "Merge branches";
+            this.mergeBranchToolStripMenuItem.Click += new System.EventHandler(this.MergeBranchToolStripMenuItemClick);
+            // 
+            // rebaseToolStripMenuItem
+            // 
+            this.rebaseToolStripMenuItem.Image = global::GitUI.Properties.Resources.IconRebase;
+            this.rebaseToolStripMenuItem.Name = "rebaseToolStripMenuItem";
+            this.rebaseToolStripMenuItem.Size = new System.Drawing.Size(222, 22);
+            this.rebaseToolStripMenuItem.Text = "Rebase";
+            this.rebaseToolStripMenuItem.Click += new System.EventHandler(this.RebaseToolStripMenuItemClick);
+            // 
+            // runMergetoolToolStripMenuItem
+            // 
+            this.runMergetoolToolStripMenuItem.Name = "runMergetoolToolStripMenuItem";
+            this.runMergetoolToolStripMenuItem.Size = new System.Drawing.Size(222, 22);
+            this.runMergetoolToolStripMenuItem.Text = "Solve mergeconflicts";
+            this.runMergetoolToolStripMenuItem.Click += new System.EventHandler(this.RunMergetoolToolStripMenuItemClick);
+            // 
+            // toolStripSeparator23
+            // 
+            this.toolStripSeparator23.Name = "toolStripSeparator23";
+            this.toolStripSeparator23.Size = new System.Drawing.Size(219, 6);
+            // 
+            // SvnFetchToolStripMenuItem
+            // 
+            this.SvnFetchToolStripMenuItem.Name = "SvnFetchToolStripMenuItem";
+            this.SvnFetchToolStripMenuItem.Size = new System.Drawing.Size(222, 22);
+            this.SvnFetchToolStripMenuItem.Text = "SVN Fetch";
+            this.SvnFetchToolStripMenuItem.Click += new System.EventHandler(this.SvnFetchToolStripMenuItem_Click);
+            // 
+            // SvnRebaseToolStripMenuItem
+            // 
+            this.SvnRebaseToolStripMenuItem.Name = "SvnRebaseToolStripMenuItem";
+            this.SvnRebaseToolStripMenuItem.Size = new System.Drawing.Size(222, 22);
+            this.SvnRebaseToolStripMenuItem.Text = "SVN Rebase";
+            this.SvnRebaseToolStripMenuItem.Click += new System.EventHandler(this.SvnRebaseToolStripMenuItem_Click);
+            // 
+            // SvnDcommitToolStripMenuItem
+            // 
+            this.SvnDcommitToolStripMenuItem.Name = "SvnDcommitToolStripMenuItem";
+            this.SvnDcommitToolStripMenuItem.Size = new System.Drawing.Size(222, 22);
+            this.SvnDcommitToolStripMenuItem.Text = "SVN DCommit";
+            this.SvnDcommitToolStripMenuItem.Click += new System.EventHandler(this.SvnDcommitToolStripMenuItem_Click);
+            // 
+            // toolStripSeparator24
+            // 
+            this.toolStripSeparator24.Name = "toolStripSeparator24";
+            this.toolStripSeparator24.Size = new System.Drawing.Size(219, 6);
+            // 
+            // bisectToolStripMenuItem
+            // 
+            this.bisectToolStripMenuItem.Name = "bisectToolStripMenuItem";
+            this.bisectToolStripMenuItem.Size = new System.Drawing.Size(222, 22);
+            this.bisectToolStripMenuItem.Text = "Bisect";
+            this.bisectToolStripMenuItem.Click += new System.EventHandler(this.BisectClick);
+            // 
+            // checkoutToolStripMenuItem
+            // 
+            this.checkoutToolStripMenuItem.Image = global::GitUI.Properties.Resources.RevisionCheckout;
+            this.checkoutToolStripMenuItem.Name = "checkoutToolStripMenuItem";
+            this.checkoutToolStripMenuItem.Size = new System.Drawing.Size(222, 22);
+            this.checkoutToolStripMenuItem.Text = "Checkout revision";
+            this.checkoutToolStripMenuItem.Click += new System.EventHandler(this.CheckoutToolStripMenuItemClick);
+            // 
+            // cherryPickToolStripMenuItem
+            // 
+            this.cherryPickToolStripMenuItem.Image = global::GitUI.Properties.Resources.IconCherryPick;
+            this.cherryPickToolStripMenuItem.Name = "cherryPickToolStripMenuItem";
+            this.cherryPickToolStripMenuItem.Size = new System.Drawing.Size(222, 22);
+            this.cherryPickToolStripMenuItem.Text = "Cherry pick";
+            this.cherryPickToolStripMenuItem.Click += new System.EventHandler(this.CherryPickToolStripMenuItemClick);
+            // 
+            // goToToolStripMenuItem
+            // 
+            this.goToToolStripMenuItem.Image = global::GitUI.Properties.Resources.IconGotoCommit;
+            this.goToToolStripMenuItem.Name = "goToToolStripMenuItem";
+            this.goToToolStripMenuItem.ShortcutKeys = ((System.Windows.Forms.Keys)(((System.Windows.Forms.Keys.Control | System.Windows.Forms.Keys.Shift) 
+            | System.Windows.Forms.Keys.G)));
+            this.goToToolStripMenuItem.Size = new System.Drawing.Size(222, 22);
+            this.goToToolStripMenuItem.Text = "Go to commit";
+            this.goToToolStripMenuItem.Click += new System.EventHandler(this.goToToolStripMenuItem_Click);
+            // 
+            // remotesToolStripMenuItem
+            // 
+            this.remotesToolStripMenuItem.DropDownItems.AddRange(new System.Windows.Forms.ToolStripItem[] {
+            this.manageRemoteRepositoriesToolStripMenuItem1,
+            this.toolStripSeparator6,
+            this.PuTTYToolStripMenuItem});
+            this.remotesToolStripMenuItem.Name = "remotesToolStripMenuItem";
+            this.remotesToolStripMenuItem.Size = new System.Drawing.Size(65, 20);
+            this.remotesToolStripMenuItem.Text = "Remotes";
+            // 
+            // manageRemoteRepositoriesToolStripMenuItem1
+            // 
+            this.manageRemoteRepositoriesToolStripMenuItem1.Image = global::GitUI.Properties.Resources.IconRemotes;
+            this.manageRemoteRepositoriesToolStripMenuItem1.Name = "manageRemoteRepositoriesToolStripMenuItem1";
+            this.manageRemoteRepositoriesToolStripMenuItem1.Size = new System.Drawing.Size(222, 22);
+            this.manageRemoteRepositoriesToolStripMenuItem1.Text = "Manage remote repositories";
+            this.manageRemoteRepositoriesToolStripMenuItem1.Click += new System.EventHandler(this.ManageRemoteRepositoriesToolStripMenuItemClick);
+            // 
+            // toolStripSeparator6
+            // 
+            this.toolStripSeparator6.Name = "toolStripSeparator6";
+            this.toolStripSeparator6.Size = new System.Drawing.Size(219, 6);
+            // 
+            // PuTTYToolStripMenuItem
+            // 
+            this.PuTTYToolStripMenuItem.DropDownItems.AddRange(new System.Windows.Forms.ToolStripItem[] {
+            this.startAuthenticationAgentToolStripMenuItem,
+            this.generateOrImportKeyToolStripMenuItem});
+            this.PuTTYToolStripMenuItem.Image = global::GitUI.Properties.Resources.putty;
+            this.PuTTYToolStripMenuItem.Name = "PuTTYToolStripMenuItem";
+            this.PuTTYToolStripMenuItem.Size = new System.Drawing.Size(222, 22);
+            this.PuTTYToolStripMenuItem.Text = "PuTTY";
+            // 
+            // startAuthenticationAgentToolStripMenuItem
+            // 
+            this.startAuthenticationAgentToolStripMenuItem.Image = global::GitUI.Properties.Resources.pageant_16;
+            this.startAuthenticationAgentToolStripMenuItem.Name = "startAuthenticationAgentToolStripMenuItem";
+            this.startAuthenticationAgentToolStripMenuItem.Size = new System.Drawing.Size(211, 22);
+            this.startAuthenticationAgentToolStripMenuItem.Text = "Start authentication agent";
+            this.startAuthenticationAgentToolStripMenuItem.Click += new System.EventHandler(this.StartAuthenticationAgentToolStripMenuItemClick);
+            // 
+            // generateOrImportKeyToolStripMenuItem
+            // 
+            this.generateOrImportKeyToolStripMenuItem.Image = global::GitUI.Properties.Resources.puttygen;
+            this.generateOrImportKeyToolStripMenuItem.Name = "generateOrImportKeyToolStripMenuItem";
+            this.generateOrImportKeyToolStripMenuItem.Size = new System.Drawing.Size(211, 22);
+            this.generateOrImportKeyToolStripMenuItem.Text = "Generate or import key";
+            this.generateOrImportKeyToolStripMenuItem.Click += new System.EventHandler(this.GenerateOrImportKeyToolStripMenuItemClick);
+            // 
+            // _repositoryHostsToolStripMenuItem
+            // 
+            this._repositoryHostsToolStripMenuItem.DropDownItems.AddRange(new System.Windows.Forms.ToolStripItem[] {
+            this._forkCloneRepositoryToolStripMenuItem,
+            this._viewPullRequestsToolStripMenuItem,
+            this._createPullRequestsToolStripMenuItem});
+            this._repositoryHostsToolStripMenuItem.Name = "_repositoryHostsToolStripMenuItem";
+            this._repositoryHostsToolStripMenuItem.Size = new System.Drawing.Size(106, 20);
+            this._repositoryHostsToolStripMenuItem.Text = "Repository hosts";
+            // 
+            // _forkCloneRepositoryToolStripMenuItem
+            // 
+            this._forkCloneRepositoryToolStripMenuItem.Name = "_forkCloneRepositoryToolStripMenuItem";
+            this._forkCloneRepositoryToolStripMenuItem.Size = new System.Drawing.Size(189, 22);
+            this._forkCloneRepositoryToolStripMenuItem.Text = "Fork/Clone repository";
+            this._forkCloneRepositoryToolStripMenuItem.Click += new System.EventHandler(this._forkCloneMenuItem_Click);
+            // 
+            // _viewPullRequestsToolStripMenuItem
+            // 
+            this._viewPullRequestsToolStripMenuItem.Name = "_viewPullRequestsToolStripMenuItem";
+            this._viewPullRequestsToolStripMenuItem.Size = new System.Drawing.Size(189, 22);
+            this._viewPullRequestsToolStripMenuItem.Text = "View pull requests";
+            this._viewPullRequestsToolStripMenuItem.Click += new System.EventHandler(this._viewPullRequestsToolStripMenuItem_Click);
+            // 
+            // _createPullRequestsToolStripMenuItem
+            // 
+            this._createPullRequestsToolStripMenuItem.Name = "_createPullRequestsToolStripMenuItem";
+            this._createPullRequestsToolStripMenuItem.Size = new System.Drawing.Size(189, 22);
+            this._createPullRequestsToolStripMenuItem.Text = "Create pull requests";
+            this._createPullRequestsToolStripMenuItem.Click += new System.EventHandler(this._createPullRequestToolStripMenuItem_Click);
+            // 
+            // submodulesToolStripMenuItem
+            // 
+            this.submodulesToolStripMenuItem.DropDownItems.AddRange(new System.Windows.Forms.ToolStripItem[] {
+            this.manageSubmodulesToolStripMenuItem,
+            this.toolStripSeparator8,
+            this.updateAllSubmodulesToolStripMenuItem,
+            this.synchronizeAllSubmodulesToolStripMenuItem});
+            this.submodulesToolStripMenuItem.Name = "submodulesToolStripMenuItem";
+            this.submodulesToolStripMenuItem.Size = new System.Drawing.Size(85, 20);
+            this.submodulesToolStripMenuItem.Text = "Submodules";
+            // 
+            // manageSubmodulesToolStripMenuItem
+            // 
+            this.manageSubmodulesToolStripMenuItem.Image = global::GitUI.Properties.Resources.IconSubmodulesManage;
+            this.manageSubmodulesToolStripMenuItem.Name = "manageSubmodulesToolStripMenuItem";
+            this.manageSubmodulesToolStripMenuItem.Size = new System.Drawing.Size(221, 22);
+            this.manageSubmodulesToolStripMenuItem.Text = "Manage submodules";
+            this.manageSubmodulesToolStripMenuItem.Click += new System.EventHandler(this.ManageSubmodulesToolStripMenuItemClick);
+            // 
+            // toolStripSeparator8
+            // 
+            this.toolStripSeparator8.Name = "toolStripSeparator8";
+            this.toolStripSeparator8.Size = new System.Drawing.Size(218, 6);
+            // 
+            // updateAllSubmodulesToolStripMenuItem
+            // 
+            this.updateAllSubmodulesToolStripMenuItem.Name = "updateAllSubmodulesToolStripMenuItem";
+            this.updateAllSubmodulesToolStripMenuItem.Size = new System.Drawing.Size(221, 22);
+            this.updateAllSubmodulesToolStripMenuItem.Text = "Update all submodules";
+            this.updateAllSubmodulesToolStripMenuItem.Click += new System.EventHandler(this.UpdateAllSubmodulesToolStripMenuItemClick);
+            // 
+            // synchronizeAllSubmodulesToolStripMenuItem
+            // 
+            this.synchronizeAllSubmodulesToolStripMenuItem.Name = "synchronizeAllSubmodulesToolStripMenuItem";
+            this.synchronizeAllSubmodulesToolStripMenuItem.Size = new System.Drawing.Size(221, 22);
+            this.synchronizeAllSubmodulesToolStripMenuItem.Text = "Synchronize all submodules";
+            this.synchronizeAllSubmodulesToolStripMenuItem.Click += new System.EventHandler(this.SynchronizeAllSubmodulesToolStripMenuItemClick);
+            // 
+            // pluginsToolStripMenuItem
+            // 
+            this.pluginsToolStripMenuItem.DropDownItems.AddRange(new System.Windows.Forms.ToolStripItem[] {
+            this.settingsToolStripMenuItem,
+            this.toolStripSeparator15});
+            this.pluginsToolStripMenuItem.Name = "pluginsToolStripMenuItem";
+            this.pluginsToolStripMenuItem.Size = new System.Drawing.Size(58, 20);
+            this.pluginsToolStripMenuItem.Text = "Plugins";
+            this.pluginsToolStripMenuItem.DropDownOpening += new System.EventHandler(this.pluginsToolStripMenuItem_DropDownOpening);
+            // 
+            // settingsToolStripMenuItem
+            // 
+            this.settingsToolStripMenuItem.Name = "settingsToolStripMenuItem";
+            this.settingsToolStripMenuItem.Size = new System.Drawing.Size(116, 22);
+            this.settingsToolStripMenuItem.Text = "Settings";
+            this.settingsToolStripMenuItem.Click += new System.EventHandler(this.SettingsToolStripMenuItemClick);
+            // 
+            // toolStripSeparator15
+            // 
+            this.toolStripSeparator15.Name = "toolStripSeparator15";
+            this.toolStripSeparator15.Size = new System.Drawing.Size(113, 6);
+            // 
+            // settingsToolStripMenuItem1
+            // 
+            this.settingsToolStripMenuItem1.DropDownItems.AddRange(new System.Windows.Forms.ToolStripItem[] {
+            this.gitMaintenanceToolStripMenuItem,
+            this.toolStripSeparator4,
+            this.editgitignoreToolStripMenuItem1,
+            this.editgitattributesToolStripMenuItem,
+            this.editmailmapToolStripMenuItem,
+            this.toolStripSeparator13,
+            this.settingsToolStripMenuItem2});
+            this.settingsToolStripMenuItem1.Name = "settingsToolStripMenuItem1";
+            this.settingsToolStripMenuItem1.Size = new System.Drawing.Size(61, 20);
+            this.settingsToolStripMenuItem1.Text = "Settings";
+            // 
+            // gitMaintenanceToolStripMenuItem
+            // 
+            this.gitMaintenanceToolStripMenuItem.DropDownItems.AddRange(new System.Windows.Forms.ToolStripItem[] {
+            this.compressGitDatabaseToolStripMenuItem,
+            this.verifyGitDatabaseToolStripMenuItem,
+            this.deleteIndexlockToolStripMenuItem});
+            this.gitMaintenanceToolStripMenuItem.Image = global::GitUI.Properties.Resources.Icon_82;
+            this.gitMaintenanceToolStripMenuItem.Name = "gitMaintenanceToolStripMenuItem";
+            this.gitMaintenanceToolStripMenuItem.Size = new System.Drawing.Size(164, 22);
+            this.gitMaintenanceToolStripMenuItem.Text = "Git maintenance";
+            // 
+            // compressGitDatabaseToolStripMenuItem
+            // 
+            this.compressGitDatabaseToolStripMenuItem.Name = "compressGitDatabaseToolStripMenuItem";
+            this.compressGitDatabaseToolStripMenuItem.Size = new System.Drawing.Size(194, 22);
+            this.compressGitDatabaseToolStripMenuItem.Text = "Compress git database";
+            this.compressGitDatabaseToolStripMenuItem.Click += new System.EventHandler(this.CompressGitDatabaseToolStripMenuItemClick);
+            // 
+            // verifyGitDatabaseToolStripMenuItem
+            // 
+            this.verifyGitDatabaseToolStripMenuItem.Image = global::GitUI.Properties.Resources.IconRecoverLostObjects;
+            this.verifyGitDatabaseToolStripMenuItem.Name = "verifyGitDatabaseToolStripMenuItem";
+            this.verifyGitDatabaseToolStripMenuItem.Size = new System.Drawing.Size(194, 22);
+            this.verifyGitDatabaseToolStripMenuItem.Text = "Recover lost objects";
+            this.verifyGitDatabaseToolStripMenuItem.Click += new System.EventHandler(this.VerifyGitDatabaseToolStripMenuItemClick);
+            // 
+            // deleteIndexlockToolStripMenuItem
+            // 
+            this.deleteIndexlockToolStripMenuItem.Name = "deleteIndexlockToolStripMenuItem";
+            this.deleteIndexlockToolStripMenuItem.Size = new System.Drawing.Size(194, 22);
+            this.deleteIndexlockToolStripMenuItem.Text = "Delete index.lock";
+            this.deleteIndexlockToolStripMenuItem.Click += new System.EventHandler(this.deleteIndexlockToolStripMenuItem_Click);
+            // 
+            // toolStripSeparator4
+            // 
+            this.toolStripSeparator4.Name = "toolStripSeparator4";
+            this.toolStripSeparator4.Size = new System.Drawing.Size(161, 6);
+            // 
+            // editgitignoreToolStripMenuItem1
+            // 
+            this.editgitignoreToolStripMenuItem1.Name = "editgitignoreToolStripMenuItem1";
+            this.editgitignoreToolStripMenuItem1.Size = new System.Drawing.Size(164, 22);
+            this.editgitignoreToolStripMenuItem1.Text = "Edit .gitignore";
+            this.editgitignoreToolStripMenuItem1.Click += new System.EventHandler(this.EditGitignoreToolStripMenuItem1Click);
+            // 
+            // editgitattributesToolStripMenuItem
+            // 
+            this.editgitattributesToolStripMenuItem.Name = "editgitattributesToolStripMenuItem";
+            this.editgitattributesToolStripMenuItem.Size = new System.Drawing.Size(164, 22);
+            this.editgitattributesToolStripMenuItem.Text = "Edit .gitattributes";
+            this.editgitattributesToolStripMenuItem.Click += new System.EventHandler(this.editgitattributesToolStripMenuItem_Click);
+            // 
+            // editmailmapToolStripMenuItem
+            // 
+            this.editmailmapToolStripMenuItem.Name = "editmailmapToolStripMenuItem";
+            this.editmailmapToolStripMenuItem.Size = new System.Drawing.Size(164, 22);
+            this.editmailmapToolStripMenuItem.Text = "Edit .mailmap";
+            this.editmailmapToolStripMenuItem.Click += new System.EventHandler(this.EditMailMapToolStripMenuItemClick);
+            // 
+            // toolStripSeparator13
+            // 
+            this.toolStripSeparator13.Name = "toolStripSeparator13";
+            this.toolStripSeparator13.Size = new System.Drawing.Size(161, 6);
+            // 
+            // settingsToolStripMenuItem2
+            // 
+            this.settingsToolStripMenuItem2.Image = global::GitUI.Properties.Resources.Icon_71;
+            this.settingsToolStripMenuItem2.Name = "settingsToolStripMenuItem2";
+            this.settingsToolStripMenuItem2.Size = new System.Drawing.Size(164, 22);
+            this.settingsToolStripMenuItem2.Text = "Settings";
+            this.settingsToolStripMenuItem2.Click += new System.EventHandler(this.SettingsToolStripMenuItem2Click);
+            // 
+            // helpToolStripMenuItem
+            // 
+            this.helpToolStripMenuItem.DropDownItems.AddRange(new System.Windows.Forms.ToolStripItem[] {
+            this.commitcountPerUserToolStripMenuItem,
+            this.gitcommandLogToolStripMenuItem,
+            this.toolStripSeparator7,
+            this.userManualToolStripMenuItem,
+            this.changelogToolStripMenuItem,
+            this.toolStripSeparator3,
+            this.translateToolStripMenuItem,
+            this.toolStripSeparator16,
+            this.donateToolStripMenuItem,
+            this.reportAnIssueToolStripMenuItem,
+            this.aboutToolStripMenuItem});
+            this.helpToolStripMenuItem.Name = "helpToolStripMenuItem";
+            this.helpToolStripMenuItem.Size = new System.Drawing.Size(44, 20);
+            this.helpToolStripMenuItem.Text = "Help";
+            // 
+            // commitcountPerUserToolStripMenuItem
+            // 
+            this.commitcountPerUserToolStripMenuItem.Image = global::GitUI.Properties.Resources.statistic;
+            this.commitcountPerUserToolStripMenuItem.Name = "commitcountPerUserToolStripMenuItem";
+            this.commitcountPerUserToolStripMenuItem.Size = new System.Drawing.Size(168, 22);
+            this.commitcountPerUserToolStripMenuItem.Text = "Commits per user";
+            this.commitcountPerUserToolStripMenuItem.Click += new System.EventHandler(this.CommitcountPerUserToolStripMenuItemClick);
+            // 
+            // gitcommandLogToolStripMenuItem
+            // 
+            this.gitcommandLogToolStripMenuItem.Image = global::GitUI.Properties.Resources.New;
+            this.gitcommandLogToolStripMenuItem.Name = "gitcommandLogToolStripMenuItem";
+            this.gitcommandLogToolStripMenuItem.Size = new System.Drawing.Size(168, 22);
+            this.gitcommandLogToolStripMenuItem.Text = "Gitcommand log";
+            this.gitcommandLogToolStripMenuItem.Click += new System.EventHandler(this.GitcommandLogToolStripMenuItemClick);
+            // 
+            // toolStripSeparator7
+            // 
+            this.toolStripSeparator7.Name = "toolStripSeparator7";
+            this.toolStripSeparator7.Size = new System.Drawing.Size(165, 6);
+            // 
+            // userManualToolStripMenuItem
+            // 
+            this.userManualToolStripMenuItem.Name = "userManualToolStripMenuItem";
+            this.userManualToolStripMenuItem.Size = new System.Drawing.Size(168, 22);
+            this.userManualToolStripMenuItem.Text = "User Manual";
+            this.userManualToolStripMenuItem.Click += new System.EventHandler(this.UserManualToolStripMenuItemClick);
+            // 
+            // changelogToolStripMenuItem
+            // 
+            this.changelogToolStripMenuItem.Name = "changelogToolStripMenuItem";
+            this.changelogToolStripMenuItem.Size = new System.Drawing.Size(168, 22);
+            this.changelogToolStripMenuItem.Text = "Changelog";
+            this.changelogToolStripMenuItem.Click += new System.EventHandler(this.ChangelogToolStripMenuItemClick);
+            // 
+            // toolStripSeparator3
+            // 
+            this.toolStripSeparator3.Name = "toolStripSeparator3";
+            this.toolStripSeparator3.Size = new System.Drawing.Size(165, 6);
+            // 
+            // translateToolStripMenuItem
+            // 
+            this.translateToolStripMenuItem.Name = "translateToolStripMenuItem";
+            this.translateToolStripMenuItem.Size = new System.Drawing.Size(168, 22);
+            this.translateToolStripMenuItem.Text = "Translate";
+            this.translateToolStripMenuItem.Click += new System.EventHandler(this.TranslateToolStripMenuItemClick);
+            // 
+            // toolStripSeparator16
+            // 
+            this.toolStripSeparator16.Name = "toolStripSeparator16";
+            this.toolStripSeparator16.Size = new System.Drawing.Size(165, 6);
+            // 
+            // donateToolStripMenuItem
+            // 
+            this.donateToolStripMenuItem.Name = "donateToolStripMenuItem";
+            this.donateToolStripMenuItem.Size = new System.Drawing.Size(168, 22);
+            this.donateToolStripMenuItem.Text = "Donate";
+            this.donateToolStripMenuItem.Click += new System.EventHandler(this.DonateToolStripMenuItemClick);
+            // 
+            // aboutToolStripMenuItem
+            // 
+            this.aboutToolStripMenuItem.Image = global::GitUI.Properties.Resources.Info;
+            this.aboutToolStripMenuItem.Name = "aboutToolStripMenuItem";
+            this.aboutToolStripMenuItem.Size = new System.Drawing.Size(168, 22);
+            this.aboutToolStripMenuItem.Text = "About";
+            this.aboutToolStripMenuItem.Click += new System.EventHandler(this.AboutToolStripMenuItemClick);
+            // 
+            // menuStrip1
+            // 
+            this.menuStrip1.ClickThrough = true;
+            this.menuStrip1.Items.AddRange(new System.Windows.Forms.ToolStripItem[] {
+            this.fileToolStripMenuItem,
+            this.gitToolStripMenuItem,
+            this.commandsToolStripMenuItem,
+            this.remotesToolStripMenuItem,
+            this._repositoryHostsToolStripMenuItem,
+            this.submodulesToolStripMenuItem,
+            this.pluginsToolStripMenuItem,
+            this.settingsToolStripMenuItem1,
+            this.helpToolStripMenuItem});
+            this.menuStrip1.Location = new System.Drawing.Point(0, 0);
+            this.menuStrip1.Name = "menuStrip1";
+            this.menuStrip1.Size = new System.Drawing.Size(923, 24);
+            this.menuStrip1.TabIndex = 3;
+            // 
+            // reportAnIssueToolStripMenuItem
+            // 
+            this.reportAnIssueToolStripMenuItem.Name = "reportAnIssueToolStripMenuItem";
+            this.reportAnIssueToolStripMenuItem.Size = new System.Drawing.Size(168, 22);
+            this.reportAnIssueToolStripMenuItem.Text = "Report an issue";
+            this.reportAnIssueToolStripMenuItem.Click += new System.EventHandler(this.reportAnIssueToolStripMenuItem_Click);
+            // 
+            // repoObjectsTree
+            // 
+            this.repoObjectsTree.Dock = System.Windows.Forms.DockStyle.Fill;
+            this.repoObjectsTree.Location = new System.Drawing.Point(0, 0);
+            this.repoObjectsTree.Name = "repoObjectsTree";
+            this.repoObjectsTree.Size = new System.Drawing.Size(213, 501);
+            this.repoObjectsTree.TabIndex = 0;
+            // 
+            // FormBrowse
+            // 
+            this.AutoScaleDimensions = new System.Drawing.SizeF(96F, 96F);
+            this.AutoScaleMode = System.Windows.Forms.AutoScaleMode.Dpi;
+            this.AutoValidate = System.Windows.Forms.AutoValidate.EnablePreventFocusChange;
+            this.ClientSize = new System.Drawing.Size(923, 573);
+            this.Controls.Add(this.toolPanel);
+            this.Controls.Add(this.menuStrip1);
+            this.Controls.Add(this.statusStrip);
+            this.Name = "FormBrowse";
+            this.Text = "Git Extensions";
+            this.FormClosing += new System.Windows.Forms.FormClosingEventHandler(this.FormBrowseFormClosing);
+            this.Load += new System.EventHandler(this.BrowseLoad);
+            this.toolPanel.Panel1.ResumeLayout(false);
+            this.toolPanel.Panel1.PerformLayout();
+            this.toolPanel.Panel2.ResumeLayout(false);
+            ((System.ComponentModel.ISupportInitialize)(this.toolPanel)).EndInit();
+            this.toolPanel.ResumeLayout(false);
+            this.ToolStrip.ResumeLayout(false);
+            this.ToolStrip.PerformLayout();
+            this.MainSplitContainer.Panel1.ResumeLayout(false);
+            this.MainSplitContainer.Panel2.ResumeLayout(false);
+            ((System.ComponentModel.ISupportInitialize)(this.MainSplitContainer)).EndInit();
+            this.MainSplitContainer.ResumeLayout(false);
+            this.RightSplitContainer.Panel1.ResumeLayout(false);
+            this.RightSplitContainer.Panel2.ResumeLayout(false);
+            ((System.ComponentModel.ISupportInitialize)(this.RightSplitContainer)).EndInit();
+            this.RightSplitContainer.ResumeLayout(false);
+            this.CommitInfoTabControl.ResumeLayout(false);
+            this.CommitInfoTabPage.ResumeLayout(false);
+            this.TreeTabPage.ResumeLayout(false);
+            this.FileTreeSplitContainer.Panel1.ResumeLayout(false);
+            this.FileTreeSplitContainer.Panel2.ResumeLayout(false);
+            ((System.ComponentModel.ISupportInitialize)(this.FileTreeSplitContainer)).EndInit();
+            this.FileTreeSplitContainer.ResumeLayout(false);
+            this.FileTreeContextMenu.ResumeLayout(false);
+            this.DiffTabPage.ResumeLayout(false);
+            this.DiffSplitContainer.Panel1.ResumeLayout(false);
+            this.DiffSplitContainer.Panel2.ResumeLayout(false);
+            ((System.ComponentModel.ISupportInitialize)(this.DiffSplitContainer)).EndInit();
+            this.DiffSplitContainer.ResumeLayout(false);
+            this.DiffContextMenu.ResumeLayout(false);
+            this.TreeContextMenu.ResumeLayout(false);
+            this.statusStrip.ResumeLayout(false);
+            this.statusStrip.PerformLayout();
+            this.menuStrip1.ResumeLayout(false);
+            this.menuStrip1.PerformLayout();
+            ((System.ComponentModel.ISupportInitialize)(this.gitItemBindingSource)).EndInit();
+            ((System.ComponentModel.ISupportInitialize)(this.gitRevisionBindingSource)).EndInit();
+            this.ResumeLayout(false);
+            this.PerformLayout();
+
+        }
+
+        #endregion
+
+        private System.Windows.Forms.TreeView GitTree;
+        private System.Windows.Forms.SplitContainer RightSplitContainer;
+        private System.Windows.Forms.TabControl CommitInfoTabControl;
+        private System.Windows.Forms.TabPage TreeTabPage;
+        private System.Windows.Forms.BindingSource gitRevisionBindingSource;
+        private System.Windows.Forms.BindingSource gitItemBindingSource;
+        private GitUI.RevisionGrid RevisionGrid;
+        private System.Windows.Forms.SplitContainer FileTreeSplitContainer;
+        private ToolStripEx ToolStrip;
+        private System.Windows.Forms.ToolStripButton toolStripButton1;
+        private System.Windows.Forms.ToolStripSplitButton _NO_TRANSLATE_Workingdir;
+        private System.Windows.Forms.ToolStripSeparator toolStripSeparator1;
+        private System.Windows.Forms.ToolStripButton GitBash;
+        private System.Windows.Forms.ToolStripSeparator toolStripSeparator2;
+        private System.Windows.Forms.ToolStripButton EditSettings;
+        private System.Windows.Forms.ToolStripButton RefreshButton;
+        private System.Windows.Forms.ToolStripSeparator toolStripSeparator5;
+        private System.Windows.Forms.ToolStripTextBox toolStripTextBoxFilter;
+        private System.Windows.Forms.TabPage DiffTabPage;
+        private System.Windows.Forms.SplitContainer DiffSplitContainer;
+        private FileStatusList DiffFiles;
+        private System.Windows.Forms.ToolStripButton toolStripButtonPush;
+        private FileViewer FileText;
+        private FileViewer DiffText;
+        private System.Windows.Forms.TabPage CommitInfoTabPage;
+        private CommitInfo.CommitInfo RevisionInfo;
+        private System.Windows.Forms.ToolStripLabel toolStripLabel2;
+        private System.Windows.Forms.ToolStripSplitButton toolStripSplitStash;
+        private System.Windows.Forms.ToolStripMenuItem stashChangesToolStripMenuItem;
+        private System.Windows.Forms.ToolStripMenuItem stashPopToolStripMenuItem;
+        private System.Windows.Forms.ToolStripSeparator toolStripSeparator9;
+        private System.Windows.Forms.ToolStripMenuItem viewStashToolStripMenuItem;
+        private System.Windows.Forms.ContextMenuStrip TreeContextMenu;
+        private System.Windows.Forms.ToolStripMenuItem saveToolStripMenuItem;
+        private System.Windows.Forms.ContextMenuStrip DiffContextMenu;
+        private System.Windows.Forms.ToolStripMenuItem openWithDifftoolToolStripMenuItem;
+        private System.Windows.Forms.ToolStripSeparator toolStripSeparator17;
+        private ContextMenuStrip FileTreeContextMenu;
+        private ToolStripMenuItem saveAsToolStripMenuItem;
+        private ToolStripMenuItem resetToThisRevisionToolStripMenuItem;
+        private ToolStripMenuItem openFileToolStripMenuItem;
+        private ToolStripMenuItem openFileWithToolStripMenuItem;
+        private ToolStripMenuItem fileHistoryToolStripMenuItem;
+        private ToolStripMenuItem findToolStripMenuItem;
+        private ToolStripSeparator toolStripSeparator18;
+        private ToolStripMenuItem copyFilenameToClipboardToolStripMenuItem;
+        private ToolStripMenuItem copyFilenameToClipboardToolStripMenuItem1;
+        private ToolStripMenuItem saveAsToolStripMenuItem1;
+        private ToolStripSeparator toolStripSeparator19;
+        private ToolStripLabel toolStripLabel1;
+        private ToolStripComboBox toolStripBranches;
+        private ToolStripDropDownButton toolStripDropDownButton2;
+        private ToolStripDropDownButton toolStripDropDownButton1;
+        private StatusStrip statusStrip;
+        private ToolStripStatusLabel toolStripStatusLabel1;
+        private ToolStripMenuItem openWithToolStripMenuItem;
+        private ToolStripSeparator toolStripSeparator20;
+        private ToolStripSeparator toolStripSeparator30;
+        private ToolStripSeparator toolStripSeparator31;
+        private ToolStripSeparator toolStripSeparator32;
+        private ToolStripSeparator toolStripSeparator33;
+        private ToolStripMenuItem fileHistoryDiffToolstripMenuItem;
+        private ToolStripSplitButton branchSelect;
+        private ToolStripButton toggleSplitViewLayout;
+        private ToolStripMenuItem editCheckedOutFileToolStripMenuItem;
+        private SplitContainer toolPanel;
+        private ToolStripEx UserMenuToolStrip;
+        private ToolStripMenuItem fileToolStripMenuItem;
+        private ToolStripMenuItem openToolStripMenuItem;
+        private ToolStripMenuItem closeToolStripMenuItem;
+        private ToolStripMenuItem refreshToolStripMenuItem;
+        private ToolStripMenuItem recentToolStripMenuItem;
+        private ToolStripMenuItem toolStripMenuItem2;
+        private ToolStripSeparator toolStripSeparator12;
+        private ToolStripMenuItem fileExplorerToolStripMenuItem;
+        private ToolStripSeparator toolStripMenuItem1;
+        private ToolStripMenuItem exitToolStripMenuItem;
+        private ToolStripMenuItem gitToolStripMenuItem;
+        private ToolStripMenuItem gitBashToolStripMenuItem;
+        private ToolStripMenuItem gitGUIToolStripMenuItem;
+        private ToolStripMenuItem kGitToolStripMenuItem;
+        private ToolStripMenuItem commandsToolStripMenuItem;
+        private ToolStripMenuItem applyPatchToolStripMenuItem;
+        private ToolStripMenuItem archiveToolStripMenuItem;
+        private ToolStripMenuItem bisectToolStripMenuItem;
+        private ToolStripMenuItem checkoutBranchToolStripMenuItem;
+        private ToolStripMenuItem checkoutToolStripMenuItem;
+        private ToolStripMenuItem cherryPickToolStripMenuItem;
+        private ToolStripMenuItem cleanupToolStripMenuItem;
+        private ToolStripMenuItem cloneToolStripMenuItem;
+        private ToolStripMenuItem commitToolStripMenuItem;
+        private ToolStripMenuItem branchToolStripMenuItem;
+        private ToolStripMenuItem tagToolStripMenuItem;
+        private ToolStripMenuItem deleteBranchToolStripMenuItem;
+        private ToolStripMenuItem deleteTagToolStripMenuItem;
+        private ToolStripMenuItem formatPatchToolStripMenuItem;
+        private ToolStripMenuItem goToToolStripMenuItem;
+        private ToolStripMenuItem initNewRepositoryToolStripMenuItem;
+        private ToolStripMenuItem mergeBranchToolStripMenuItem;
+        private ToolStripMenuItem pullToolStripMenuItem;
+        private ToolStripMenuItem pushToolStripMenuItem;
+        private ToolStripMenuItem rebaseToolStripMenuItem;
+        private ToolStripMenuItem runMergetoolToolStripMenuItem;
+        private ToolStripMenuItem stashToolStripMenuItem;
+        private ToolStripMenuItem viewDiffToolStripMenuItem;
+        private ToolStripMenuItem patchToolStripMenuItem;
+        private ToolStripMenuItem remotesToolStripMenuItem;
+        private ToolStripMenuItem manageRemoteRepositoriesToolStripMenuItem1;
+        private ToolStripSeparator toolStripSeparator6;
+        private ToolStripMenuItem PuTTYToolStripMenuItem;
+        private ToolStripMenuItem startAuthenticationAgentToolStripMenuItem;
+        private ToolStripMenuItem generateOrImportKeyToolStripMenuItem;
+        private ToolStripMenuItem _repositoryHostsToolStripMenuItem;
+        private ToolStripMenuItem _forkCloneRepositoryToolStripMenuItem;
+        private ToolStripMenuItem _viewPullRequestsToolStripMenuItem;
+        private ToolStripMenuItem _createPullRequestsToolStripMenuItem;
+        private ToolStripMenuItem submodulesToolStripMenuItem;
+        private ToolStripMenuItem manageSubmodulesToolStripMenuItem;
+        private ToolStripSeparator toolStripSeparator8;
+        private ToolStripMenuItem updateAllSubmodulesToolStripMenuItem;
+        private ToolStripMenuItem synchronizeAllSubmodulesToolStripMenuItem;
+        private ToolStripMenuItem pluginsToolStripMenuItem;
+        private ToolStripMenuItem settingsToolStripMenuItem;
+        private ToolStripSeparator toolStripSeparator15;
+        private ToolStripMenuItem settingsToolStripMenuItem1;
+        private ToolStripMenuItem gitMaintenanceToolStripMenuItem;
+        private ToolStripMenuItem compressGitDatabaseToolStripMenuItem;
+        private ToolStripMenuItem verifyGitDatabaseToolStripMenuItem;
+        private ToolStripMenuItem deleteIndexlockToolStripMenuItem;
+        private ToolStripSeparator toolStripSeparator4;
+        private ToolStripMenuItem editgitignoreToolStripMenuItem1;
+        private ToolStripMenuItem editgitattributesToolStripMenuItem;
+        private ToolStripMenuItem editmailmapToolStripMenuItem;
+        private ToolStripSeparator toolStripSeparator13;
+        private ToolStripMenuItem settingsToolStripMenuItem2;
+        private ToolStripMenuItem helpToolStripMenuItem;
+        private ToolStripMenuItem commitcountPerUserToolStripMenuItem;
+        private ToolStripMenuItem gitcommandLogToolStripMenuItem;
+        private ToolStripSeparator toolStripSeparator7;
+        private ToolStripMenuItem userManualToolStripMenuItem;
+        private ToolStripMenuItem changelogToolStripMenuItem;
+        private ToolStripSeparator toolStripSeparator3;
+        private ToolStripMenuItem translateToolStripMenuItem;
+        private ToolStripSeparator toolStripSeparator16;
+        private ToolStripMenuItem donateToolStripMenuItem;
+        private ToolStripMenuItem aboutToolStripMenuItem;
+        private MenuStripEx menuStrip1;
+        private ToolStripMenuItem openContainingFolderToolStripMenuItem;
+        private ToolStripMenuItem fileTreeOpenContainingFolderToolStripMenuItem;
+        private ToolStripSeparator toolStripSeparator21;
+        private ToolStripSeparator toolStripSeparator25;
+        private ToolStripSeparator toolStripSeparator22;
+        private ToolStripSeparator toolStripSeparator23;
+        private ToolStripMenuItem cloneSVNToolStripMenuItem;
+        private ToolStripMenuItem SvnRebaseToolStripMenuItem;
+        private ToolStripMenuItem SvnDcommitToolStripMenuItem;
+        private ToolStripSeparator toolStripSeparator24;
+        private ToolStripMenuItem SvnFetchToolStripMenuItem;
+        private ToolStripMenuItem blameToolStripMenuItem;
+        private ToolStripMenuItem blameToolStripMenuItem1;
+        private ToolStripMenuItem expandAllToolStripMenuItem;
+        private ToolStripMenuItem findInDiffToolStripMenuItem;        
+        private ToolStripMenuItem collapseAllToolStripMenuItem;
+        private ToolStripSplitButton toolStripButtonLevelUp;
+        private ToolStripSplitButton toolStripButtonPull;
+        private ToolStripMenuItem mergeToolStripMenuItem;
+        private ToolStripMenuItem rebaseToolStripMenuItem1;
+        private ToolStripMenuItem fetchToolStripMenuItem;
+        private ToolStripMenuItem pullToolStripMenuItem1;
+        private ToolStripSeparator toolStripSeparator14;
+        private ToolStripMenuItem dontSetAsDefaultToolStripMenuItem;
+        private ToolStripMenuItem fetchAllToolStripMenuItem;
+        private ToolStripMenuItem resetFileToToolStripMenuItem;
+        private ToolStripMenuItem resetFileToAToolStripMenuItem;
+        private ToolStripMenuItem resetFileToRemoteToolStripMenuItem;
+        private ToolStripMenuItem resetToolStripMenuItem;        
+        private ToolStripMenuItem aBToolStripMenuItem;
+        private ToolStripMenuItem aLocalToolStripMenuItem;
+        private ToolStripMenuItem bLocalToolStripMenuItem;
+        private ToolStripMenuItem parentOfALocalToolStripMenuItem;
+        private ToolStripMenuItem parentOfBLocalToolStripMenuItem;
+        private SplitContainer MainSplitContainer;
+        private UserControls.RepoObjectsTree repoObjectsTree;        
+        private ToolStripMenuItem reportAnIssueToolStripMenuItem;        
+    }
+}