--- conflicted
+++ resolved
@@ -2000,7 +2000,6 @@
             this.toolStripSeparator7.Name = "toolStripSeparator7";
             this.toolStripSeparator7.Size = new System.Drawing.Size(191, 6);
             // 
-<<<<<<< HEAD
             // repoObjectsTree
             // 
             this.repoObjectsTree.Dock = System.Windows.Forms.DockStyle.Fill;
@@ -2008,7 +2007,7 @@
             this.repoObjectsTree.Name = "repoObjectsTree";
             this.repoObjectsTree.Size = new System.Drawing.Size(213, 501);
             this.repoObjectsTree.TabIndex = 0;
-=======
+            // 
             // cherryPickToolStripMenuItem1
             // 
             this.cherryPickSelectedDiffFileToolStripMenuItem.Image = global::GitUI.Properties.Resources.IconCherryPick;
@@ -2016,7 +2015,6 @@
             this.cherryPickSelectedDiffFileToolStripMenuItem.Size = new System.Drawing.Size(210, 22);
             this.cherryPickSelectedDiffFileToolStripMenuItem.Text = "Cherry pick file's changes";
             this.cherryPickSelectedDiffFileToolStripMenuItem.Click += new System.EventHandler(this.cherryPickSelectedDiffFileToolStripMenuItem_Click);
->>>>>>> fa25db81
             // 
             // FormBrowse
             // 
