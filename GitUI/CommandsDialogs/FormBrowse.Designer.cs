--- conflicted
+++ resolved
@@ -1292,11 +1292,7 @@
             this.cleanupToolStripMenuItem.Image = global::GitUI.Properties.Resources.IconCleanupRepo;
             this.cleanupToolStripMenuItem.Name = "cleanupToolStripMenuItem";
             this.cleanupToolStripMenuItem.Size = new System.Drawing.Size(222, 22);
-<<<<<<< HEAD
-            this.cleanupToolStripMenuItem.Text = "Cleanup repository...";
-=======
-            this.cleanupToolStripMenuItem.Text = "Clean working tree";
->>>>>>> 73eeb1f2
+            this.cleanupToolStripMenuItem.Text = "Clean working tree...";
             this.cleanupToolStripMenuItem.Click += new System.EventHandler(this.CleanupToolStripMenuItemClick);
             // 
             // cloneToolStripMenuItem
