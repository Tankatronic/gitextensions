using GitUI.UserControls.RevisionGridClasses;
using System;
using System.Collections.Generic;
using System.Collections.Specialized;
using System.Diagnostics;
using System.Drawing;
using System.IO;
using System.Linq;
using System.Net;
using System.Reflection;
using System.Text;
using System.Threading;
using System.Threading.Tasks;
using System.Windows.Forms;



using GitCommands;
using GitCommands.Repository;
using GitCommands.Utils;
using GitUI.CommandsDialogs.BrowseDialog;
using GitUI.CommandsDialogs.BrowseDialog.DashboardControl;
using GitUI.Hotkey;
using GitUI.Plugin;
using GitUI.Properties;
using GitUI.Script;
using GitUI.UserControls;
using GitUIPluginInterfaces;
using Microsoft.Win32;
using ResourceManager;
using Settings = GitCommands.AppSettings;
#if !__MonoCS__
using Microsoft.WindowsAPICodePack.Taskbar;
#endif

namespace GitUI.CommandsDialogs
{
    public partial class FormBrowse : GitModuleForm, IBrowseRepo
    {
        #region Translation

        private readonly TranslationString _stashCount =
            new TranslationString("{0} saved {1}");
        private readonly TranslationString _stashPlural =
            new TranslationString("stashes");
        private readonly TranslationString _stashSingular =
            new TranslationString("stash");

        private readonly TranslationString _warningMiddleOfBisect =
            new TranslationString("You are in the middle of a bisect");
        private readonly TranslationString _warningMiddleOfRebase =
            new TranslationString("You are in the middle of a rebase");
        private readonly TranslationString _warningMiddleOfPatchApply =
            new TranslationString("You are in the middle of a patch apply");

        private readonly TranslationString _hintUnresolvedMergeConflicts =
            new TranslationString("There are unresolved merge conflicts!");

        private readonly TranslationString _noBranchTitle =
            new TranslationString("no branch");

        private readonly TranslationString _noSubmodulesPresent =
            new TranslationString("No submodules");
        private readonly TranslationString _topProjectModuleFormat =
            new TranslationString("Top project: {0}");
        private readonly TranslationString _superprojectModuleFormat =
            new TranslationString("Superproject: {0}");

        private readonly TranslationString _saveFileFilterCurrentFormat =
            new TranslationString("Current format");
        private readonly TranslationString _saveFileFilterAllFiles =
            new TranslationString("All files");

        private readonly TranslationString _indexLockDeleted =
            new TranslationString("index.lock deleted.");
        private readonly TranslationString _indexLockNotFound =
            new TranslationString("index.lock not found at:");

        private readonly TranslationString _errorCaption =
            new TranslationString("Error");
        private readonly TranslationString _loading =
            new TranslationString("Loading...");

        private readonly TranslationString _noReposHostPluginLoaded =
            new TranslationString("No repository host plugin loaded.");

        private readonly TranslationString _noReposHostFound =
            new TranslationString("Could not find any relevant repository hosts for the currently open repository.");

        private readonly TranslationString _configureWorkingDirMenu =
            new TranslationString("Configure this menu");

        private readonly TranslationString directoryIsNotAValidRepositoryCaption =
            new TranslationString("Open");

        private readonly TranslationString directoryIsNotAValidRepository =
            new TranslationString("The selected item is not a valid git repository.\n\nDo you want to abort and remove it from the recent repositories list?");

        private readonly TranslationString _updateCurrentSubmodule =
            new TranslationString("Update current submodule");

        private readonly TranslationString _nodeNotFoundNextAvailableParentSelected =
            new TranslationString("Node not found. The next available parent node will be selected.");

        private readonly TranslationString _nodeNotFoundSelectionNotChanged =
            new TranslationString("Node not found. File tree selection was not changed.");

        private readonly TranslationString _diffNoSelection =
            new TranslationString("Diff (no selection)");

        private readonly TranslationString _diffParentWithSelection =
            new TranslationString("Diff (A: parent --> B: selection)");

        private readonly TranslationString _diffTwoSelected =
            new TranslationString("Diff (A: first --> B: second)");

        private readonly TranslationString _diffNotSupported =
            new TranslationString("Diff (not supported)");

        private readonly TranslationString _pullFetch =
            new TranslationString("Pull - fetch");
        private readonly TranslationString _pullFetchAll =
            new TranslationString("Pull - fetch all");
        private readonly TranslationString _pullMerge =
            new TranslationString("Pull - merge");
        private readonly TranslationString _pullRebase =
            new TranslationString("Pull - rebase");
        private readonly TranslationString _pullOpenDialog =
            new TranslationString("Open pull dialog");

        private readonly TranslationString _resetFileCaption =
            new TranslationString("Reset");
        private readonly TranslationString _resetFileText =
            new TranslationString("Are you sure you want to reset this file or directory?");
        private readonly TranslationString _resetFileError =
            new TranslationString("Exactly one revision must be selected. Abort.");
        #endregion

        private Dashboard _dashboard;
        private ToolStripItem _rebase;
        private ToolStripItem _bisect;
        private ToolStripItem _warning;

#if !__MonoCS__
        private ThumbnailToolBarButton _commitButton;
        private ThumbnailToolBarButton _pushButton;
        private ThumbnailToolBarButton _pullButton;
        private bool _toolbarButtonsCreated;
#endif
        private bool _dontUpdateOnIndexChange;
        private readonly ToolStripGitStatus _toolStripGitStatus;
        private readonly FilterRevisionsHelper _filterRevisionsHelper;
        private readonly FilterBranchHelper _filterBranchHelper;

        private string _diffTabPageTitleBase = "";

        private readonly FormBrowseMenus _formBrowseMenus;
        ConEmuControl terminal = null;
#pragma warning disable 0414
        private readonly FormBrowseMenuCommands _formBrowseMenuCommands;
#pragma warning restore 0414

        /// <summary>
        /// For VS designer
        /// </summary>
        private FormBrowse()
        {
            InitializeComponent();
            Translate();
        }

        public FormBrowse(GitUICommands aCommands, string filter)
            : base(true, aCommands)
        {
            InitializeComponent();

            // set tab page images
            {
                var imageList = new ImageList();
                CommitInfoTabControl.ImageList = imageList;
                imageList.ColorDepth = ColorDepth.Depth8Bit;
                imageList.Images.Add(global::GitUI.Properties.Resources.IconCommit);
                imageList.Images.Add(global::GitUI.Properties.Resources.IconFileTree);
                imageList.Images.Add(global::GitUI.Properties.Resources.IconDiff);
                CommitInfoTabControl.TabPages[0].ImageIndex = 0;
                CommitInfoTabControl.TabPages[1].ImageIndex = 1;
                CommitInfoTabControl.TabPages[2].ImageIndex = 2;
            }
            this.DiffFiles.FilterVisible = true;
            RevisionGrid.UICommandsSource = this;
            Repositories.LoadRepositoryHistoryAsync();
            Task.Factory.StartNew(PluginLoader.Load)
                .ContinueWith((task) => RegisterPlugins(), TaskScheduler.FromCurrentSynchronizationContext());
            RevisionGrid.GitModuleChanged += SetGitModule;
            _filterRevisionsHelper = new FilterRevisionsHelper(toolStripRevisionFilterTextBox, toolStripRevisionFilterDropDownButton, RevisionGrid, toolStripRevisionFilterLabel, ShowFirstParent, form: this);
            _filterBranchHelper = new FilterBranchHelper(toolStripBranchFilterComboBox, toolStripBranchFilterDropDownButton, RevisionGrid);
            toolStripBranchFilterComboBox.DropDown += toolStripBranches_DropDown_ResizeDropDownWidth;

            Translate ();

            if (Settings.ShowGitStatusInBrowseToolbar)
            {
                _toolStripGitStatus = new ToolStripGitStatus
                                 {
                                     ImageTransparentColor = Color.Magenta
                                 };
                if (aCommands != null)
                    _toolStripGitStatus.UICommandsSource = this;
                _toolStripGitStatus.Click += StatusClick;
                ToolStrip.Items.Insert(ToolStrip.Items.IndexOf(toolStripButton1), _toolStripGitStatus);
                ToolStrip.Items.Remove(toolStripButton1);
                _toolStripGitStatus.CommitTranslatedString = toolStripButton1.Text;
            }

            if (!EnvUtils.RunningOnWindows())
            {
                toolStripSeparator6.Visible = false;
                PuTTYToolStripMenuItem.Visible = false;
            }

            RevisionGrid.SelectionChanged += RevisionGridSelectionChanged;
            DiffText.ExtraDiffArgumentsChanged += DiffTextExtraDiffArgumentsChanged;
            _filterRevisionsHelper.SetFilter(filter);
            DiffText.SetFileLoader(getNextPatchFile);

            GitTree.ImageList = new ImageList();
            GitTree.ImageList.Images.Add(Properties.Resources.New); //File
            GitTree.ImageList.Images.Add(Properties.Resources.Folder); //Folder
            GitTree.ImageList.Images.Add(Properties.Resources.IconFolderSubmodule); //Submodule

            GitTree.MouseDown += GitTree_MouseDown;
            GitTree.MouseMove += GitTree_MouseMove;

            this.HotkeysEnabled = true;
            this.Hotkeys = HotkeySettingsManager.LoadHotkeys(HotkeySettingsName);
            this.toolPanel.SplitterDistance = this.ToolStrip.Height;
            this._dontUpdateOnIndexChange = false;
            GitUICommandsChanged += (a, e) =>
            {
                var oldcommands = e.OldCommands;
                RefreshPullIcon();
                oldcommands.PostRepositoryChanged -= UICommands_PostRepositoryChanged;
                UICommands.PostRepositoryChanged += UICommands_PostRepositoryChanged;
                oldcommands.BrowseRepo = null;
                UICommands.BrowseRepo = this;
            };
            if (aCommands != null)
            {
                RefreshPullIcon();
                UICommands.PostRepositoryChanged += UICommands_PostRepositoryChanged;
                UICommands.BrowseRepo = this;
            }

            FillBuildReport();  // Ensure correct page visibility
            RevisionGrid.ShowBuildServerInfo = true;

            _formBrowseMenuCommands = new FormBrowseMenuCommands(this);
            _formBrowseMenus = new FormBrowseMenus(menuStrip1);
            RevisionGrid.MenuCommands.MenuChanged += (sender, e) => _formBrowseMenus.OnMenuCommandsPropertyChanged();
            SystemEvents.SessionEnding += (sender, args) => SaveApplicationSettings();

        }

        private new void Translate()
        {
            base.Translate();
            _diffTabPageTitleBase = DiffTabPage.Text;
        }

        void UICommands_PostRepositoryChanged(object sender, GitUIBaseEventArgs e)
        {
            this.InvokeAsync(RefreshRevisions);
        }

        private string _oldRevision;
        private GitItemStatus _oldDiffItem;
        private void RefreshRevisions()
        {
            if (RevisionGrid.IsDisposed || DiffFiles.IsDisposed || IsDisposed || Disposing)
            {
                return;
            }

            if (_dashboard == null || !_dashboard.Visible)
            {
                var revisions = RevisionGrid.GetSelectedRevisions();
                if (revisions.Count != 0)
                {
                    _oldRevision = revisions[0].Guid;
                    _oldDiffItem = DiffFiles.SelectedItem;
                }
                else
                {
                    _oldRevision = null;
                    _oldDiffItem = null;
                }
                RevisionGrid.ForceRefreshRevisions();
                InternalInitialize(true);
            }
        }

        #region IBrowseRepo
        public void GoToRef(string refName, bool showNoRevisionMsg)
        {
            RevisionGrid.GoToRef(refName, showNoRevisionMsg);
        }

        #endregion

        private void ShowDashboard()
        {
            if (_dashboard == null)
            {
                _dashboard = new Dashboard();
                _dashboard.GitModuleChanged += SetGitModule;
                toolPanel.Panel2.Controls.Add(_dashboard);
                _dashboard.Dock = DockStyle.Fill;
            }
            else
                _dashboard.Refresh();
            _dashboard.Visible = true;
            _dashboard.BringToFront();
            _dashboard.ShowRecentRepositories();
        }

        private void HideDashboard()
        {
            if (_dashboard != null && _dashboard.Visible)
                _dashboard.Visible = false;
        }

        private void GitTree_AfterSelect(object sender, TreeViewEventArgs e)
        {
            var item = e.Node.Tag as GitItem;
            if (item == null)
                return;

            if (item.IsBlob)
                FileText.ViewGitItem(item.FileName, item.Guid);
            else if (item.IsCommit)
                FileText.ViewText(item.FileName,
                    LocalizationHelpers.GetSubmoduleText(Module, item.FileName, item.Guid));
            else
                FileText.ViewText("", "");
        }

        private void BrowseLoad(object sender, EventArgs e)
        {
#if !__MonoCS__
            if (EnvUtils.RunningOnWindows() && TaskbarManager.IsPlatformSupported)
            {
                TaskbarManager.Instance.ApplicationId = "GitExtensions";
            }
#endif
            HideVariableMainMenuItems();

            RevisionGrid.Load();
            _filterBranchHelper.InitToolStripBranchFilter();

            Cursor.Current = Cursors.WaitCursor;
            InternalInitialize(false);
            RevisionGrid.Focus();
            RevisionGrid.IndexWatcher.Reset();

            RevisionGrid.IndexWatcher.Changed += _indexWatcher_Changed;

            Cursor.Current = Cursors.Default;


            try
            {
                if (Settings.PlaySpecialStartupSound)
                {
                    using (var cowMoo = Resources.cow_moo)
                        new System.Media.SoundPlayer(cowMoo).Play();
                }
            }
            catch // This code is just for fun, we do not want the program to crash because of it.
            {
            }
        }

        void _indexWatcher_Changed(object sender, IndexChangedEventArgs e)
        {
            bool indexChanged = e.IsIndexChanged;
            this.InvokeAsync(() =>
            {
                RefreshButton.Image = indexChanged && Settings.UseFastChecks && Module.IsValidGitWorkingDir()
                                          ? Resources.arrow_refresh_dirty
                                          : Resources.arrow_refresh;
            });
        }

        private bool _pluginsLoaded;
        private void LoadPluginsInPluginMenu()
        {
            if (_pluginsLoaded)
                return;
            foreach (var plugin in LoadedPlugins.Plugins)
            {
                var item = new ToolStripMenuItem { Text = plugin.Description, Tag = plugin };
                item.Click += ItemClick;
                pluginsToolStripMenuItem.DropDownItems.Insert(pluginsToolStripMenuItem.DropDownItems.Count - 2, item);
            }
            _pluginsLoaded = true;
            UpdatePluginMenu(Module.IsValidGitWorkingDir());
        }

        /// <summary>
        ///   Execute plugin
        /// </summary>
        private void ItemClick(object sender, EventArgs e)
        {
            var menuItem = sender as ToolStripMenuItem;
            if (menuItem == null)
                return;

            var plugin = menuItem.Tag as IGitPlugin;
            if (plugin == null)
                return;

            var eventArgs = new GitUIEventArgs(this, UICommands);

            bool refresh = plugin.Execute(eventArgs);
            if (refresh)
                RefreshToolStripMenuItemClick(null, null);
        }

        private void UpdatePluginMenu(bool validWorkingDir)
        {
            foreach (ToolStripItem item in pluginsToolStripMenuItem.DropDownItems)
            {
                var plugin = item.Tag as IGitPluginForRepository;

                item.Enabled = plugin == null || validWorkingDir;
            }
        }

        private void RegisterPlugins()
        {
            foreach (var plugin in LoadedPlugins.Plugins)
                plugin.Register(UICommands);

            UICommands.RaisePostRegisterPlugin(this);
        }

        private void UnregisterPlugins()
        {
            foreach (var plugin in LoadedPlugins.Plugins)
                plugin.Unregister(UICommands);
        }

        /// <summary>
        /// to avoid showing menu items that should not be there during
        /// the transition from dashboard to repo browser and vice versa
        ///
        /// and reset hotkeys that are shared between mutual exclusive menu items
        /// </summary>
        private void HideVariableMainMenuItems()
        {
            dashboardToolStripMenuItem.Visible = false;
            repositoryToolStripMenuItem.Visible = false;
            commandsToolStripMenuItem.Visible = false;
            refreshToolStripMenuItem.ShortcutKeys = Keys.None;
            refreshDashboardToolStripMenuItem.ShortcutKeys = Keys.None;
            _repositoryHostsToolStripMenuItem.Visible = false;
            _formBrowseMenus.RemoveAdditionalMainMenuItems();
            menuStrip1.Refresh();
        }

        private void InternalInitialize(bool hard)
        {
            Cursor.Current = Cursors.WaitCursor;

            UICommands.RaisePreBrowseInitialize(this);

            // check for updates
            if (Settings.LastUpdateCheck.AddDays(7) < DateTime.Now)
            {
                Settings.LastUpdateCheck = DateTime.Now;
                var updateForm = new FormUpdates(Module.AppVersion);
                updateForm.SearchForUpdatesAndShow(Owner, false);
            }

            bool bareRepository = Module.IsBareRepository();
            bool validWorkingDir = Module.IsValidGitWorkingDir();
            bool hasWorkingDir = !string.IsNullOrEmpty(Module.WorkingDir);
            branchSelect.Text = validWorkingDir ? Module.GetSelectedBranch() : "";
            if (hasWorkingDir)
                HideDashboard();
            else
                ShowDashboard();
            toolStripButtonLevelUp.Enabled = hasWorkingDir && !bareRepository;
            CommitInfoTabControl.Visible = validWorkingDir;
            fileExplorerToolStripMenuItem.Enabled = validWorkingDir;
            manageRemoteRepositoriesToolStripMenuItem1.Enabled = validWorkingDir;
            branchSelect.Enabled = validWorkingDir;
            toolStripButton1.Enabled = validWorkingDir && !bareRepository;
            if (_toolStripGitStatus != null)
                _toolStripGitStatus.Enabled = validWorkingDir;
            toolStripButtonPull.Enabled = validWorkingDir;
            toolStripButtonPush.Enabled = validWorkingDir;
            dashboardToolStripMenuItem.Visible = !validWorkingDir;
            repositoryToolStripMenuItem.Visible = validWorkingDir;
            commandsToolStripMenuItem.Visible = validWorkingDir;
            if (validWorkingDir)
            {
                refreshToolStripMenuItem.ShortcutKeys = Keys.F5;
            }
            else
            {
                refreshDashboardToolStripMenuItem.ShortcutKeys = Keys.F5;
            }
            UpdatePluginMenu(validWorkingDir);
            gitMaintenanceToolStripMenuItem.Enabled = validWorkingDir;
            editgitignoreToolStripMenuItem1.Enabled = validWorkingDir;
            editgitattributesToolStripMenuItem.Enabled = validWorkingDir;
            editmailmapToolStripMenuItem.Enabled = validWorkingDir;
            toolStripSplitStash.Enabled = validWorkingDir && !bareRepository;
            commitcountPerUserToolStripMenuItem.Enabled = validWorkingDir;
            _createPullRequestsToolStripMenuItem.Enabled = validWorkingDir;
            _viewPullRequestsToolStripMenuItem.Enabled = validWorkingDir;
            //Only show "Repository hosts" menu item when there is at least 1 repository host plugin loaded
            _repositoryHostsToolStripMenuItem.Visible = RepoHosts.GitHosters.Count > 0;
            if (RepoHosts.GitHosters.Count == 1)
                _repositoryHostsToolStripMenuItem.Text = RepoHosts.GitHosters[0].Description;
            _filterBranchHelper.InitToolStripBranchFilter();

            if (repositoryToolStripMenuItem.Visible)
            {
                manageSubmodulesToolStripMenuItem.Enabled = !bareRepository;
                updateAllSubmodulesToolStripMenuItem.Enabled = !bareRepository;
                synchronizeAllSubmodulesToolStripMenuItem.Enabled = !bareRepository;
                editgitignoreToolStripMenuItem1.Enabled = !bareRepository;
                editgitattributesToolStripMenuItem.Enabled = !bareRepository;
                editmailmapToolStripMenuItem.Enabled = !bareRepository;
            }

            if (commandsToolStripMenuItem.Visible)
            {
                commitToolStripMenuItem.Enabled = !bareRepository;
                mergeToolStripMenuItem.Enabled = !bareRepository;
                rebaseToolStripMenuItem1.Enabled = !bareRepository;
                pullToolStripMenuItem1.Enabled = !bareRepository;
                resetToolStripMenuItem.Enabled = !bareRepository;
                cleanupToolStripMenuItem.Enabled = !bareRepository;
                stashToolStripMenuItem.Enabled = !bareRepository;
                checkoutBranchToolStripMenuItem.Enabled = !bareRepository;
                mergeBranchToolStripMenuItem.Enabled = !bareRepository;
                rebaseToolStripMenuItem.Enabled = !bareRepository;
                runMergetoolToolStripMenuItem.Enabled = !bareRepository;
                cherryPickToolStripMenuItem.Enabled = !bareRepository;
                checkoutToolStripMenuItem.Enabled = !bareRepository;
                bisectToolStripMenuItem.Enabled = !bareRepository;
                applyPatchToolStripMenuItem.Enabled = !bareRepository;
                SvnRebaseToolStripMenuItem.Enabled = !bareRepository;
                SvnDcommitToolStripMenuItem.Enabled = !bareRepository;
            }

            stashChangesToolStripMenuItem.Enabled = !bareRepository;
            gitGUIToolStripMenuItem.Enabled = !bareRepository;

            SetShortcutKeyDisplayStringsFromHotkeySettings();

            if (hard && hasWorkingDir)
                ShowRevisions();
            RefreshWorkingDirCombo();
            Text = GenerateWindowTitle(Module.WorkingDir, validWorkingDir, branchSelect.Text);
            DiffText.Font = Settings.DiffFont;
            UpdateJumplist(validWorkingDir);

            OnActivate();
            // load custom user menu
            LoadUserMenu();

            if (validWorkingDir)
            {
                // add Navigate and View menu
                _formBrowseMenus.ResetMenuCommandSets();
                //// _formBrowseMenus.AddMenuCommandSet(MainMenuItem.NavigateMenu, _formBrowseMenuCommands.GetNavigateMenuCommands()); // not used at the moment
                _formBrowseMenus.AddMenuCommandSet(MainMenuItem.NavigateMenu, RevisionGrid.MenuCommands.GetNavigateMenuCommands());
                _formBrowseMenus.AddMenuCommandSet(MainMenuItem.ViewMenu, RevisionGrid.MenuCommands.GetViewMenuCommands());

                _formBrowseMenus.InsertAdditionalMainMenuItems(repositoryToolStripMenuItem);
            }

            UICommands.RaisePostBrowseInitialize(this);

            Cursor.Current = Cursors.Default;
        }

        private void OnActivate()
        {
            CheckForMergeConflicts();
            UpdateStashCount();
            UpdateSubmodulesList();
        }

        internal Keys GetShortcutKeys(Commands cmd)
        {
            return GetShortcutKeys((int)cmd);
        }

        /// <summary>
        ///
        /// </summary>
        private void SetShortcutKeyDisplayStringsFromHotkeySettings()
        {
            gitBashToolStripMenuItem.ShortcutKeyDisplayString = GetShortcutKeys(Commands.GitBash).ToShortcutKeyDisplayString();
            commitToolStripMenuItem.ShortcutKeyDisplayString = GetShortcutKeys(Commands.Commit).ToShortcutKeyDisplayString();
            // TODO: add more
        }

        private void RefreshWorkingDirCombo()
        {
            Repository r = null;
            if (Repositories.RepositoryHistory.Repositories.Count > 0)
                r = Repositories.RepositoryHistory.Repositories[0];

            List<RecentRepoInfo> mostRecentRepos = new List<RecentRepoInfo>();

            if (r == null || !r.Path.Equals(Module.WorkingDir, StringComparison.InvariantCultureIgnoreCase))
                Repositories.AddMostRecentRepository(Module.WorkingDir);

            using (var graphics = CreateGraphics())
            {
                var splitter = new RecentRepoSplitter
                {
                    MeasureFont = _NO_TRANSLATE_Workingdir.Font,
                    Graphics = graphics
                };
                splitter.SplitRecentRepos(Repositories.RepositoryHistory.Repositories, mostRecentRepos, mostRecentRepos);

                RecentRepoInfo ri = mostRecentRepos.Find((e) => e.Repo.Path.Equals(Module.WorkingDir, StringComparison.InvariantCultureIgnoreCase));

                if (ri == null)
                    _NO_TRANSLATE_Workingdir.Text = Module.WorkingDir;
                else
                    _NO_TRANSLATE_Workingdir.Text = ri.Caption;

                if (Settings.RecentReposComboMinWidth > 0)
                {
                    _NO_TRANSLATE_Workingdir.AutoSize = false;
                    var captionWidth = graphics.MeasureString(_NO_TRANSLATE_Workingdir.Text, _NO_TRANSLATE_Workingdir.Font).Width;
                    captionWidth = captionWidth + _NO_TRANSLATE_Workingdir.DropDownButtonWidth + 5;
                    _NO_TRANSLATE_Workingdir.Width = Math.Max(Settings.RecentReposComboMinWidth, (int)captionWidth);
                }
                else
                    _NO_TRANSLATE_Workingdir.AutoSize = true;
            }
        }

        /// <summary>
        /// Returns a short name for repository.
        /// If the repository contains a description it is returned,
        /// otherwise the last part of path is returned.
        /// </summary>
        /// <param name="repositoryDir">Path to repository.</param>
        /// <returns>Short name for repository</returns>
        private static String GetRepositoryShortName(string repositoryDir)
        {
            DirectoryInfo dirInfo = new DirectoryInfo(repositoryDir);
            if (dirInfo.Exists)
            {
                string desc = ReadRepositoryDescription(repositoryDir);
                if (desc.IsNullOrEmpty())
                {
                    desc = Repositories.RepositoryHistory.Repositories
                        .Where(repo => repo.Path.Equals(repositoryDir, StringComparison.CurrentCultureIgnoreCase)).Select(repo => repo.Title)
                        .FirstOrDefault();
                }
                return desc ?? dirInfo.Name;
            }
            return dirInfo.Name;
        }

        private void LoadUserMenu()
        {
            var scripts = ScriptManager.GetScripts().Where(script => script.Enabled
                && script.OnEvent == ScriptEvent.ShowInUserMenuBar).ToList();

            for (int i = ToolStrip.Items.Count - 1; i >= 0; i--)
                if (ToolStrip.Items[i].Tag != null &&
                    ToolStrip.Items[i].Tag as String == "userscript")
                    ToolStrip.Items.RemoveAt(i);

            if (scripts.Count == 0)
                return;

            ToolStripSeparator toolstripseparator = new ToolStripSeparator();
            toolstripseparator.Tag = "userscript";
            ToolStrip.Items.Add(toolstripseparator);

            foreach (ScriptInfo scriptInfo in scripts)
            {
                ToolStripButton tempButton = new ToolStripButton();
                //store scriptname
                tempButton.Text = scriptInfo.Name;
                tempButton.Tag = "userscript";
                //add handler
                tempButton.Click += UserMenu_Click;
                tempButton.Enabled = true;
                tempButton.Visible = true;
                //tempButton.Image = GitUI.Properties.Resources.bug;
                //scriptInfo.Icon = "Cow";
                tempButton.Image = scriptInfo.GetIcon();
                tempButton.DisplayStyle = ToolStripItemDisplayStyle.ImageAndText;
                //add to toolstrip
                ToolStrip.Items.Add(tempButton);
            }
        }

        private void UserMenu_Click(object sender, EventArgs e)
        {
            if (ScriptRunner.RunScript(this, Module, ((ToolStripButton)sender).Text, this.RevisionGrid))
                RevisionGrid.RefreshRevisions();
        }

        private void UpdateJumplist(bool validWorkingDir)
        {
#if !__MonoCS__
            if (!EnvUtils.RunningOnWindows() || !TaskbarManager.IsPlatformSupported)
                return;

            try
            {
                if (validWorkingDir)
                {
                    string repositoryDescription = GetRepositoryShortName(Module.WorkingDir);
                    string baseFolder = Path.Combine(Settings.ApplicationDataPath.Value, "Recent");
                    if (!Directory.Exists(baseFolder))
                    {
                        Directory.CreateDirectory(baseFolder);
                    }

                    //Remove InvalidPathChars
                    StringBuilder sb = new StringBuilder(repositoryDescription);
                    foreach (char c in Path.GetInvalidFileNameChars())
                    {
                        sb.Replace(c, '_');
                    }

                    string path = Path.Combine(baseFolder, String.Format("{0}.{1}", sb, "gitext"));
                    File.WriteAllText(path, Module.WorkingDir);
                    JumpList.AddToRecent(path);

                    var JList = JumpList.CreateJumpListForIndividualWindow(TaskbarManager.Instance.ApplicationId, Handle);
                    JList.ClearAllUserTasks();

                    //to control which category Recent/Frequent is displayed
                    JList.KnownCategoryToDisplay = JumpListKnownCategoryType.Recent;

                    JList.Refresh();
                }

                CreateOrUpdateTaskBarButtons(validWorkingDir);
            }
            catch (System.Runtime.InteropServices.COMException ex)
            {
                Trace.WriteLine(ex.Message, "UpdateJumplist");
            }
#endif
        }

#if !__MonoCS__
        private void CreateOrUpdateTaskBarButtons(bool validRepo)
        {
            if (EnvUtils.RunningOnWindows() && TaskbarManager.IsPlatformSupported)
            {
                if (!_toolbarButtonsCreated)
                {
                    _commitButton = new ThumbnailToolBarButton(MakeIcon(toolStripButton1.Image, 48, true), toolStripButton1.Text);
                    _commitButton.Click += ToolStripButton1Click;

                    _pushButton = new ThumbnailToolBarButton(MakeIcon(toolStripButtonPush.Image, 48, true), toolStripButtonPush.Text);
                    _pushButton.Click += PushToolStripMenuItemClick;

                    _pullButton = new ThumbnailToolBarButton(MakeIcon(toolStripButtonPull.Image, 48, true), toolStripButtonPull.Text);
                    _pullButton.Click += PullToolStripMenuItemClick;

                    _toolbarButtonsCreated = true;
                    ThumbnailToolBarButton[] buttons = new[] { _commitButton, _pullButton, _pushButton };

                    //Call this method using reflection.  This is a workaround to *not* reference WPF libraries, becuase of how the WindowsAPICodePack was implimented.
                    TaskbarManager.Instance.ThumbnailToolBars.AddButtons(Handle, buttons);
                }

                _commitButton.Enabled = validRepo;
                _pushButton.Enabled = validRepo;
                _pullButton.Enabled = validRepo;
            }
        }
#endif

        /// <summary>
        /// Converts an image into an icon.  This was taken off of the interwebs.
        /// It's on a billion different sites and forum posts, so I would say its creative commons by now. -tekmaven
        /// </summary>
        /// <param name="img">The image that shall become an icon</param>
        /// <param name="size">The width and height of the icon. Standard
        /// sizes are 16x16, 32x32, 48x48, 64x64.</param>
        /// <param name="keepAspectRatio">Whether the image should be squashed into a
        /// square or whether whitespace should be put around it.</param>
        /// <returns>An icon!!</returns>
        private static Icon MakeIcon(Image img, int size, bool keepAspectRatio)
        {
            Bitmap square = new Bitmap(size, size); // create new bitmap
            Graphics g = Graphics.FromImage(square); // allow drawing to it

            int x, y, w, h; // dimensions for new image

            if (!keepAspectRatio || img.Height == img.Width)
            {
                // just fill the square
                x = y = 0; // set x and y to 0
                w = h = size; // set width and height to size
            }
            else
            {
                // work out the aspect ratio
                float r = (float)img.Width / (float)img.Height;

                // set dimensions accordingly to fit inside size^2 square
                if (r > 1)
                { // w is bigger, so divide h by r
                    w = size;
                    h = (int)((float)size / r);
                    x = 0; y = (size - h) / 2; // center the image
                }
                else
                { // h is bigger, so multiply w by r
                    w = (int)((float)size * r);
                    h = size;
                    y = 0; x = (size - w) / 2; // center the image
                }
            }

            // make the image shrink nicely by using HighQualityBicubic mode
            g.InterpolationMode = System.Drawing.Drawing2D.InterpolationMode.HighQualityBicubic;
            g.DrawImage(img, x, y, w, h); // draw image with specified dimensions
            g.Flush(); // make sure all drawing operations complete before we get the icon

            // following line would work directly on any image, but then
            // it wouldn't look as nice.
            return Icon.FromHandle(square.GetHicon());
        }

        private void UpdateStashCount()
        {
            if (Settings.ShowStashCount)
            {
                AsyncLoader.DoAsync(() => Module.GetStashes().Count,
                    (result) => toolStripSplitStash.Text = string.Format(_stashCount.Text, result,
                        result != 1 ? _stashPlural.Text : _stashSingular.Text));
            }
            else
            {
                toolStripSplitStash.Text = string.Empty;
            }
        }

        private void CheckForMergeConflicts()
        {
            bool validWorkingDir = Module.IsValidGitWorkingDir();

            if (validWorkingDir && Module.InTheMiddleOfBisect())
            {

                if (_bisect == null)
                {
                    _bisect = new WarningToolStripItem { Text = _warningMiddleOfBisect.Text };
                    _bisect.Click += BisectClick;
                    statusStrip.Items.Add(_bisect);
                }
            }
            else
            {
                if (_bisect != null)
                {
                    _bisect.Click -= BisectClick;
                    statusStrip.Items.Remove(_bisect);
                    _bisect = null;
                }
            }

            if (validWorkingDir &&
                (Module.InTheMiddleOfRebase() || Module.InTheMiddleOfPatch()))
            {
                if (_rebase == null)
                {
                    _rebase = new WarningToolStripItem
                    {
                        Text = Module.InTheMiddleOfRebase()
                            ? _warningMiddleOfRebase.Text
                            : _warningMiddleOfPatchApply.Text
                    };
                    _rebase.Click += RebaseClick;
                    statusStrip.Items.Add(_rebase);
                }
            }
            else
            {
                if (_rebase != null)
                {
                    _rebase.Click -= RebaseClick;
                    statusStrip.Items.Remove(_rebase);
                    _rebase = null;
                }
            }

            AsyncLoader.DoAsync(
                () => validWorkingDir && Module.InTheMiddleOfConflictedMerge() &&
                      !Directory.Exists(Module.GetGitDirectory() + "rebase-apply\\"),
                (result) =>
                {
                    if (result)
                    {
                        if (_warning == null)
                        {
                            _warning = new WarningToolStripItem {Text = _hintUnresolvedMergeConflicts.Text};
                            _warning.Click += WarningClick;
                            statusStrip.Items.Add(_warning);
                        }
                    }
                    else
                    {
                        if (_warning != null)
                        {
                            _warning.Click -= WarningClick;
                            statusStrip.Items.Remove(_warning);
                            _warning = null;
                        }
                    }

                    //Only show status strip when there are status items on it.
                    //There is always a close (x) button, do not count first item.
                    if (statusStrip.Items.Count > 1)
                        statusStrip.Show();
                    else
                        statusStrip.Hide();
                });
        }

        /// <summary>
        /// Generates main window title according to given repository.
        /// </summary>
        /// <param name="workingDir">Path to repository.</param>
        /// <param name="isWorkingDirValid">If the given path contains valid repository.</param>
        /// <param name="branchName">Current branch name.</param>
        private string GenerateWindowTitle(string workingDir, bool isWorkingDirValid, string branchName)
        {
#if DEBUG
            const string defaultTitle = "Git Extensions -> DEBUG <-";
            const string repositoryTitleFormat = "{0} ({1}) - Git Extensions -> DEBUG <-";
#else
            const string defaultTitle = "Git Extensions";
            const string repositoryTitleFormat = "{0} ({1}) - Git Extensions";
#endif
            if (!isWorkingDirValid)
                return defaultTitle;
            string repositoryDescription = GetRepositoryShortName(workingDir);
            if (string.IsNullOrEmpty(branchName))
                branchName = _noBranchTitle.Text;
            return string.Format(repositoryTitleFormat, repositoryDescription, branchName.Trim('(', ')'));
        }

        /// <summary>
        /// Reads repository description's first line from ".git\description" file.
        /// </summary>
        /// <param name="workingDir">Path to repository.</param>
        /// <returns>If the repository has description, returns that description, else returns <c>null</c>.</returns>
        private static string ReadRepositoryDescription(string workingDir)
        {
            const string repositoryDescriptionFileName = "description";
            const string defaultDescription = "Unnamed repository; edit this file 'description' to name the repository.";

            var repositoryPath = GitModule.GetGitDirectory(workingDir);
            var repositoryDescriptionFilePath = Path.Combine(repositoryPath, repositoryDescriptionFileName);
            if (!File.Exists(repositoryDescriptionFilePath))
                return null;
            try
            {
                var repositoryDescription = File.ReadLines(repositoryDescriptionFilePath).FirstOrDefault();
                return string.Equals(repositoryDescription, defaultDescription, StringComparison.CurrentCulture)
                           ? null
                           : repositoryDescription;
            }
            catch (IOException)
            {
                return null;
            }
        }

        private void RebaseClick(object sender, EventArgs e)
        {
            if (Module.InTheMiddleOfRebase())
                UICommands.StartRebaseDialog(this, null);
            else
                UICommands.StartApplyPatchDialog(this);
        }


        private void ShowRevisions()
        {
            if (RevisionGrid.IndexWatcher.IndexChanged)
            {
                FillFileTree();
                FillDiff();
                FillCommitInfo();
                FillBuildReport();
            }
            RevisionGrid.IndexWatcher.Reset();
        }

        //store strings to not keep references to nodes
        private readonly Stack<string> lastSelectedNodes = new Stack<string>();

        private void FillFileTree()
        {
            if (CommitInfoTabControl.SelectedTab != TreeTabPage)
                return;

            if (_selectedRevisionUpdatedTargets.HasFlag(UpdateTargets.FileTree))
                return;

            _selectedRevisionUpdatedTargets |= UpdateTargets.FileTree;

            try
            {
                GitTree.SuspendLayout();
                // Save state only when there is selected node
                if (GitTree.SelectedNode != null)
                {
                    TreeNode node = GitTree.SelectedNode;
                    FileText.SaveCurrentScrollPos();
                    lastSelectedNodes.Clear();
                    while (node != null)
                    {
                        lastSelectedNodes.Push(node.Text);
                        node = node.Parent;
                    }
                }

                // Refresh tree
                GitTree.Nodes.Clear();
                //restore selected file and scroll position when new selection is done
                if (RevisionGrid.GetSelectedRevisions().Count > 0)
                {
                    LoadInTree(RevisionGrid.GetSelectedRevisions()[0].SubItems, GitTree.Nodes);
                    //GitTree.Sort();
                    TreeNode lastMatchedNode = null;
                    // Load state
                    var currenNodes = GitTree.Nodes;
                    TreeNode matchedNode = null;
                    while (lastSelectedNodes.Count > 0 && currenNodes != null)
                    {
                        var next = lastSelectedNodes.Pop();
                        foreach (TreeNode node in currenNodes)
                        {
                            if (node.Text != next && next.Length != 40)
                                continue;

                            node.Expand();
                            matchedNode = node;
                            break;
                        }
                        if (matchedNode == null)
                            currenNodes = null;
                        else
                        {
                            lastMatchedNode = matchedNode;
                            currenNodes = matchedNode.Nodes;
                        }
                    }
                    //if there is no exact match, don't restore scroll position
                    if (lastMatchedNode != matchedNode)
                        FileText.ResetCurrentScrollPos();
                    GitTree.SelectedNode = lastMatchedNode;
                }
                if (GitTree.SelectedNode == null)
                {
                    FileText.ViewText("", "");
                }
            }
            finally
            {
                GitTree.ResumeLayout();
            }
        }

        private void FillDiff()
        {
            DiffTabPage.Text = _diffTabPageTitleBase;

            if (CommitInfoTabControl.SelectedTab != DiffTabPage)
            {
                return;
            }

            if (_selectedRevisionUpdatedTargets.HasFlag(UpdateTargets.DiffList))
                return;

            _selectedRevisionUpdatedTargets |= UpdateTargets.DiffList;

            var revisions = RevisionGrid.GetSelectedRevisions();

            DiffText.SaveCurrentScrollPos();

            DiffFiles.SetDiffs(revisions);
            if (_oldDiffItem != null && revisions.Count > 0 && revisions[0].Guid == _oldRevision)
            {
                DiffFiles.SelectedItem = _oldDiffItem;
                _oldDiffItem = null;
                _oldRevision = null;
            }

            switch (revisions.Count)
            {
                case 0:
                    DiffTabPage.Text = _diffNoSelection.Text;
                    break;

                case 1: // diff "parent" --> "selected revision"
                    var revision = revisions[0];
                    if (revision != null && revision.ParentGuids != null && revision.ParentGuids.Length != 0)
                        DiffTabPage.Text = _diffParentWithSelection.Text;
                    break;

                case 2: // diff "first clicked revision" --> "second clicked revision"
                    bool artificialRevSelected = revisions[0].IsArtificial() || revisions[1].IsArtificial();
                    if (!artificialRevSelected)
                        DiffTabPage.Text = _diffTwoSelected.Text;
                    break;

                default: // more than 2 revisions selected => no diff
                    DiffTabPage.Text = _diffNotSupported.Text;
                    break;
            }
        }

        private void FillCommitInfo()
        {
            if (CommitInfoTabControl.SelectedTab != CommitInfoTabPage)
                return;

            if (_selectedRevisionUpdatedTargets.HasFlag(UpdateTargets.CommitInfo))
                return;

            _selectedRevisionUpdatedTargets |= UpdateTargets.CommitInfo;

            if (RevisionGrid.GetSelectedRevisions().Count == 0)
                return;

            var revision = RevisionGrid.GetSelectedRevisions()[0];

            var children = RevisionGrid.GetRevisionChildren(revision.Guid);
            RevisionInfo.SetRevisionWithChildren(revision, children);
        }

        private BuildReportTabPageExtension BuildReportTabPageExtension;

        private void FillBuildReport()
        {
            if (EnvUtils.IsMonoRuntime())
                return;

            var selectedRevisions = RevisionGrid.GetSelectedRevisions();
            var revision = selectedRevisions.Count == 1 ? selectedRevisions.Single() : null;

            if (BuildReportTabPageExtension == null)
                BuildReportTabPageExtension = new BuildReportTabPageExtension(CommitInfoTabControl);

            BuildReportTabPageExtension.FillBuildReport(revision);
        }

        public void fileHistoryItem_Click(object sender, EventArgs e)
        {
            var item = GitTree.SelectedNode.Tag as GitItem;

            if (item == null)
                return;

            IList<GitRevision> revisions = RevisionGrid.GetSelectedRevisions();

            if (revisions.Count == 0 || GitRevision.IsArtificial(revisions[0].Guid))
                UICommands.StartFileHistoryDialog(this, item.FileName);
            else
                UICommands.StartFileHistoryDialog(this, item.FileName, revisions[0], false, false);
        }

        private void blameMenuItem_Click(object sender, EventArgs e)
        {
            var item = GitTree.SelectedNode.Tag as GitItem;

            if (item == null)
                return;

            IList<GitRevision> revisions = RevisionGrid.GetSelectedRevisions();

            if (revisions.Count == 0 || GitRevision.IsArtificial(revisions[0].Guid))
                UICommands.StartFileHistoryDialog(this, item.FileName, null, false, true);
            else
                UICommands.StartFileHistoryDialog(this, item.FileName, revisions[0], true, true);
        }

        public void FindFileOnClick(object sender, EventArgs e)
        {
            string selectedItem;
            using (var searchWindow = new SearchWindow<string>(FindFileMatches)
            {
                Owner = this
            })
            {
                searchWindow.ShowDialog(this);
                selectedItem = searchWindow.SelectedItem;
            }
            if (string.IsNullOrEmpty(selectedItem))
            {
                return;
            }

            string[] items = selectedItem.Split(new[] { '/' });
            TreeNodeCollection nodes = GitTree.Nodes;

            for (int i = 0; i < items.Length - 1; i++)
            {
                TreeNode selectedNode = Find(nodes, items[i]);

                if (selectedNode == null)
                {
                    return; //Item does not exist in the tree
                }

                selectedNode.Expand();
                nodes = selectedNode.Nodes;
            }

            var lastItem = Find(nodes, items[items.Length - 1]);
            if (lastItem != null)
            {
                GitTree.SelectedNode = lastItem;
            }
        }

        private static TreeNode Find(TreeNodeCollection nodes, string label)
        {
            for (int i = 0; i < nodes.Count; i++)
            {
                if (nodes[i].Text == label)
                {
                    return nodes[i];
                }
            }
            return null;
        }

        private IList<string> FindFileMatches(string name)
        {
            var candidates = Module.GetFullTree(RevisionGrid.GetSelectedRevisions()[0].TreeGuid);

            string nameAsLower = name.ToLower();

            return candidates.Where(fileName => fileName.ToLower().Contains(nameAsLower)).ToList();
        }

        private string SaveSelectedItemToTempFile()
        {
            var gitItem = GitTree.SelectedNode.Tag as GitItem;
            if (gitItem == null || !gitItem.IsBlob)
                return null;

            var fileName = gitItem.FileName;
            if (fileName.Contains("\\") && fileName.LastIndexOf("\\") < fileName.Length)
                fileName = fileName.Substring(fileName.LastIndexOf('\\') + 1);
            if (fileName.Contains("/") && fileName.LastIndexOf("/") < fileName.Length)
                fileName = fileName.Substring(fileName.LastIndexOf('/') + 1);

            fileName = (Path.GetTempPath() + fileName).ToNativePath();
            Module.SaveBlobAs(fileName, gitItem.Guid);
            return fileName;
        }

        public void OpenWithOnClick(object sender, EventArgs e)
        {
            var fileName = SaveSelectedItemToTempFile();
            if (fileName != null)
                OsShellUtil.OpenAs(fileName);
        }

        public void OpenOnClick(object sender, EventArgs e)
        {
            try
            {
                var fileName = SaveSelectedItemToTempFile();
                if (fileName != null)
                    Process.Start(fileName);
            }
            catch (Exception ex)
            {
                MessageBox.Show(this, ex.Message);
            }
        }

        private void FileTreeContextMenu_Opening(object sender, System.ComponentModel.CancelEventArgs e)
        {
            var gitItem = (GitTree.SelectedNode != null) ? GitTree.SelectedNode.Tag as GitItem : null;
            var enableItems = gitItem != null && gitItem.IsBlob;

            saveAsToolStripMenuItem.Enabled = enableItems;
            openFileToolStripMenuItem.Enabled = enableItems;
            openFileWithToolStripMenuItem.Enabled = enableItems;
            openWithToolStripMenuItem.Enabled = enableItems;
            copyFilenameToClipboardToolStripMenuItem.Enabled = gitItem != null && FormBrowseUtil.IsFileOrDirectory(FormBrowseUtil.GetFullPathFromGitItem(Module, gitItem));
            editCheckedOutFileToolStripMenuItem.Enabled = enableItems;
        }

        protected void LoadInTree(IEnumerable<IGitItem> items, TreeNodeCollection node)
        {
            var sortedItems = items.OrderBy(gi => gi, new GitFileTreeComparer());

            foreach (var item in sortedItems)
            {
                var subNode = node.Add(item.Name);
                subNode.Tag = item;

                var gitItem = item as GitItem;

                if (gitItem == null)
                    subNode.Nodes.Add(new TreeNode());
                else
                {
                    if (gitItem.IsTree)
                    {
                        subNode.ImageIndex = 1;
                        subNode.SelectedImageIndex = 1;
                        subNode.Nodes.Add(new TreeNode());
                    }
                    else
                        if (gitItem.IsCommit)
                        {
                            subNode.ImageIndex = 2;
                            subNode.SelectedImageIndex = 2;
                            subNode.Text = item.Name + " (Submodule)";
                        }
                }
            }
        }

        [Flags]
        internal enum UpdateTargets
        {
            None = 1,
            DiffList = 2,
            FileTree = 4,
            CommitInfo = 8
        }

        private UpdateTargets _selectedRevisionUpdatedTargets = UpdateTargets.None;
        private void RevisionGridSelectionChanged(object sender, EventArgs e)
        {
            try
            {
                _selectedRevisionUpdatedTargets = UpdateTargets.None;

                var revisions = RevisionGrid.GetSelectedRevisions();

                if (revisions.Any() && GitRevision.IsArtificial(revisions[0].Guid))
                {
                    CommitInfoTabControl.RemoveIfExists(CommitInfoTabPage);
                    CommitInfoTabControl.RemoveIfExists(TreeTabPage);
                }
                else
                {
                    CommitInfoTabControl.InsertIfNotExists(0, CommitInfoTabPage);
                    CommitInfoTabControl.InsertIfNotExists(1, TreeTabPage);
                }

                //RevisionGrid.HighlightSelectedBranch();

                FillFileTree();
                FillDiff();
                FillCommitInfo();
                FillBuildReport();
            }
            catch (Exception ex)
            {
                Trace.WriteLine(ex.Message);
            }
        }

        private void OpenToolStripMenuItemClick(object sender, EventArgs e)
        {
            GitModule module = FormOpenDirectory.OpenModule(this);
            if (module != null)
                SetGitModule(this, new GitModuleEventArgs(module));
        }

        private void CheckoutToolStripMenuItemClick(object sender, EventArgs e)
        {
            UICommands.StartCheckoutRevisionDialog(this);
        }

        private void GitTreeDoubleClick(object sender, EventArgs e)
        {
            OnItemActivated();
        }

        private void OnItemActivated()
        {
            if (GitTree.SelectedNode == null || !(GitTree.SelectedNode.Tag is IGitItem))
                return;

            var item = GitTree.SelectedNode.Tag as GitItem;
            if (item == null)
                return;

            if (item.IsBlob)
            {
                UICommands.StartFileHistoryDialog(this, item.FileName, null);
            }
            else if (item.IsCommit)
            {
                Process process = new Process();
                process.StartInfo.FileName = Application.ExecutablePath;
                process.StartInfo.Arguments = "browse";
                process.StartInfo.WorkingDirectory = Path.Combine(Module.WorkingDir, item.FileName.EnsureTrailingPathSeparator());
                process.Start();
            }
        }

        private void CloneToolStripMenuItemClick(object sender, EventArgs e)
        {
            UICommands.StartCloneDialog(this, string.Empty, false, SetGitModule);
        }

        private void CommitToolStripMenuItemClick(object sender, EventArgs e)
        {
            UICommands.StartCommitDialog(this);
        }

        private void InitNewRepositoryToolStripMenuItemClick(object sender, EventArgs e)
        {
            UICommands.StartInitializeDialog(this, SetGitModule);
        }

        private void PushToolStripMenuItemClick(object sender, EventArgs e)
        {
            bool bSilent = (ModifierKeys & Keys.Shift) != 0;
            UICommands.StartPushDialog(this, bSilent);
        }

        private void PullToolStripMenuItemClick(object sender, EventArgs e)
        {
            bool bSilent;
            if (sender == toolStripButtonPull || sender == pullToolStripMenuItem)
            {
                if (Module.LastPullAction == Settings.PullAction.None)
                {
                    bSilent = (ModifierKeys & Keys.Shift) != 0;
                }
                else if (Module.LastPullAction == Settings.PullAction.FetchAll)
                {
                    fetchAllToolStripMenuItem_Click(sender, e);
                    return;
                }
                else
                {
                    bSilent = (sender == toolStripButtonPull);
                    Module.LastPullActionToFormPullAction();
                }
            }
            else
            {
                bSilent = sender != pullToolStripMenuItem1;

                Module.LastPullActionToFormPullAction();
            }

            UICommands.StartPullDialog(this, bSilent);
        }

        private void RefreshToolStripMenuItemClick(object sender, EventArgs e)
        {
            RefreshRevisions();
        }

        private void RefreshDashboardToolStripMenuItemClick(object sender, EventArgs e)
        {
            _dashboard.Refresh();
        }

        private void AboutToolStripMenuItemClick(object sender, EventArgs e)
        {
            using (var frm = new AboutBox()) frm.ShowDialog(this);
        }

        private void PatchToolStripMenuItemClick(object sender, EventArgs e)
        {
            UICommands.StartViewPatchDialog(this);
        }

        private void ApplyPatchToolStripMenuItemClick(object sender, EventArgs e)
        {
            UICommands.StartApplyPatchDialog(this);
        }

        private void GitBashToolStripMenuItemClick1(object sender, EventArgs e)
        {
            Module.RunBash();
        }

        private void GitGuiToolStripMenuItemClick(object sender, EventArgs e)
        {
            Module.RunGui();
        }

        private void FormatPatchToolStripMenuItemClick(object sender, EventArgs e)
        {
            UICommands.StartFormatPatchDialog(this);
        }

        private void GitcommandLogToolStripMenuItemClick(object sender, EventArgs e)
        {
            FormGitLog.ShowOrActivate(this);
        }

        private void CheckoutBranchToolStripMenuItemClick(object sender, EventArgs e)
        {
            UICommands.StartCheckoutBranch(this);
        }

        private void StashToolStripMenuItemClick(object sender, EventArgs e)
        {
            UICommands.StartStashDialog(this);
        }

        private void ResetToolStripMenuItem_Click(object sender, EventArgs e)
        {
            UICommands.StartResetChangesDialog(this);
        }

        private void RunMergetoolToolStripMenuItemClick(object sender, EventArgs e)
        {
            UICommands.StartResolveConflictsDialog(this);
        }

        private void WarningClick(object sender, EventArgs e)
        {
            UICommands.StartResolveConflictsDialog(this);
        }

        private void WorkingdirClick(object sender, EventArgs e)
        {
            _NO_TRANSLATE_Workingdir.ShowDropDown();
        }

        private void CurrentBranchClick(object sender, EventArgs e)
        {
            branchSelect.ShowDropDown();
        }

        private void DeleteBranchToolStripMenuItemClick(object sender, EventArgs e)
        {
            UICommands.StartDeleteBranchDialog(this, null);
        }

        private void DeleteTagToolStripMenuItemClick(object sender, EventArgs e)
        {
            UICommands.StartDeleteTagDialog(this, null);
        }

        private void CherryPickToolStripMenuItemClick(object sender, EventArgs e)
        {
            var revisions = RevisionGrid.GetSelectedRevisions();
            if (revisions.Count != 1)
            {
                MessageBox.Show("Select exactly one revision.");
                return;
            }

            UICommands.StartCherryPickDialog(this, revisions.First());
        }

        private void MergeBranchToolStripMenuItemClick(object sender, EventArgs e)
        {
            UICommands.StartMergeBranchDialog(this, null);
        }

        private void ToolStripButton1Click(object sender, EventArgs e)
        {
            CommitToolStripMenuItemClick(sender, e);
        }

        private void SettingsClick(object sender, EventArgs e)
        {
            var translation = Settings.Translation;
            UICommands.StartSettingsDialog(this);
            if (translation != Settings.Translation)
                Translate();

            this.Hotkeys = HotkeySettingsManager.LoadHotkeys(HotkeySettingsName);
            RevisionGrid.ReloadHotkeys();
            RevisionGrid.ReloadTranslation();
        }

        private void TagToolStripMenuItemClick(object sender, EventArgs e)
        {
            UICommands.StartCreateTagDialog(this);
        }

        private void RefreshButtonClick(object sender, EventArgs e)
        {
            RefreshToolStripMenuItemClick(sender, e);
        }

        private void CommitcountPerUserToolStripMenuItemClick(object sender, EventArgs e)
        {
            using (var frm = new FormCommitCount(UICommands)) frm.ShowDialog(this);
        }

        private void KGitToolStripMenuItemClick(object sender, EventArgs e)
        {
            Module.RunGitK();
        }

        private void DonateToolStripMenuItemClick(object sender, EventArgs e)
        {
            using (var frm = new FormDonate()) frm.ShowDialog(this);
        }

        private void FormBrowseFormClosing(object sender, FormClosingEventArgs e)
        {
            SaveUserMenuPosition();
            SaveApplicationSettings();
        }

        private static void SaveApplicationSettings()
        {
            Properties.Settings.Default.Save();
        }

        private void SaveUserMenuPosition()
        {
            GitCommands.AppSettings.UserMenuLocationX = UserMenuToolStrip.Location.X;
            GitCommands.AppSettings.UserMenuLocationY = UserMenuToolStrip.Location.Y;
        }

        private void EditGitignoreToolStripMenuItem1Click(object sender, EventArgs e)
        {
            UICommands.StartEditGitIgnoreDialog(this);
        }

        private void ArchiveToolStripMenuItemClick(object sender, EventArgs e)
        {
            var revisions = RevisionGrid.GetSelectedRevisions();
            if (revisions.Count > 2)
            {
                MessageBox.Show(this, "Select only one or two revisions. Abort.", "Archive revision");
                return;
            }
            GitRevision mainRevision = revisions.First();
            GitRevision diffRevision = null;
            if (revisions.Count == 2)
                diffRevision = revisions.Last();

            UICommands.StartArchiveDialog(this, mainRevision, diffRevision);
        }

        private void EditMailMapToolStripMenuItemClick(object sender, EventArgs e)
        {
            UICommands.StartMailMapDialog(this);
        }

        private void EditLocalGitConfigToolStripMenuItemClick(object sender, EventArgs e)
        {
            var fileName = Path.Combine(Module.GetGitDirectory(), "config");
            UICommands.StartFileEditorDialog(fileName, true);
        }

        private void CompressGitDatabaseToolStripMenuItemClick(object sender, EventArgs e)
        {
            FormProcess.ShowModeless(this, "gc");
        }

        private void VerifyGitDatabaseToolStripMenuItemClick(object sender, EventArgs e)
        {
            UICommands.StartVerifyDatabaseDialog(this);
        }

        private void ManageRemoteRepositoriesToolStripMenuItemClick(object sender, EventArgs e)
        {
            UICommands.StartRemotesDialog(this);
        }

        private void RebaseToolStripMenuItemClick(object sender, EventArgs e)
        {
            IList<GitRevision> revisions = RevisionGrid.GetSelectedRevisions();
            if (2 == revisions.Count)
            {
                string to = null;
                string from = null;

                string currentBranch = Module.GetSelectedBranch();
                string currentCheckout = RevisionGrid.CurrentCheckout;

                if (revisions[0].Guid == currentCheckout)
                {
                    from = revisions[1].Guid.Substring(0, 8);
                    to = currentBranch;
                }
                else if (revisions[1].Guid == currentCheckout)
                {
                    from = revisions[0].Guid.Substring(0, 8);
                    to = currentBranch;
                }
                UICommands.StartRebaseDialog(this, from, to, null);
            }
            else
            {
                UICommands.StartRebaseDialog(this, null);
            }
        }

        private void StartAuthenticationAgentToolStripMenuItemClick(object sender, EventArgs e)
        {
            Module.RunExternalCmdDetached(Settings.Pageant, "");
        }

        private void GenerateOrImportKeyToolStripMenuItemClick(object sender, EventArgs e)
        {
            Module.RunExternalCmdDetached(Settings.Puttygen, "");
        }

        private void TabControl1SelectedIndexChanged(object sender, EventArgs e)
        {
            FillFileTree();
            FillDiff();
            FillCommitInfo();
            FillBuildReport();
        }

        private void DiffFilesSelectedIndexChanged(object sender, EventArgs e)
        {
            if (!_dontUpdateOnIndexChange)
                ShowSelectedFileDiff();
        }

        private void ShowSelectedFileDiff()
        {
            if (DiffFiles.SelectedItem == null)
            {
                DiffText.ViewPatch("");
                return;
            }

            IList<GitRevision> items = RevisionGrid.GetSelectedRevisions();
            if (items.Count() == 1)
            {
                items.Add(new GitRevision(Module, DiffFiles.SelectedItemParent));

                if (!string.IsNullOrWhiteSpace(DiffFiles.SelectedItemParent)
                    && DiffFiles.SelectedItemParent == DiffFiles.CombinedDiff.Text)
                {
                    var diffOfConflict = Module.GetCombinedDiffContent(items.First(), DiffFiles.SelectedItem.Name,
                        DiffText.GetExtraDiffArguments(), DiffText.Encoding);

                    if (string.IsNullOrWhiteSpace(diffOfConflict))
                    {
                        diffOfConflict = Strings.GetUninterestingDiffOmitted();
                    }

                    DiffText.ViewPatch(diffOfConflict);
                    return;
                }
            }
            DiffText.ViewChanges(items, DiffFiles.SelectedItem, String.Empty);
        }

        private void ChangelogToolStripMenuItemClick(object sender, EventArgs e)
        {
            using (var frm = new FormChangeLog()) frm.ShowDialog(this);
        }

        private void DiffFilesDoubleClick(object sender, EventArgs e)
        {
            if (DiffFiles.SelectedItem == null)
                return;

            UICommands.StartFileHistoryDialog(this, (DiffFiles.SelectedItem).Name);
        }

        private void ToolStripButtonPushClick(object sender, EventArgs e)
        {
            PushToolStripMenuItemClick(sender, e);
        }

        private void ManageSubmodulesToolStripMenuItemClick(object sender, EventArgs e)
        {
            UICommands.StartSubmodulesDialog(this);
        }

        private void UpdateSubmoduleToolStripMenuItemClick(object sender, EventArgs e)
        {
            var submodule = (sender as ToolStripMenuItem).Tag as string;
            FormProcess.ShowDialog(this, Module.SuperprojectModule,
                GitCommandHelpers.SubmoduleUpdateCmd(submodule));
            UICommands.RepoChangedNotifier.Notify();
        }

        private void UpdateAllSubmodulesToolStripMenuItemClick(object sender, EventArgs e)
        {
            UICommands.StartUpdateSubmodulesDialog(this);
        }

        private void SynchronizeAllSubmodulesToolStripMenuItemClick(object sender, EventArgs e)
        {
            UICommands.StartSyncSubmodulesDialog(this);
        }

        private void ToolStripSplitStashButtonClick(object sender, EventArgs e)
        {
            UICommands.StartStashDialog(this);
        }

        private void StashChangesToolStripMenuItemClick(object sender, EventArgs e)
        {
            UICommands.StashSave(this, AppSettings.IncludeUntrackedFilesInManualStash);
        }

        private void StashPopToolStripMenuItemClick(object sender, EventArgs e)
        {
            UICommands.StashPop(this);
        }

        private void ViewStashToolStripMenuItemClick(object sender, EventArgs e)
        {
            UICommands.StartStashDialog(this);
        }

        private void ExitToolStripMenuItemClick(object sender, EventArgs e)
        {
            Close();
        }

        private void FileToolStripMenuItemDropDownOpening(object sender, EventArgs e)
        {
            recentToolStripMenuItem.DropDownItems.Clear();

            foreach (var historyItem in Repositories.RepositoryHistory.Repositories)
            {
                if (string.IsNullOrEmpty(historyItem.Path))
                    continue;

                var historyItemMenu = new ToolStripMenuItem(historyItem.Path);
                historyItemMenu.Click += HistoryItemMenuClick;
                historyItemMenu.Width = 225;
                recentToolStripMenuItem.DropDownItems.Add(historyItemMenu);
            }
        }

        private void ChangeWorkingDir(string path)
        {
            GitModule module = new GitModule(path);

            if (!module.IsValidGitWorkingDir())
            {
                DialogResult dialogResult = MessageBox.Show(this, directoryIsNotAValidRepository.Text,
                    directoryIsNotAValidRepositoryCaption.Text, MessageBoxButtons.YesNoCancel,
                    MessageBoxIcon.Exclamation, MessageBoxDefaultButton.Button1);
                if (dialogResult == DialogResult.Yes)
                {
                    Repositories.RepositoryHistory.RemoveRecentRepository(path);
                    return;
                }
                else if (dialogResult == DialogResult.Cancel)
                    return;
            }

            SetGitModule(this, new GitModuleEventArgs(module));
            ChangeTerminalActiveFolder(path);
        }

        private void HistoryItemMenuClick(object sender, EventArgs e)
        {
            var button = sender as ToolStripMenuItem;

            if (button == null)
                return;

            ChangeWorkingDir(button.Text);
        }

        private void PluginSettingsToolStripMenuItemClick(object sender, EventArgs e)
        {
            UICommands.StartPluginSettingsDialog(this);
        }

        private void RepoSettingsToolStripMenuItemClick(object sender, EventArgs e)
        {
            UICommands.StartRepoSettingsDialog(this);
        }

        private void CloseToolStripMenuItemClick(object sender, EventArgs e)
        {
            SetWorkingDir("");
        }

        public override void CancelButtonClick(object sender, EventArgs e)
        {
            // If a filter is applied, clear it
            if (RevisionGrid.FilterIsApplied(false))
            {
                // Clear filter
                _filterRevisionsHelper.SetFilter(string.Empty);
            }
            // If a branch filter is applied by text or using the menus "Show current branch only"
            else if (RevisionGrid.FilterIsApplied(true) || AppSettings.BranchFilterEnabled)
            {
                // Clear branch filter
                _filterBranchHelper.SetBranchFilter(string.Empty, true);

                // Execute the "Show all branches" menu option
                RevisionGrid.ShowAllBranches_ToolStripMenuItemClick(sender, e);
            }
        }

        private void GitTreeMouseDown(object sender, MouseEventArgs e)
        {
            if (e.Button == MouseButtons.Right)
                GitTree.SelectedNode = GitTree.GetNodeAt(e.X, e.Y);
        }

        private void UserManualToolStripMenuItemClick(object sender, EventArgs e)
        {
            try
            {
                Process.Start("http://git-extensions-documentation.readthedocs.org/en/release-2.48/");
            }
            catch (System.ComponentModel.Win32Exception)
            {
            }
        }

        private void DiffTextExtraDiffArgumentsChanged(object sender, EventArgs e)
        {
            ShowSelectedFileDiff();
        }

        private void CleanupToolStripMenuItemClick(object sender, EventArgs e)
        {
            UICommands.StartCleanupRepositoryDialog(this);
        }

        private void openWithDifftoolToolStripMenuItem_Click(object sender, EventArgs e)
        {
            if (DiffFiles.SelectedItem == null)
                return;

            var selectedItem = DiffFiles.SelectedItem;
            GitUIExtensions.DiffWithRevisionKind diffKind;

            if (sender == aLocalToolStripMenuItem)
                diffKind = GitUIExtensions.DiffWithRevisionKind.DiffALocal;
            else if (sender == bLocalToolStripMenuItem)
                diffKind = GitUIExtensions.DiffWithRevisionKind.DiffBLocal;
            else if (sender == parentOfALocalToolStripMenuItem)
                diffKind = GitUIExtensions.DiffWithRevisionKind.DiffAParentLocal;
            else if (sender == parentOfBLocalToolStripMenuItem)
                diffKind = GitUIExtensions.DiffWithRevisionKind.DiffBParentLocal;
            else
            {
                Debug.Assert(sender == aBToolStripMenuItem, "Not implemented DiffWithRevisionKind: " + sender);
                diffKind = GitUIExtensions.DiffWithRevisionKind.DiffAB;
            }

            string parentGuid = RevisionGrid.GetSelectedRevisions().Count() == 1 ? DiffFiles.SelectedItemParent : null;

            RevisionGrid.OpenWithDifftool(selectedItem.Name, selectedItem.OldName, diffKind, parentGuid);
        }

        private void AddWorkingdirDropDownItem(Repository repo, string caption)
        {
            ToolStripMenuItem toolStripItem = new ToolStripMenuItem(caption);
            _NO_TRANSLATE_Workingdir.DropDownItems.Add(toolStripItem);

            toolStripItem.Click += (hs, he) => ChangeWorkingDir(repo.Path);

            if (repo.Title != null || !repo.Path.Equals(caption))
                toolStripItem.ToolTipText = repo.Path;
        }

        private void WorkingdirDropDownOpening(object sender, EventArgs e)
        {
            _NO_TRANSLATE_Workingdir.DropDownItems.Clear();

            List<RecentRepoInfo> mostRecentRepos = new List<RecentRepoInfo>();
            List<RecentRepoInfo> lessRecentRepos = new List<RecentRepoInfo>();

            using (var graphics = CreateGraphics())
            {
                var splitter = new RecentRepoSplitter
                {
                    MeasureFont = _NO_TRANSLATE_Workingdir.Font,
                    Graphics = graphics
                };
                splitter.SplitRecentRepos(Repositories.RepositoryHistory.Repositories, mostRecentRepos, lessRecentRepos);
            }

            foreach (RecentRepoInfo repo in mostRecentRepos)
                AddWorkingdirDropDownItem(repo.Repo, repo.Caption);

            if (lessRecentRepos.Count > 0)
            {
                if (mostRecentRepos.Count > 0 && (Settings.SortMostRecentRepos || Settings.SortLessRecentRepos))
                    _NO_TRANSLATE_Workingdir.DropDownItems.Add(new ToolStripSeparator());

                foreach (RecentRepoInfo repo in lessRecentRepos)
                    AddWorkingdirDropDownItem(repo.Repo, repo.Caption);
            }

            _NO_TRANSLATE_Workingdir.DropDownItems.Add(new ToolStripSeparator());

            ToolStripMenuItem toolStripItem = new ToolStripMenuItem(openToolStripMenuItem.Text);
            toolStripItem.ShortcutKeys = openToolStripMenuItem.ShortcutKeys;
            _NO_TRANSLATE_Workingdir.DropDownItems.Add(toolStripItem);
            toolStripItem.Click += (hs, he) => OpenToolStripMenuItemClick(hs, he);

            toolStripItem = new ToolStripMenuItem(_configureWorkingDirMenu.Text);
            _NO_TRANSLATE_Workingdir.DropDownItems.Add(toolStripItem);
            toolStripItem.Click += (hs, he) =>
            {
                using (var frm = new FormRecentReposSettings()) frm.ShowDialog(this);
                RefreshWorkingDirCombo();
            };

        }

        private void SetWorkingDir(string path)
        {
            SetGitModule(this, new GitModuleEventArgs(new GitModule(path)));
        }

        private void SetGitModule(object sender, GitModuleEventArgs e)
        {
            var module = e.GitModule;
            HideVariableMainMenuItems();
            UnregisterPlugins();
            UICommands = new GitUICommands(module);

            if (Module.IsValidGitWorkingDir())
            {
                Repositories.AddMostRecentRepository(Module.WorkingDir);
                Settings.RecentWorkingDir = module.WorkingDir;
#if DEBUG
                //Current encodings
                Debug.WriteLine("Encodings for " + module.WorkingDir);
                Debug.WriteLine("Files content encoding: " + module.FilesEncoding.EncodingName);
                Debug.WriteLine("Commit encoding: " + module.CommitEncoding.EncodingName);
                if (module.LogOutputEncoding.CodePage != module.CommitEncoding.CodePage)
                    Debug.WriteLine("Log output encoding: " + module.LogOutputEncoding.EncodingName);
#endif
            }

            HideDashboard();
            UICommands.RepoChangedNotifier.Notify();
            RevisionGrid.IndexWatcher.Reset();
            RegisterPlugins();
        }

        private void TranslateToolStripMenuItemClick(object sender, EventArgs e)
        {
            Process.Start(Path.Combine(Path.GetDirectoryName(Application.ExecutablePath), "TranslationApp.exe"));
        }

        private void FileExplorerToolStripMenuItemClick(object sender, EventArgs e)
        {
            try
            {
                Process.Start(Module.WorkingDir);
            }
            catch (Exception ex)
            {
                MessageBox.Show(this, ex.Message);
            }
        }

        private void StatusClick(object sender, EventArgs e)
        {
            // TODO: Replace with a status page?
            CommitToolStripMenuItemClick(sender, e);
        }

        public void SaveAsOnClick(object sender, EventArgs e)
        {
            var item = GitTree.SelectedNode.Tag as GitItem;

            if (item == null)
                return;
            if (!item.IsBlob)
                return;

            var fullName = Path.Combine(Module.WorkingDir, item.FileName);
            using (var fileDialog =
                new SaveFileDialog
                {
                    InitialDirectory = Path.GetDirectoryName(fullName),
                    FileName = Path.GetFileName(fullName),
                    DefaultExt = GitCommandHelpers.GetFileExtension(fullName),
                    AddExtension = true
                })
            {
                fileDialog.Filter =
                    _saveFileFilterCurrentFormat.Text + " (*." +
                    GitCommandHelpers.GetFileExtension(fileDialog.FileName) + ")|*." +
                    GitCommandHelpers.GetFileExtension(fileDialog.FileName) +
                    "|" + _saveFileFilterAllFiles.Text + " (*.*)|*.*";

                if (fileDialog.ShowDialog(this) == DialogResult.OK)
                {
                    Module.SaveBlobAs(fileDialog.FileName, item.Guid);
                }
            }
        }

        private void ResetToThisRevisionOnClick(object sender, EventArgs e)
        {
            IList<GitRevision> revisions = RevisionGrid.GetSelectedRevisions();

            if (!revisions.Any() || revisions.Count != 1)
            {
                MessageBox.Show(_resetFileError.Text, _resetFileCaption.Text);
                return;
            }

            if (MessageBox.Show(_resetFileText.Text, _resetFileCaption.Text, MessageBoxButtons.OKCancel)
                == System.Windows.Forms.DialogResult.OK)
            {
                var item = GitTree.SelectedNode.Tag as GitItem;
                var files = new List<string> { item.FileName };
                Module.CheckoutFiles(files, revisions.First().Guid, false);
            }
        }

        private void GitTreeBeforeExpand(object sender, TreeViewCancelEventArgs e)
        {
            if (e.Node.IsExpanded)
                return;

            var item = (IGitItem)e.Node.Tag;

            e.Node.Nodes.Clear();
            LoadInTree(item.SubItems, e.Node.Nodes);
        }

        private void CreateBranchToolStripMenuItemClick(object sender, EventArgs e)
        {
            UICommands.StartCreateBranchDialog(this, RevisionGrid.GetSelectedRevisions().FirstOrDefault());
        }

        private void GitBashClick(object sender, EventArgs e)
        {
            GitBashToolStripMenuItemClick1(sender, e);
        }

        private void ToolStripButtonPullClick(object sender, EventArgs e)
        {
            PullToolStripMenuItemClick(sender, e);
        }

        private void editgitattributesToolStripMenuItem_Click(object sender, EventArgs e)
        {
            UICommands.StartEditGitAttributesDialog(this);
        }

        private void copyFilenameToClipboardToolStripMenuItem_Click(object sender, EventArgs e)
        {
            var gitItem = GitTree.SelectedNode.Tag as GitItem;
            if (gitItem == null)
                return;

            var fileName = Path.Combine(Module.WorkingDir, (gitItem).FileName);
            Clipboard.SetText(fileName.ToNativePath());
        }

        private void copyFilenameToClipboardToolStripMenuItem1_Click(object sender, EventArgs e)
        {
            CopyFullPathToClipboard(DiffFiles, Module);
        }

        public static void CopyFullPathToClipboard(FileStatusList diffFiles, GitModule module)
        {
            if (!diffFiles.SelectedItems.Any())
                return;

            var fileNames = new StringBuilder();
            foreach (var item in diffFiles.SelectedItems)
            {
                //Only use append line when multiple items are selected.
                //This to make it easier to use the text from clipboard when 1 file is selected.
                if (fileNames.Length > 0)
                    fileNames.AppendLine();

                fileNames.Append(Path.Combine(module.WorkingDir, item.Name).ToNativePath());
            }
            Clipboard.SetText(fileNames.ToString());
        }

        private void deleteIndexlockToolStripMenuItem_Click(object sender, EventArgs e)
        {
            string fileName = Path.Combine(Module.GetGitDirectory(), "index.lock");

            if (File.Exists(fileName))
            {
                File.Delete(fileName);
                MessageBox.Show(this, _indexLockDeleted.Text);
            }
            else
                MessageBox.Show(this, _indexLockNotFound.Text + " " + fileName);
        }

        private void saveAsToolStripMenuItem1_Click(object sender, EventArgs e)
        {
            IList<GitRevision> revisions = RevisionGrid.GetSelectedRevisions();

            if (revisions.Count == 0)
                return;

            if (DiffFiles.SelectedItem == null)
                return;

            GitItemStatus item = DiffFiles.SelectedItem;

            var fullName = Path.Combine(Module.WorkingDir, item.Name);
            using (var fileDialog =
                new SaveFileDialog
                {
                    InitialDirectory = Path.GetDirectoryName(fullName),
                    FileName = Path.GetFileName(fullName),
                    DefaultExt = GitCommandHelpers.GetFileExtension(fullName),
                    AddExtension = true
                })
            {
                fileDialog.Filter =
                    _saveFileFilterCurrentFormat.Text + " (*." +
                    fileDialog.DefaultExt + ")|*." +
                    fileDialog.DefaultExt +
                    "|" + _saveFileFilterAllFiles.Text + " (*.*)|*.*";

                if (fileDialog.ShowDialog(this) == DialogResult.OK)
                {
                    Module.SaveBlobAs(fileDialog.FileName, string.Format("{0}:\"{1}\"", revisions[0].Guid, item.Name));
                }
            }
        }

        private void toolStripStatusLabel1_Click(object sender, EventArgs e)
        {
            statusStrip.Hide();
        }

        private void openWithToolStripMenuItem_Click(object sender, EventArgs e)
        {
            var item = GitTree.SelectedNode.Tag;

            var gitItem = item as GitItem;
            if (gitItem == null || !(gitItem).IsBlob)
                return;

            var fileName = Path.Combine(Module.WorkingDir, (gitItem).FileName);
            OsShellUtil.OpenAs(fileName.ToNativePath());
        }

        private void pluginsToolStripMenuItem_DropDownOpening(object sender, EventArgs e)
        {
            LoadPluginsInPluginMenu();
        }

        private void BisectClick(object sender, EventArgs e)
        {
            using (var frm = new FormBisect(RevisionGrid)) frm.ShowDialog(this);
            UICommands.RepoChangedNotifier.Notify();
        }

        private void fileHistoryDiffToolstripMenuItem_Click(object sender, EventArgs e)
        {
            GitItemStatus item = DiffFiles.SelectedItem;

            if (item.IsTracked)
            {
                IList<GitRevision> revisions = RevisionGrid.GetSelectedRevisions();

                if (revisions.Count == 0 || GitRevision.IsArtificial(revisions[0].Guid))
                    UICommands.StartFileHistoryDialog(this, item.Name);
                else
                    UICommands.StartFileHistoryDialog(this, item.Name, revisions[0], false);
            }
        }

        private void blameToolStripMenuItem_Click(object sender, EventArgs e)
        {
            GitItemStatus item = DiffFiles.SelectedItem;

            if (item.IsTracked)
            {
                IList<GitRevision> revisions = RevisionGrid.GetSelectedRevisions();

                if (revisions.Count == 0 || GitRevision.IsArtificial(revisions[0].Guid))
                    UICommands.StartFileHistoryDialog(this, item.Name, null, false, true);
                else
                    UICommands.StartFileHistoryDialog(this, item.Name, revisions[0], true, true);
            }
        }

        private void CurrentBranchDropDownOpening(object sender, EventArgs e)
        {
            branchSelect.DropDownItems.Clear();

            ToolStripMenuItem item = new ToolStripMenuItem(checkoutBranchToolStripMenuItem.Text);
            item.ShortcutKeys = checkoutBranchToolStripMenuItem.ShortcutKeys;
            item.ShortcutKeyDisplayString = checkoutBranchToolStripMenuItem.ShortcutKeyDisplayString;
            branchSelect.DropDownItems.Add(item);
            item.Click += (hs, he) => CheckoutBranchToolStripMenuItemClick(hs, he);

            branchSelect.DropDownItems.Add(new ToolStripSeparator());

            foreach (var branch in Module.GetRefs(false))
            {
                var toolStripItem = branchSelect.DropDownItems.Add(branch.Name);
                toolStripItem.Click += BranchSelectToolStripItem_Click;

                //Make sure there are never more than 100 branches added to the menu
                //GitExtensions will hang when the drop down is to large...
                if (branchSelect.DropDownItems.Count > 100)
                    break;
            }

        }

        void BranchSelectToolStripItem_Click(object sender, EventArgs e)
        {
            var toolStripItem = (ToolStripItem)sender;
            UICommands.StartCheckoutBranch(this, toolStripItem.Text, false);
        }

        private void _forkCloneMenuItem_Click(object sender, EventArgs e)
        {
            if (RepoHosts.GitHosters.Count > 0)
            {
                UICommands.StartCloneForkFromHoster(this, RepoHosts.GitHosters[0], SetGitModule);
                UICommands.RepoChangedNotifier.Notify();
            }
            else
            {
                MessageBox.Show(this, _noReposHostPluginLoaded.Text, _errorCaption.Text, MessageBoxButtons.OK, MessageBoxIcon.Error);
            }
        }

        private void _viewPullRequestsToolStripMenuItem_Click(object sender, EventArgs e)
        {
            var repoHost = RepoHosts.TryGetGitHosterForModule(Module);
            if (repoHost == null)
            {
                MessageBox.Show(this, _noReposHostFound.Text, _errorCaption.Text, MessageBoxButtons.OK, MessageBoxIcon.Error);
                return;
            }

            UICommands.StartPullRequestsDialog(this, repoHost);
        }

        private void _createPullRequestToolStripMenuItem_Click(object sender, EventArgs e)
        {
            var repoHost = RepoHosts.TryGetGitHosterForModule(Module);
            if (repoHost == null)
            {
                MessageBox.Show(this, _noReposHostFound.Text, _errorCaption.Text, MessageBoxButtons.OK, MessageBoxIcon.Error);
                return;
            }

            UICommands.StartCreatePullRequest(this, repoHost);
        }

        #region Hotkey commands

        public const string HotkeySettingsName = "Browse";

        internal enum Commands
        {
            GitBash,
            GitGui,
            GitGitK,
            FocusRevisionGrid,
            FocusCommitInfo,
            FocusFileTree,
            FocusDiff,
            Commit,
            AddNotes,
            FindFileInSelectedCommit,
            CheckoutBranch,
            QuickFetch,
            QuickPull,
            QuickPush,
            RotateApplicationIcon,
            CloseRepositry,
        }

        private void AddNotes()
        {
            Module.EditNotes(RevisionGrid.GetSelectedRevisions().Count > 0 ? RevisionGrid.GetSelectedRevisions()[0].Guid : string.Empty);
            FillCommitInfo();
        }

        private void FindFileInSelectedCommit()
        {
            CommitInfoTabControl.SelectedTab = TreeTabPage;
            EnabledSplitViewLayout(true);
            GitTree.Focus();
            FindFileOnClick(null, null);
        }

        private void QuickFetch()
        {
            FormProcess.ShowDialog(this, Module.FetchCmd(string.Empty, string.Empty, string.Empty));
            UICommands.RepoChangedNotifier.Notify();
        }

        protected override bool ExecuteCommand(int cmd)
        {
            switch ((Commands)cmd)
            {
                case Commands.GitBash: Module.RunBash(); break;
                case Commands.GitGui: Module.RunGui(); break;
                case Commands.GitGitK: Module.RunGitK(); break;
                case Commands.FocusRevisionGrid: RevisionGrid.Focus(); break;
                case Commands.FocusCommitInfo: CommitInfoTabControl.SelectedTab = CommitInfoTabPage; break;
                case Commands.FocusFileTree: CommitInfoTabControl.SelectedTab = TreeTabPage; GitTree.Focus(); break;
                case Commands.FocusDiff: CommitInfoTabControl.SelectedTab = DiffTabPage; DiffFiles.Focus(); break;
                case Commands.Commit: CommitToolStripMenuItemClick(null, null); break;
                case Commands.AddNotes: AddNotes(); break;
                case Commands.FindFileInSelectedCommit: FindFileInSelectedCommit(); break;
                case Commands.CheckoutBranch: CheckoutBranchToolStripMenuItemClick(null, null); break;
                case Commands.QuickFetch: QuickFetch(); break;
                case Commands.QuickPull:
                    UICommands.StartPullDialog(this, true);
                    break;
                case Commands.QuickPush:
                    UICommands.StartPushDialog(this, true);
                    break;
                case Commands.RotateApplicationIcon: RotateApplicationIcon(); break;
                case Commands.CloseRepositry: CloseToolStripMenuItemClick(null, null); break;
                default: return base.ExecuteCommand(cmd);
            }

            return true;
        }

        internal bool ExecuteCommand(Commands cmd)
        {
            return ExecuteCommand((int)cmd);
        }

        #endregion

        private void toggleSplitViewLayout_Click(object sender, EventArgs e)
        {
            EnabledSplitViewLayout(MainSplitContainer.Panel2.Height == 0 && MainSplitContainer.Height > 0);
        }

        private void EnabledSplitViewLayout(bool enabled)
        {
            if (enabled)
                MainSplitContainer.SplitterDistance = (MainSplitContainer.Height / 5) * 2;
            else
                MainSplitContainer.SplitterDistance = MainSplitContainer.Height;
        }

        private void editCheckedOutFileToolStripMenuItem_Click(object sender, EventArgs e)
        {
            var item = GitTree.SelectedNode.Tag;

            var gitItem = item as GitItem;
            if (gitItem == null || !gitItem.IsBlob)
                return;

            var fileName = Path.Combine(Module.WorkingDir, (gitItem).FileName);
            UICommands.StartFileEditorDialog(fileName);
        }

        #region Git file tree drag-drop
        private Rectangle gitTreeDragBoxFromMouseDown;

        private void GitTree_MouseDown(object sender, MouseEventArgs e)
        {
            //DRAG
            if (e.Button == MouseButtons.Left)
            {
                // Remember the point where the mouse down occurred.
                // The DragSize indicates the size that the mouse can move
                // before a drag event should be started.
                Size dragSize = SystemInformation.DragSize;

                // Create a rectangle using the DragSize, with the mouse position being
                // at the center of the rectangle.
                gitTreeDragBoxFromMouseDown = new Rectangle(new Point(e.X - (dragSize.Width / 2),
                                                                e.Y - (dragSize.Height / 2)),
                                                                dragSize);
            }
        }

        void GitTree_MouseMove(object sender, MouseEventArgs e)
        {
            TreeView gitTree = (TreeView)sender;

            //DRAG
            // If the mouse moves outside the rectangle, start the drag.
            if (gitTreeDragBoxFromMouseDown != Rectangle.Empty &&
                !gitTreeDragBoxFromMouseDown.Contains(e.X, e.Y))
            {
                StringCollection fileList = new StringCollection();

                //foreach (GitItemStatus item in SelectedItems)
                if (gitTree.SelectedNode != null)
                {
                    GitItem item = gitTree.SelectedNode.Tag as GitItem;
                    if (item != null)
                    {
                        string fileName = Path.Combine(Module.WorkingDir, item.FileName);

                        fileList.Add(fileName.ToNativePath());
                    }

                    DataObject obj = new DataObject();
                    obj.SetFileDropList(fileList);

                    // Proceed with the drag and drop, passing in the list item.
                    DoDragDrop(obj, DragDropEffects.Copy);
                    gitTreeDragBoxFromMouseDown = Rectangle.Empty;
                }
            }
        }
        #endregion

        private int getNextIdx(int curIdx, int maxIdx, bool searchBackward)
        {
            if (searchBackward)
            {
                if (curIdx == 0)
                {
                    curIdx = maxIdx;
                }
                else
                {
                    curIdx--;
                }
            }
            else
            {
                if (curIdx == maxIdx)
                {
                    curIdx = 0;
                }
                else
                {
                    curIdx++;
                }
            }
            return curIdx;
        }

        private Tuple<int, string> getNextPatchFile(bool searchBackward)
        {
            var revisions = RevisionGrid.GetSelectedRevisions();
            if (revisions.Count == 0)
                return null;
            int idx = DiffFiles.SelectedIndex;
            if (idx == -1)
                return new Tuple<int, string>(idx, null);

            idx = getNextIdx(idx, DiffFiles.GitItemStatuses.Count() - 1, searchBackward);
            _dontUpdateOnIndexChange = true;
            DiffFiles.SelectedIndex = idx;
            _dontUpdateOnIndexChange = false;
            return new Tuple<int, string>(idx, DiffText.GetSelectedPatch(RevisionGrid, DiffFiles.SelectedItem));
        }

        //
        // diff context menu
        //
        private void openContainingFolderToolStripMenuItem_Click(object sender, EventArgs e)
        {
            OpenContainingFolder(DiffFiles, Module);
        }

        public static void OpenContainingFolder(FileStatusList diffFiles, GitModule module)
        {
            if (!diffFiles.SelectedItems.Any())
                return;

            foreach (var item in diffFiles.SelectedItems)
            {
                string filePath = FormBrowseUtil.GetFullPathFromGitItemStatus(module, item);
                FormBrowseUtil.ShowFileOrParentFolderInFileExplorer(filePath);
            }
        }

        /// <summary>
        /// TODO: move logic to other source file?
        /// </summary>
        /// <param name="sender"></param>
        /// <param name="e"></param>
        private void diffShowInFileTreeToolStripMenuItem_Click(object sender, EventArgs e)
        {
            var diffGitItemStatus = DiffFiles.SelectedItems.First();

            ExecuteCommand((int)Commands.FocusFileTree); // switch to view (and fills the first level of file tree data model if not already done)

            var currentNodes = GitTree.Nodes;
            TreeNode foundNode = null;
            bool isIncompleteMatch = false;
            var pathParts = UtilGetPathParts(diffGitItemStatus.Name);
            for (int i = 0; i < pathParts.Length; i++)
            {
                string pathPart = pathParts[i];
                string diffPathPart = pathPart.ToNativePath();

                var currentFoundNode = currentNodes.Cast<TreeNode>().FirstOrDefault(a =>
                {
                    var treeGitItem = a.Tag as GitItem;
                    if (treeGitItem != null)
                    {
                        // TODO: what about case(in)sensitive handling?
                        return treeGitItem.Name == diffPathPart;
                    }
                    else
                    {
                        return false;
                    }
                });

                if (currentFoundNode == null)
                {
                    isIncompleteMatch = true;
                    break;
                }

                foundNode = currentFoundNode;

                if (i < pathParts.Length - 1) // if not the last path part...
                {
                    foundNode.Expand(); // load more data

                    if (currentFoundNode.Nodes == null)
                    {
                        isIncompleteMatch = true;
                        break;
                    }

                    currentNodes = currentFoundNode.Nodes;
                }
            }

            if (foundNode != null)
            {
                if (isIncompleteMatch)
                {
                    MessageBox.Show(_nodeNotFoundNextAvailableParentSelected.Text);
                }

                GitTree.SelectedNode = foundNode;
                GitTree.SelectedNode.EnsureVisible();
            }
            else
            {
                MessageBox.Show(_nodeNotFoundSelectionNotChanged.Text);
            }
        }

        private string[] UtilGetPathParts(string path)
        {
            return path.Split('/');
        }

        private void fileTreeOpenContainingFolderToolStripMenuItem_Click(object sender, EventArgs e)
        {
            var gitItem = GitTree.SelectedNode.Tag as GitItem;
            if (gitItem == null)
            {
                return;
            }

            var filePath = FormBrowseUtil.GetFullPathFromGitItem(Module, gitItem);
            FormBrowseUtil.ShowFileOrFolderInFileExplorer(filePath);
        }

        private void fileTreeArchiveToolStripMenuItem_Click(object sender, EventArgs e)
        {
            var selectedRevisions = RevisionGrid.GetSelectedRevisions();
            if (selectedRevisions.Count != 1)
            {
                MessageBox.Show("Select exactly one revision.");
                return;
            }

            var gitItem = (GitItem)GitTree.SelectedNode.Tag;
            UICommands.StartArchiveDialog(this, selectedRevisions.First(), null, gitItem.FileName);
        }

        private void fileTreeCleanWorkingTreeToolStripMenuItem_Click(object sender, EventArgs e)
        {
            var gitItem = (GitItem)GitTree.SelectedNode.Tag;
            UICommands.StartCleanupRepositoryDialog(this, gitItem.FileName + "/"); // the trailing / marks a directory
        }

        private void DiffContextMenu_Opening(object sender, System.ComponentModel.CancelEventArgs e)
        {
            bool artificialRevSelected;

            IList<GitRevision> selectedRevisions = RevisionGrid.GetSelectedRevisions();

            if (selectedRevisions.Count == 0)
                artificialRevSelected = false;
            else
                artificialRevSelected = selectedRevisions[0].IsArtificial();
            if (selectedRevisions.Count > 1)
                artificialRevSelected = artificialRevSelected || selectedRevisions[selectedRevisions.Count - 1].IsArtificial();

            // disable items that need exactly one selected item
            bool isExcactlyOneItemSelected = DiffFiles.SelectedItems.Count() == 1;
            var isCombinedDiff = isExcactlyOneItemSelected &&
                DiffFiles.CombinedDiff.Text == DiffFiles.SelectedItemParent;
            var enabled = isExcactlyOneItemSelected && !isCombinedDiff;
            openWithDifftoolToolStripMenuItem.Enabled = enabled;
            saveAsToolStripMenuItem1.Enabled = enabled;
            cherryPickSelectedDiffFileToolStripMenuItem.Enabled = enabled;
            diffShowInFileTreeToolStripMenuItem.Enabled = isExcactlyOneItemSelected;
            fileHistoryDiffToolstripMenuItem.Enabled = isExcactlyOneItemSelected;
            blameToolStripMenuItem.Enabled = isExcactlyOneItemSelected;
            resetFileToToolStripMenuItem.Enabled = !isCombinedDiff;

            // openContainingFolderToolStripMenuItem.Enabled or not
            {
                openContainingFolderToolStripMenuItem.Enabled = false;

                foreach (var item in DiffFiles.SelectedItems)
                {
                    string filePath = FormBrowseUtil.GetFullPathFromGitItemStatus(Module, item);
                    if (FormBrowseUtil.FileOrParentDirectoryExists(filePath))
                    {
                        openContainingFolderToolStripMenuItem.Enabled = true;
                        break;
                    }
                }
            }
        }

        protected override void OnClosing(System.ComponentModel.CancelEventArgs e)
        {
            base.OnClosing(e);
            if (_dashboard != null)
                _dashboard.SaveSplitterPositions();
        }

        protected override void OnClosed(EventArgs e)
        {
            SetWorkingDir("");

            base.OnClosed(e);
        }

        private void CloneSvnToolStripMenuItemClick(object sender, EventArgs e)
        {
            UICommands.StartSvnCloneDialog(this, SetGitModule);
        }

        private void SvnRebaseToolStripMenuItem_Click(object sender, EventArgs e)
        {
            UICommands.StartSvnRebaseDialog(this);
        }

        private void SvnDcommitToolStripMenuItem_Click(object sender, EventArgs e)
        {
            UICommands.StartSvnDcommitDialog(this);
        }

        private void SvnFetchToolStripMenuItem_Click(object sender, EventArgs e)
        {
            UICommands.StartSvnFetchDialog(this);
        }

        private void expandAllStripMenuItem_Click(object sender, EventArgs e)
        {
            GitTree.ExpandAll();
        }

        private void collapseAllToolStripMenuItem_Click(object sender, EventArgs e)
        {
            GitTree.CollapseAll();
        }

        private void DiffFiles_DataSourceChanged(object sender, EventArgs e)
        {
            if (DiffFiles.GitItemStatuses == null || !DiffFiles.GitItemStatuses.Any())
                DiffText.ViewPatch(String.Empty);
        }

        public override void AddTranslationItems(ITranslation translation)
        {
            base.AddTranslationItems(translation);
            TranslationUtils.AddTranslationItemsFromFields(Name, _filterRevisionsHelper, translation);
            TranslationUtils.AddTranslationItemsFromFields(Name, _filterBranchHelper, translation);
        }

        public override void TranslateItems(ITranslation translation)
        {
            base.TranslateItems(translation);
            TranslationUtils.TranslateItemsFromFields(Name, _filterRevisionsHelper, translation);
            TranslationUtils.TranslateItemsFromFields(Name, _filterBranchHelper, translation);
        }

        private void findInDiffToolStripMenuItem_Click(object sender, EventArgs e)
        {

            var candidates = DiffFiles.GitItemStatuses;

            Func<string, IList<GitItemStatus>> FindDiffFilesMatches = (string name) =>
            {

                string nameAsLower = name.ToLower();

                return candidates.Where(item =>
                {
                    return item.Name != null && item.Name.ToLower().Contains(nameAsLower)
                        || item.OldName != null && item.OldName.ToLower().Contains(nameAsLower);
                }
                    ).ToList();
            };

            GitItemStatus selectedItem;
            using (var searchWindow = new SearchWindow<GitItemStatus>(FindDiffFilesMatches)
            {
                Owner = this
            })
            {
                searchWindow.ShowDialog(this);
                selectedItem = searchWindow.SelectedItem;
            }
            if (selectedItem != null)
            {
                DiffFiles.SelectedItem = selectedItem;
            }
        }

        private void dontSetAsDefaultToolStripMenuItem_Click(object sender, EventArgs e)
        {
            Settings.SetNextPullActionAsDefault = !setNextPullActionAsDefaultToolStripMenuItem.Checked;
            setNextPullActionAsDefaultToolStripMenuItem.Checked = Settings.SetNextPullActionAsDefault;
        }

        private void doPullAction(Action action)
        {
            var actLactPullAction = Module.LastPullAction;
            try
            {
                action();
            }
            finally
            {
                if (!Settings.SetNextPullActionAsDefault)
                {
                    Module.LastPullAction = actLactPullAction;
                    Module.LastPullActionToFormPullAction();
                }
                Settings.SetNextPullActionAsDefault = false;
                RefreshPullIcon();
            }
        }

        private void mergeToolStripMenuItem_Click(object sender, EventArgs e)
        {
            doPullAction(() =>
                {
                    Module.LastPullAction = Settings.PullAction.Merge;
                    PullToolStripMenuItemClick(sender, e);
                }
            );
        }

        private void rebaseToolStripMenuItem1_Click(object sender, EventArgs e)
        {
            doPullAction(() =>
            {
                Module.LastPullAction = Settings.PullAction.Rebase;
                PullToolStripMenuItemClick(sender, e);
            }
            );
        }

        private void fetchToolStripMenuItem_Click(object sender, EventArgs e)
        {
            doPullAction(() =>
            {
                Module.LastPullAction = Settings.PullAction.Fetch;
                PullToolStripMenuItemClick(sender, e);
            }
            );
        }

        private void pullToolStripMenuItem1_Click(object sender, EventArgs e)
        {
            if (Settings.SetNextPullActionAsDefault)
                Module.LastPullAction = Settings.PullAction.None;
            PullToolStripMenuItemClick(sender, e);

            //restore Settings.FormPullAction value
            if (!Settings.SetNextPullActionAsDefault)
                Module.LastPullActionToFormPullAction();

            Settings.SetNextPullActionAsDefault = false;
        }

        private void RefreshPullIcon()
        {
            switch (Module.LastPullAction)
            {
                case Settings.PullAction.Fetch:
                    toolStripButtonPull.Image = Properties.Resources.PullFetch;
                    toolStripButtonPull.ToolTipText = _pullFetch.Text;
                    break;

                case Settings.PullAction.FetchAll:
                    toolStripButtonPull.Image = Properties.Resources.PullFetchAll;
                    toolStripButtonPull.ToolTipText = _pullFetchAll.Text;
                    break;

                case Settings.PullAction.Merge:
                    toolStripButtonPull.Image = Properties.Resources.PullMerge;
                    toolStripButtonPull.ToolTipText = _pullMerge.Text;
                    break;

                case Settings.PullAction.Rebase:
                    toolStripButtonPull.Image = Properties.Resources.PullRebase;
                    toolStripButtonPull.ToolTipText = _pullRebase.Text;
                    break;

                default:
                    toolStripButtonPull.Image = Properties.Resources.Icon_4;
                    toolStripButtonPull.ToolTipText = _pullOpenDialog.Text;
                    break;
            }
        }

        private void fetchAllToolStripMenuItem_Click(object sender, EventArgs e)
        {
            if (Settings.SetNextPullActionAsDefault)
                Module.LastPullAction = Settings.PullAction.FetchAll;

            RefreshPullIcon();
            bool pullCompelted;

            UICommands.StartPullDialog(this, true, out pullCompelted, true);

            //restore Settings.FormPullAction value
            if (!Settings.SetNextPullActionAsDefault)
                Module.LastPullActionToFormPullAction();

            Settings.SetNextPullActionAsDefault = false;
        }

        private void resetFileToToolStripMenuItem_DropDownOpening(object sender, EventArgs e)
        {
            IList<GitRevision> revisions = RevisionGrid.GetSelectedRevisions();
            int selectedRevsCount = revisions.Count;

            if (selectedRevsCount == 1)
            {
                resetFileToSelectedToolStripMenuItem.Visible = true;
                TranslateItem(resetFileToSelectedToolStripMenuItem.Name, resetFileToSelectedToolStripMenuItem);
                resetFileToSelectedToolStripMenuItem.Text += " (" + revisions[0].Subject.ShortenTo(50) + ")";

                if (revisions[0].HasParent())
                {
                    resetFileToParentToolStripMenuItem.Visible = true;
                    TranslateItem(resetFileToParentToolStripMenuItem.Name, resetFileToParentToolStripMenuItem);
                    GitRevision parentRev = RevisionGrid.GetRevision(revisions[0].ParentGuids[0]);
                    if (parentRev != null)
                    {
                        resetFileToParentToolStripMenuItem.Text += " (" + parentRev.Subject.ShortenTo(50) + ")";
                    }
                }
                else
                {
                    resetFileToParentToolStripMenuItem.Visible = false;
                }
            }
            else
            {
                resetFileToSelectedToolStripMenuItem.Visible = false;
                resetFileToParentToolStripMenuItem.Visible = false;
            }

            if (selectedRevsCount == 2)
            {
                resetFileToFirstToolStripMenuItem.Visible = true;
                TranslateItem(resetFileToFirstToolStripMenuItem.Name, resetFileToFirstToolStripMenuItem);
                resetFileToFirstToolStripMenuItem.Text += " (" + revisions[1].Subject.ShortenTo(50) + ")";

                resetFileToSecondToolStripMenuItem.Visible = true;
                TranslateItem(resetFileToSecondToolStripMenuItem.Name, resetFileToSecondToolStripMenuItem);
                resetFileToSecondToolStripMenuItem.Text += " (" + revisions[0].Subject.ShortenTo(50) + ")";
            }
            else
            {
                resetFileToFirstToolStripMenuItem.Visible = false;
                resetFileToSecondToolStripMenuItem.Visible = false;
            }
        }

        private void ResetSelectedItemsTo(string revision, bool actsAsChild)
        {
            var selectedItems = DiffFiles.SelectedItems;
            IEnumerable<GitItemStatus> itemsToCheckout;
            if (actsAsChild)
            {
                var deletedItems = selectedItems.Where(item => item.IsDeleted);
                Module.RemoveFiles(deletedItems.Select(item => item.Name), false);
                itemsToCheckout = selectedItems.Where(item => !item.IsDeleted);
            }
            else //acts as parent
            {
                //if file is new to the parent, it has to be removed
                var addedItems = selectedItems.Where(item => item.IsNew);
                Module.RemoveFiles(addedItems.Select(item => item.Name), false);
                itemsToCheckout = selectedItems.Where(item => !item.IsNew);
            }

            Module.CheckoutFiles(itemsToCheckout.Select(item => item.Name), revision, false);
        }

        private void resetFileToFirstToolStripMenuItem_Click(object sender, EventArgs e)
        {
            IList<GitRevision> revisions = RevisionGrid.GetSelectedRevisions();

            if (revisions.Count != 2 || !DiffFiles.SelectedItems.Any())
            {
                return;
            }

            ResetSelectedItemsTo(revisions[1].Guid, false);
        }

        private void resetFileToSecondToolStripMenuItem_Click(object sender, EventArgs e)
        {
            IList<GitRevision> revisions = RevisionGrid.GetSelectedRevisions();

            if (revisions.Count != 2 || !DiffFiles.SelectedItems.Any())
            {
                return;
            }

            ResetSelectedItemsTo(revisions[0].Guid, true);
        }

        private void resetFileToParentToolStripMenuItem_Click(object sender, EventArgs e)
        {
            IList<GitRevision> revisions = RevisionGrid.GetSelectedRevisions();

            if (revisions.Count != 1 || !DiffFiles.SelectedItems.Any())
            {
                return;
            }

            if (!revisions[0].HasParent())
            {
                throw new ApplicationException("This menu should be disabled for revisions that don't have a parent.");
            }

            ResetSelectedItemsTo(revisions[0].ParentGuids[0], false);
        }

        private void resetFileToSelectedToolStripMenuItem_Click(object sender, EventArgs e)
        {
            IList<GitRevision> revisions = RevisionGrid.GetSelectedRevisions();

            if (revisions.Count != 1 || !DiffFiles.SelectedItems.Any())
            {
                return;
            }

            ResetSelectedItemsTo(revisions[0].Guid, true);
        }

        private void _NO_TRANSLATE_Workingdir_MouseUp(object sender, MouseEventArgs e)
        {
            if (e.Button == MouseButtons.Right)
                OpenToolStripMenuItemClick(sender, e);
        }

        private void branchSelect_MouseUp(object sender, MouseEventArgs e)
        {
            if (e.Button == MouseButtons.Right)
                CheckoutBranchToolStripMenuItemClick(sender, e);
        }

        private void RevisionInfo_CommandClick(object sender, CommitInfo.CommandEventArgs e)
        {
            if (e.Command == "gotocommit")
            {
                var revision = new GitRevision(Module, e.Data);
                var found = RevisionGrid.SetSelectedRevision(revision);

                // When 'git log --first-parent' filtration is used, user can click on child commit
                // that is not present in the shown git log. User still wants to see the child commit
                // and to make it possible we add explicit branch filter and refresh.
                if (AppSettings.ShowFirstParent && !found)
                {
                    _filterBranchHelper.SetBranchFilter(revision.Guid, refresh: true);
                    RevisionGrid.SetSelectedRevision(revision);
                }
            }
            else if (e.Command == "gotobranch" || e.Command == "gototag")
            {
                string error = "";
                CommitData commit = CommitData.GetCommitData(Module, e.Data, ref error);
                if (commit != null)
                    RevisionGrid.SetSelectedRevision(new GitRevision(Module, commit.Guid));
            }
            else if (e.Command == "navigatebackward")
            {
                RevisionGrid.NavigateBackward();
            }
            else if (e.Command == "navigateforward")
            {
                RevisionGrid.NavigateForward();
            }
        }

        private void SubmoduleToolStripButtonClick(object sender, EventArgs e)
        {
            var menuSender = sender as ToolStripMenuItem;
            if (menuSender != null)
            {
                SetWorkingDir(menuSender.Tag as string);
            }
        }

        private void toolStripButtonLevelUp_DropDownOpening(object sender, EventArgs e)
        {
            LoadSubmodulesIntoDropDownMenu();
        }

        private void RemoveSubmoduleButtons()
        {
            foreach (var item in toolStripButtonLevelUp.DropDownItems)
            {
                var toolStripButton = item as ToolStripMenuItem;
                if (toolStripButton != null)
                    toolStripButton.Click -= SubmoduleToolStripButtonClick;
            }
            toolStripButtonLevelUp.DropDownItems.Clear();
        }

        private string GetModuleBranch(string path)
        {
            string branch = GitModule.GetSelectedBranchFast(path);
            return string.Format("[{0}]", GitModule.IsDetachedHead(branch) ? _noBranchTitle.Text : branch);
        }

        private ToolStripMenuItem CreateSubmoduleMenuItem(SubmoduleInfo info, string textFormat)
        {
            var spmenu = new ToolStripMenuItem(string.Format(textFormat, info.Text));
            spmenu.Click += SubmoduleToolStripButtonClick;
            spmenu.Width = 200;
            spmenu.Tag = info.Path;
            if (info.Bold)
                spmenu.Font = new Font(spmenu.Font, FontStyle.Bold);
            spmenu.Image = GetItemImage(info);
            return spmenu;
        }

        private ToolStripMenuItem CreateSubmoduleMenuItem(SubmoduleInfo info)
        {
            return CreateSubmoduleMenuItem(info, "{0}");
        }

        DateTime _previousUpdateTime;

        private void LoadSubmodulesIntoDropDownMenu()
        {
            TimeSpan elapsed = DateTime.Now - _previousUpdateTime;
            if (elapsed.TotalSeconds > 15)
                UpdateSubmodulesList();
        }

        private CancellationTokenSource _submodulesStatusCTS = new CancellationTokenSource();

        /// <summary>Holds submodule information that is gathered asynchronously.</summary>
        private class SubmoduleInfo
        {
            public string Text; // User-friendly display text
            public string Path; // Full path to submodule
            public SubmoduleStatus? Status;
            public bool IsDirty;
            public bool Bold;
        }
        /// <summary>Complete set of gathered submodule information.</summary>
        private class SubmoduleInfoResult
        {
            public List<SubmoduleInfo> OurSubmodules = new List<SubmoduleInfo>();
            public List<SubmoduleInfo> SuperSubmodules = new List<SubmoduleInfo>();
            public SubmoduleInfo TopProject, Superproject;
            public string CurrentSubmoduleName;
        }

        private static Image GetItemImage(SubmoduleInfo info)
        {
            if (info.Status == null)
                return Resources.IconFolderSubmodule;
            if (info.Status == SubmoduleStatus.FastForward)
                return info.IsDirty ? Resources.IconSubmoduleRevisionUpDirty : Resources.IconSubmoduleRevisionUp;
            if (info.Status == SubmoduleStatus.Rewind)
                return info.IsDirty ? Resources.IconSubmoduleRevisionDownDirty : Resources.IconSubmoduleRevisionDown;
            if (info.Status == SubmoduleStatus.NewerTime)
                return info.IsDirty ? Resources.IconSubmoduleRevisionSemiUpDirty : Resources.IconSubmoduleRevisionSemiUp;
            if (info.Status == SubmoduleStatus.OlderTime)
                return info.IsDirty ? Resources.IconSubmoduleRevisionSemiDownDirty : Resources.IconSubmoduleRevisionSemiDown;

            return info.IsDirty ? Resources.IconSubmoduleDirty : Resources.Modified;
        }

        private static void GetSubmoduleStatusAsync(SubmoduleInfo info, CancellationToken cancelToken)
        {
            Task.Factory.StartNew(() =>
            {
                var submodule = new GitModule(info.Path);
                var supermodule = submodule.SuperprojectModule;
                var submoduleName = submodule.GetCurrentSubmoduleLocalPath();

                info.Status = null;

                if (String.IsNullOrEmpty(submoduleName) || supermodule == null)
                    return;

                var submoduleStatus = GitCommandHelpers.GetCurrentSubmoduleChanges(supermodule, submoduleName);
                if (submoduleStatus != null && submoduleStatus.Commit != submoduleStatus.OldCommit)
                {
                    submoduleStatus.CheckSubmoduleStatus(submoduleStatus.GetSubmodule(supermodule));
                }
                if (submoduleStatus != null)
                {
                    info.Status = submoduleStatus.Status;
                    info.IsDirty = submoduleStatus.IsDirty;
                    info.Text += submoduleStatus.AddedAndRemovedString();
                }
            }, cancelToken, TaskCreationOptions.AttachedToParent, TaskScheduler.Default);
        }

        private void UpdateSubmodulesList()
        {
            _previousUpdateTime = DateTime.Now;

            // Cancel any previous async activities:
            _submodulesStatusCTS.Cancel();
            _submodulesStatusCTS.Dispose();
            _submodulesStatusCTS = new CancellationTokenSource();

            RemoveSubmoduleButtons();
            toolStripButtonLevelUp.DropDownItems.Add(_loading.Text);

            // Start gathering new submodule information asynchronously.  This makes a significant difference in UI
            // responsiveness if there are numerous submodules (e.g. > 100).
            var cancelToken = _submodulesStatusCTS.Token;
            string thisModuleDir = Module.WorkingDir;
            // First task: Gather list of submodules on a background thread.
            var updateTask = Task.Factory.StartNew(() =>
            {
                // Don't access Module directly because it's not thread-safe.  Use a thread-local version:
                GitModule threadModule = new GitModule(thisModuleDir);
                SubmoduleInfoResult result = new SubmoduleInfoResult();

                // Add all submodules inside the current repository:
                foreach (var submodule in threadModule.GetSubmodulesLocalPaths().OrderBy(submoduleName => submoduleName))
                {
                    cancelToken.ThrowIfCancellationRequested();
                    var name = submodule;
                    string path = threadModule.GetSubmoduleFullPath(submodule);
                    if (Settings.DashboardShowCurrentBranch && !GitModule.IsBareRepository(path))
                        name = name + " " + GetModuleBranch(path);

                    var smi = new SubmoduleInfo { Text = name, Path = path };
                    result.OurSubmodules.Add(smi);
                    GetSubmoduleStatusAsync(smi, cancelToken);
                }

                if (threadModule.SuperprojectModule != null)
                {
                    GitModule supersuperproject = threadModule.FindTopProjectModule();
                    if (threadModule.SuperprojectModule.WorkingDir != supersuperproject.WorkingDir)
                    {
                        var name = Path.GetFileName(Path.GetDirectoryName(supersuperproject.WorkingDir));
                        string path = supersuperproject.WorkingDir;
                        if (Settings.DashboardShowCurrentBranch && !GitModule.IsBareRepository(path))
                            name = name + " " + GetModuleBranch(path);

                        result.TopProject = new SubmoduleInfo { Text = name, Path = supersuperproject.WorkingDir };
                        GetSubmoduleStatusAsync(result.TopProject, cancelToken);
                    }

                    {
                        string name;
                        GitModule parentModule = threadModule.SuperprojectModule;
                        string localpath = "";
                        if (threadModule.SuperprojectModule.WorkingDir != supersuperproject.WorkingDir)
                        {
                            parentModule = supersuperproject;
                            localpath = threadModule.SuperprojectModule.WorkingDir.Substring(supersuperproject.WorkingDir.Length);
                            localpath = PathUtil.GetDirectoryName(localpath.ToPosixPath());
                            name = localpath;
                        }
                        else
                            name = Path.GetFileName(Path.GetDirectoryName(supersuperproject.WorkingDir));
                        string path = threadModule.SuperprojectModule.WorkingDir;
                        if (Settings.DashboardShowCurrentBranch && !GitModule.IsBareRepository(path))
                            name = name + " " + GetModuleBranch(path);

                        result.Superproject = new SubmoduleInfo { Text = name, Path = threadModule.SuperprojectModule.WorkingDir };
                        GetSubmoduleStatusAsync(result.Superproject, cancelToken);
                    }

                    var submodules = supersuperproject.GetSubmodulesLocalPaths().OrderBy(submoduleName => submoduleName);
                    if (submodules.Any())
                    {
                        string localpath = threadModule.WorkingDir.Substring(supersuperproject.WorkingDir.Length);
                        localpath = PathUtil.GetDirectoryName(localpath.ToPosixPath());

                        foreach (var submodule in submodules)
                        {
                            cancelToken.ThrowIfCancellationRequested();
                            var name = submodule;
                            string path = supersuperproject.GetSubmoduleFullPath(submodule);
                            if (Settings.DashboardShowCurrentBranch && !GitModule.IsBareRepository(path))
                                name = name + " " + GetModuleBranch(path);
                            bool bold = false;
                            if (submodule == localpath)
                            {
                                result.CurrentSubmoduleName = threadModule.GetCurrentSubmoduleLocalPath();
                                bold = true;
                            }
                            var smi = new SubmoduleInfo { Text = name, Path = path, Bold = bold };
                            result.SuperSubmodules.Add(smi);
                            GetSubmoduleStatusAsync(smi, cancelToken);
                        }
                    }
                }
                return result;
            }, cancelToken);

            // Second task: Populate toolbar menu on UI thread.  Note further tasks are created by
            // CreateSubmoduleMenuItem to update images with submodule status.
            updateTask.ContinueWith((task) =>
            {
                if (task.Result == null)
                    return;

                RemoveSubmoduleButtons();
                var newItems = new List<ToolStripItem>();

                task.Result.OurSubmodules.ForEach(submodule => newItems.Add(CreateSubmoduleMenuItem(submodule)));
                if (task.Result.OurSubmodules.Count == 0)
                    newItems.Add(new ToolStripMenuItem(_noSubmodulesPresent.Text));

                if (task.Result.Superproject != null)
                {
                    newItems.Add(new ToolStripSeparator());
                    if (task.Result.TopProject != null)
                        newItems.Add(CreateSubmoduleMenuItem(task.Result.TopProject, _topProjectModuleFormat.Text));
                    newItems.Add(CreateSubmoduleMenuItem(task.Result.Superproject, _superprojectModuleFormat.Text));
                    task.Result.SuperSubmodules.ForEach(submodule => newItems.Add(CreateSubmoduleMenuItem(submodule)));
                }

                newItems.Add(new ToolStripSeparator());

                var mi = new ToolStripMenuItem(updateAllSubmodulesToolStripMenuItem.Text);
                mi.Click += UpdateAllSubmodulesToolStripMenuItemClick;
                newItems.Add(mi);

                if (task.Result.CurrentSubmoduleName != null)
                {
                    var usmi = new ToolStripMenuItem(_updateCurrentSubmodule.Text);
                    usmi.Tag = task.Result.CurrentSubmoduleName;
                    usmi.Click += UpdateSubmoduleToolStripMenuItemClick;
                    newItems.Add(usmi);
                }

                // Using AddRange is critical: if you used Add to add menu items one at a
                // time, performance would be extremely slow with many submodules (> 100).
                toolStripButtonLevelUp.DropDownItems.AddRange(newItems.ToArray());

                _previousUpdateTime = DateTime.Now;
            },
                cancelToken,
                TaskContinuationOptions.OnlyOnRanToCompletion,
                TaskScheduler.FromCurrentSynchronizationContext());
        }

        private void toolStripButtonLevelUp_ButtonClick(object sender, EventArgs e)
        {
            if (Module.SuperprojectModule != null)
                SetGitModule(this, new GitModuleEventArgs(Module.SuperprojectModule));
            else
                toolStripButtonLevelUp.ShowDropDown();
        }

        private void openWithDifftoolToolStripMenuItem_DropDownOpening(object sender, EventArgs e)
        {
            bool artificialRevSelected = false;
            bool enableDiffDropDown = true;
            bool showParentItems = false;

            IList<GitRevision> revisions = RevisionGrid.GetSelectedRevisions();

            if (revisions.Count > 0)
            {
                artificialRevSelected = revisions[0].IsArtificial();

                if (revisions.Count == 2)
                {
                    artificialRevSelected = artificialRevSelected || revisions[revisions.Count - 1].IsArtificial();
                    showParentItems = true;
                }
                else
                    enableDiffDropDown = revisions.Count == 1;
            }

            aBToolStripMenuItem.Enabled = enableDiffDropDown;
            bLocalToolStripMenuItem.Enabled = enableDiffDropDown;
            aLocalToolStripMenuItem.Enabled = enableDiffDropDown;
            parentOfALocalToolStripMenuItem.Enabled = enableDiffDropDown;
            parentOfBLocalToolStripMenuItem.Enabled = enableDiffDropDown;

            parentOfALocalToolStripMenuItem.Visible = showParentItems;
            parentOfBLocalToolStripMenuItem.Visible = showParentItems;

            if (!enableDiffDropDown)
                return;
            //enable *<->Local items only when local file exists
            foreach (var item in DiffFiles.SelectedItems)
            {
                string filePath = FormBrowseUtil.GetFullPathFromGitItemStatus(Module, item);
                if (File.Exists(filePath))
                {
                    bLocalToolStripMenuItem.Enabled = !artificialRevSelected;
                    aLocalToolStripMenuItem.Enabled = !artificialRevSelected;
                    parentOfALocalToolStripMenuItem.Enabled = !artificialRevSelected;
                    parentOfBLocalToolStripMenuItem.Enabled = !artificialRevSelected;
                    return;
                }
            }
        }

        private string GetMonoVersion()
        {
            Type type = Type.GetType("Mono.Runtime");
            if (type != null)
            {
                MethodInfo displayName = type.GetMethod("GetDisplayName", BindingFlags.NonPublic | BindingFlags.Static);
                if (displayName != null)
                    return (string)displayName.Invoke(null, null);
            }
            return null;
        }

        private void reportAnIssueToolStripMenuItem_Click(object sender, EventArgs e)
        {
            string issueData = "--- GitExtensions";
            try
            {
                issueData += Settings.ProductVersion;
                issueData += ", Git " + GitCommandHelpers.VersionInUse.Full;
                issueData += ", " + Environment.OSVersion;
                var monoVersion = GetMonoVersion();
                if (monoVersion != null)
                    issueData += ", Mono " + monoVersion;
            }
            catch (Exception) { }

            Process.Start(@"https://github.com/gitextensions/gitextensions/issues/new?body=" + WebUtility.HtmlEncode(issueData));
        }

        private void checkForUpdatesToolStripMenuItem_Click(object sender, EventArgs e)
        {
            var updateForm = new FormUpdates(Module.AppVersion);
            updateForm.SearchForUpdatesAndShow(Owner, true);
        }

        private void toolStripButtonPull_DropDownOpened(object sender, EventArgs e)
        {
            setNextPullActionAsDefaultToolStripMenuItem.Checked = Settings.SetNextPullActionAsDefault;
        }

        private void FormBrowse_Activated(object sender, EventArgs e)
        {
            this.InvokeAsync(OnActivate);
        }

        private void cherryPickSelectedDiffFileToolStripMenuItem_Click(object sender, EventArgs e)
        {
            DiffText.CherryPickAllChanges();
        }

        private void GitTreeKeyDown(object sender, KeyEventArgs e)
        {
            if (e.KeyCode == Keys.Enter || e.KeyCode == Keys.Return)
            {
                if (GitTree.SelectedNode != null)
                {
                    OnItemActivated();
                    e.Handled = true;
                }
            }
        }

<<<<<<< HEAD
=======
	    /// <summary>
	    /// Adds a tab with console interface to Git over the current working copy. Recreates the terminal on tab activation if user exits the shell.
	    /// </summary>
	    private void FillTerminalTab()
	    {
		    if(!EnvUtils.RunningOnWindows() || !Module.EffectiveSettings.Detailed.ShowConEmuTab.ValueOrDefault)
			    return; // ConEmu only works on WinNT
		    TabPage tabpage;
		    string sImageKey = "Resources.IconConsole";
		    CommitInfoTabControl.ImageList.Images.Add(sImageKey, Resources.IconConsole);
		    CommitInfoTabControl.Controls.Add(tabpage = new TabPage("Console"));
		    tabpage.ImageKey = sImageKey; // After adding page

		    // Delay-create the terminal window when the tab is first selected
		    CommitInfoTabControl.Selecting += (sender, args) =>
		    {
			    if(args.TabPage != tabpage)
				    return;
			    if(terminal == null) // Lazy-create on first opening the tab
			    {
				    tabpage.Controls.Clear();
				    tabpage.Controls.Add(terminal = new ConEmuControl() {Dock = DockStyle.Fill, AutoStartInfo = null});
			    }
			    if(terminal.IsConsoleEmulatorOpen) // If user has typed "exit" in there, restart the shell; otherwise just return
				    return;

			    // Create the terminal
			    var startinfo = new ConEmuStartInfo();
			    startinfo.StartupDirectory = Module.WorkingDir;
			    startinfo.WhenConsoleProcessExits = WhenConsoleProcessExits.CloseConsoleEmulator;

			    // Choose the console: bash from git with fallback to cmd
			    string sGitBashFromUsrBin = "";/*This is not a console program and is not reliable yet, suppress for now.*/ //Path.Combine(Path.Combine(Path.Combine(AppSettings.GitBinDir, ".."), ".."), "git-bash.exe"); // Git bin dir is /usr/bin under git installdir, so go 2x up
			    string sGitBashFromBinOrCmd = "";/*This is not a console program and is not reliable yet, suppress for now.*/ //Path.Combine(Path.Combine(AppSettings.GitBinDir, ".."), "git-bash.exe"); // In case we're running off just /bin or /cmd
		        var gitDir = Path.GetDirectoryName(AppSettings.GitCommandValue);
			    string sJustBash = Path.Combine(gitDir, "bash.exe"); // Generic bash, should generally be in the git dir, less configured than the specific git-bash
			    string sJustSh = Path.Combine(gitDir, "sh.exe"); // Fallback to SH
			    startinfo.ConsoleProcessCommandLine = new[] {sGitBashFromUsrBin, sGitBashFromBinOrCmd, sJustBash, sJustSh}.Where(File.Exists).FirstOrDefault() ?? ConEmuConstants.DefaultConsoleCommandLine; // Choose whatever exists, or default CMD shell
                if(startinfo.ConsoleProcessCommandLine != ConEmuConstants.DefaultConsoleCommandLine)
                {
                    startinfo.ConsoleProcessCommandLine += " --login -i";
                }
                startinfo.ConsoleProcessCommandLine += " -new_console:P:\"<Solarized Light>\"";

                // Set path to git in this window (actually, effective with CMD only)
                if (!string.IsNullOrEmpty(AppSettings.GitCommand))
			    {
				    string dirGit = Path.GetDirectoryName(AppSettings.GitCommand);
				    if(!string.IsNullOrEmpty(dirGit))
					    startinfo.SetEnv("PATH", dirGit + ";" + "%PATH%");
			    }

			    terminal.Start(startinfo);
		    };
	    }
>>>>>>> 5cc0ed15

        public void ChangeTerminalActiveFolder(string path)
        {
            if (terminal == null || terminal.RunningSession == null || string.IsNullOrWhiteSpace(path))
                return;

            string posixPath;
            if (PathUtil.TryConvertWindowsPathToPosix(path, out posixPath))
            {
                //Clear terminal line by sending 'backspace' characters
                for (int i = 0; i < 10000; i++)
                {
                    terminal.RunningSession.WriteInputText("\b");
                }
                terminal.RunningSession.WriteInputText(@"cd " + posixPath + Environment.NewLine);
            }
        }

        /// <summary>
        /// Clean up any resources being used.
        /// </summary>
        /// <param name="disposing">true if managed resources should be disposed; otherwise, false.</param>
        protected override void Dispose(bool disposing)
        {
            if (disposing)
            {
#if !__MonoCS__
                if (_commitButton != null)
                    _commitButton.Dispose();
                if (_pushButton != null)
                    _pushButton.Dispose();
                if (_pullButton != null)
                    _pullButton.Dispose();
#endif
                _submodulesStatusCTS.Dispose();
                if (_formBrowseMenus != null)
                    _formBrowseMenus.Dispose();
                if (_filterRevisionsHelper != null)
                    _filterRevisionsHelper.Dispose();
                if (_filterBranchHelper != null)
                    _filterBranchHelper.Dispose();

                if (components != null)
                    components.Dispose();
            }
            base.Dispose(disposing);
        }

        private void menuitemSparseWorkingCopy_Click(object sender, EventArgs e)
        {
            UICommands.StartSparseWorkingCopyDialog(this);
        }

        private void toolStripBranches_DropDown_ResizeDropDownWidth (object sender, EventArgs e)
        {
            ComboBoxHelper.ResizeComboBoxDropDownWidth (toolStripBranchFilterComboBox.ComboBox, AppSettings.BranchDropDownMinWidth, AppSettings.BranchDropDownMaxWidth);
        }
    }
}<|MERGE_RESOLUTION|>--- conflicted
+++ resolved
@@ -155,7 +155,6 @@
         private string _diffTabPageTitleBase = "";
 
         private readonly FormBrowseMenus _formBrowseMenus;
-        ConEmuControl terminal = null;
 #pragma warning disable 0414
         private readonly FormBrowseMenuCommands _formBrowseMenuCommands;
 #pragma warning restore 0414
@@ -1877,7 +1876,6 @@
             }
 
             SetGitModule(this, new GitModuleEventArgs(module));
-            ChangeTerminalActiveFolder(path);
         }
 
         private void HistoryItemMenuClick(object sender, EventArgs e)
@@ -3517,83 +3515,7 @@
                 }
             }
         }
-
-<<<<<<< HEAD
-=======
-	    /// <summary>
-	    /// Adds a tab with console interface to Git over the current working copy. Recreates the terminal on tab activation if user exits the shell.
-	    /// </summary>
-	    private void FillTerminalTab()
-	    {
-		    if(!EnvUtils.RunningOnWindows() || !Module.EffectiveSettings.Detailed.ShowConEmuTab.ValueOrDefault)
-			    return; // ConEmu only works on WinNT
-		    TabPage tabpage;
-		    string sImageKey = "Resources.IconConsole";
-		    CommitInfoTabControl.ImageList.Images.Add(sImageKey, Resources.IconConsole);
-		    CommitInfoTabControl.Controls.Add(tabpage = new TabPage("Console"));
-		    tabpage.ImageKey = sImageKey; // After adding page
-
-		    // Delay-create the terminal window when the tab is first selected
-		    CommitInfoTabControl.Selecting += (sender, args) =>
-		    {
-			    if(args.TabPage != tabpage)
-				    return;
-			    if(terminal == null) // Lazy-create on first opening the tab
-			    {
-				    tabpage.Controls.Clear();
-				    tabpage.Controls.Add(terminal = new ConEmuControl() {Dock = DockStyle.Fill, AutoStartInfo = null});
-			    }
-			    if(terminal.IsConsoleEmulatorOpen) // If user has typed "exit" in there, restart the shell; otherwise just return
-				    return;
-
-			    // Create the terminal
-			    var startinfo = new ConEmuStartInfo();
-			    startinfo.StartupDirectory = Module.WorkingDir;
-			    startinfo.WhenConsoleProcessExits = WhenConsoleProcessExits.CloseConsoleEmulator;
-
-			    // Choose the console: bash from git with fallback to cmd
-			    string sGitBashFromUsrBin = "";/*This is not a console program and is not reliable yet, suppress for now.*/ //Path.Combine(Path.Combine(Path.Combine(AppSettings.GitBinDir, ".."), ".."), "git-bash.exe"); // Git bin dir is /usr/bin under git installdir, so go 2x up
-			    string sGitBashFromBinOrCmd = "";/*This is not a console program and is not reliable yet, suppress for now.*/ //Path.Combine(Path.Combine(AppSettings.GitBinDir, ".."), "git-bash.exe"); // In case we're running off just /bin or /cmd
-		        var gitDir = Path.GetDirectoryName(AppSettings.GitCommandValue);
-			    string sJustBash = Path.Combine(gitDir, "bash.exe"); // Generic bash, should generally be in the git dir, less configured than the specific git-bash
-			    string sJustSh = Path.Combine(gitDir, "sh.exe"); // Fallback to SH
-			    startinfo.ConsoleProcessCommandLine = new[] {sGitBashFromUsrBin, sGitBashFromBinOrCmd, sJustBash, sJustSh}.Where(File.Exists).FirstOrDefault() ?? ConEmuConstants.DefaultConsoleCommandLine; // Choose whatever exists, or default CMD shell
-                if(startinfo.ConsoleProcessCommandLine != ConEmuConstants.DefaultConsoleCommandLine)
-                {
-                    startinfo.ConsoleProcessCommandLine += " --login -i";
-                }
-                startinfo.ConsoleProcessCommandLine += " -new_console:P:\"<Solarized Light>\"";
-
-                // Set path to git in this window (actually, effective with CMD only)
-                if (!string.IsNullOrEmpty(AppSettings.GitCommand))
-			    {
-				    string dirGit = Path.GetDirectoryName(AppSettings.GitCommand);
-				    if(!string.IsNullOrEmpty(dirGit))
-					    startinfo.SetEnv("PATH", dirGit + ";" + "%PATH%");
-			    }
-
-			    terminal.Start(startinfo);
-		    };
-	    }
->>>>>>> 5cc0ed15
-
-        public void ChangeTerminalActiveFolder(string path)
-        {
-            if (terminal == null || terminal.RunningSession == null || string.IsNullOrWhiteSpace(path))
-                return;
-
-            string posixPath;
-            if (PathUtil.TryConvertWindowsPathToPosix(path, out posixPath))
-            {
-                //Clear terminal line by sending 'backspace' characters
-                for (int i = 0; i < 10000; i++)
-                {
-                    terminal.RunningSession.WriteInputText("\b");
-                }
-                terminal.RunningSession.WriteInputText(@"cd " + posixPath + Environment.NewLine);
-            }
-        }
-
+            
         /// <summary>
         /// Clean up any resources being used.
         /// </summary>
