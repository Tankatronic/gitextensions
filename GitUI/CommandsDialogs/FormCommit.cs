--- conflicted
+++ resolved
@@ -2202,12 +2202,7 @@
 
         private void LoadCommitTemplates()
         {
-<<<<<<< HEAD
-            CommitTemplateItem[] commitTemplates =
-                CommitTemplateItem.DeserializeCommitTemplates(AppSettings.CommitTemplates);
-=======
             CommitTemplateItem[] commitTemplates = CommitTemplateItem.LoadFromSettings();
->>>>>>> 44d7bffa
 
             commitTemplatesToolStripMenuItem.DropDownItems.Clear();
 
