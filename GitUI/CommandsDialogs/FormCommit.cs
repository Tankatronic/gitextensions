using System;
using System.Collections.Generic;
using System.Collections.ObjectModel;
using System.Diagnostics;
using System.Drawing;
using System.IO;
using System.Linq;
using System.Text;
using System.Text.RegularExpressions;
using System.Threading;
using System.Threading.Tasks;
using System.Windows.Forms;
using GitCommands;
using GitCommands.Utils;
using GitUI.CommandsDialogs.CommitDialog;
using GitUI.HelperDialogs;
using GitUI.Hotkey;
using GitUI.Script;
using PatchApply;
using ResourceManager;
using Timer = System.Windows.Forms.Timer;

namespace GitUI.CommandsDialogs
{
    public sealed partial class FormCommit : GitModuleForm //, IHotkeyable
    {
        const string UserNameKey = "user.name";
        const string UserEmailKey = "user.email";

        #region Translation
        private readonly TranslationString _amendCommit =
            new TranslationString("You are about to rewrite history." + Environment.NewLine +
                                  "Only use amend if the commit is not published yet!" + Environment.NewLine +
                                  Environment.NewLine + "Do you want to continue?");

        private readonly TranslationString _amendCommitCaption = new TranslationString("Amend commit");

        private readonly TranslationString _deleteFailed = new TranslationString("Delete file failed");

        private readonly TranslationString _deleteSelectedFiles =
            new TranslationString("Are you sure you want delete the selected file(s)?");

        private readonly TranslationString _deleteSelectedFilesCaption = new TranslationString("Delete");

        private readonly TranslationString _deleteUntrackedFiles =
            new TranslationString("Are you sure you want to delete all untracked files?");

        private readonly TranslationString _deleteUntrackedFilesCaption =
            new TranslationString("Delete untracked files.");

        private readonly TranslationString _enterCommitMessage = new TranslationString("Please enter commit message");
        private readonly TranslationString _enterCommitMessageCaption = new TranslationString("Commit message");
        private readonly TranslationString _commitMessageDisabled = new TranslationString("Commit Message is requested during commit");

        private readonly TranslationString _enterCommitMessageHint = new TranslationString("Enter commit message");

        private readonly TranslationString _mergeConflicts =
            new TranslationString("There are unresolved mergeconflicts, solve mergeconflicts before committing.");

        private readonly TranslationString _mergeConflictsCaption = new TranslationString("Merge conflicts");

        private readonly TranslationString _noFilesStagedAndNothingToCommit =
            new TranslationString("There are no files staged for this commit.");
        private readonly TranslationString _noFilesStagedButSuggestToCommitAllUnstaged =
            new TranslationString("There are no files staged for this commit. Stage and commit all unstaged files?");
        private readonly TranslationString _noFilesStagedAndConfirmAnEmptyMergeCommit =
            new TranslationString("There are no files staged for this commit.\nAre you sure you want to commit?");

        private readonly TranslationString _noStagedChanges = new TranslationString("There are no staged changes");
        private readonly TranslationString _noUnstagedChanges = new TranslationString("There are no unstaged changes");

        private readonly TranslationString _notOnBranchMainInstruction = new TranslationString("You are not working on a branch");
        private readonly TranslationString _notOnBranch =
            new TranslationString("This commit will be unreferenced when switching to another branch and can be lost." +
                                  Environment.NewLine + "" + Environment.NewLine + "Do you want to continue?");
        private readonly TranslationString _notOnBranchButtons = new TranslationString("Checkout branch|Create branch|Continue");
        private readonly TranslationString _notOnBranchCaption = new TranslationString("Not on a branch");

        private readonly TranslationString _onlyStageChunkOfSingleFileError =
            new TranslationString("You can only use this option when selecting a single file");

        private readonly TranslationString _resetChangesCaption = new TranslationString("Reset changes");

        private readonly TranslationString _resetSelectedChangesText =
            new TranslationString("Are you sure you want to reset all selected files?");

        private readonly TranslationString _resetStageChunkOfFileCaption = new TranslationString("Unstage chunk of file");
        private readonly TranslationString _stageDetails = new TranslationString("Stage Details");
        private readonly TranslationString _stageFiles = new TranslationString("Stage {0} files");
        private readonly TranslationString _selectOnlyOneFile = new TranslationString("You must have only one file selected.");
        private readonly TranslationString _selectOnlyOneFileCaption = new TranslationString("Error");

        private readonly TranslationString _stageSelectedLines = new TranslationString("Stage selected line(s)");
        private readonly TranslationString _unstageSelectedLines = new TranslationString("Unstage selected line(s)");
        private readonly TranslationString _resetSelectedLines = new TranslationString("Reset selected line(s)");
        private readonly TranslationString _resetSelectedLinesConfirmation = new TranslationString("Are you sure you want to reset the changes to the selected lines?");

        private readonly TranslationString _formTitle = new TranslationString("Commit to {0} ({1})");

        private readonly TranslationString _selectionFilterToolTip = new TranslationString("Enter a regular expression to select unstaged files.");
        private readonly TranslationString _selectionFilterErrorToolTip = new TranslationString("Error {0}");

        private readonly TranslationString _commitMsgFirstLineInvalid = new TranslationString("First line of commit message contains too many characters."
            + Environment.NewLine + "Do you want to continue?");

        private readonly TranslationString _commitMsgLineInvalid = new TranslationString("The following line of commit message contains too many characters:"
            + Environment.NewLine + Environment.NewLine + "{0}" + Environment.NewLine + Environment.NewLine + "Do you want to continue?");

        private readonly TranslationString _commitMsgSecondLineNotEmpty = new TranslationString("Second line of commit message is not empty." + Environment.NewLine + "Do you want to continue?");

        private readonly TranslationString _commitMsgRegExNotMatched = new TranslationString("Commit message does not match RegEx." + Environment.NewLine + "Do you want to continue?");

        private readonly TranslationString _commitValidationCaption = new TranslationString("Commit validation");

        private readonly TranslationString _commitTemplateSettings = new TranslationString("Settings");

        private readonly TranslationString _commitAuthorInfo = new TranslationString("Author");
        private readonly TranslationString _commitCommitterInfo = new TranslationString("Committer");
        private readonly TranslationString _commitCommitterToolTip = new TranslationString("Click to change committer information.");
        #endregion

        private FileStatusList _currentFilesList;
        private bool _skipUpdate;
        private readonly TaskScheduler _taskScheduler;
        private GitItemStatus _currentItem;
        private bool _currentItemStaged;
        private readonly CommitKind _commitKind;
        private readonly GitRevision _editedCommit;
        private readonly ToolStripMenuItem _stageSelectedLinesToolStripMenuItem;
        private readonly ToolStripMenuItem _resetSelectedLinesToolStripMenuItem;
        private string _commitTemplate;
        private bool IsMergeCommit { get; set; }
        private bool _shouldRescanChanges = true;
        private bool _shouldReloadCommitTemplates = true;
        private readonly AsyncLoader _unstagedLoader;
        private readonly bool _useFormCommitMessage;
        private CancellationTokenSource _interactiveAddBashCloseWaitCts = new CancellationTokenSource();
        private string _userName = "";
        private string _userEmail = "";
        private bool RepoUserSettings = false;
        /// <summary>
        /// For VS designer
        /// </summary>
        private FormCommit()
            : this(null)
        {
        }

        public FormCommit(GitUICommands aCommands)
            : this(aCommands, CommitKind.Normal, null)
        { }

        public FormCommit(GitUICommands aCommands, CommitKind commitKind, GitRevision editedCommit)
            : base(true, aCommands)
        {
            _taskScheduler = TaskScheduler.FromCurrentSynchronizationContext();

            _unstagedLoader = new AsyncLoader(_taskScheduler);

            _useFormCommitMessage = AppSettings.UseFormCommitMessage;

            InitializeComponent();
            Message.TextChanged += Message_TextChanged;
            Message.TextAssigned += Message_TextAssigned;

            Loading.Image = Properties.Resources.loadingpanel;

            Translate();

            SolveMergeconflicts.Font = new Font(SystemFonts.MessageBoxFont, FontStyle.Bold);

            SelectedDiff.ExtraDiffArgumentsChanged += SelectedDiffExtraDiffArgumentsChanged;

            if (IsUICommandsInitialized)
                StageInSuperproject.Visible = Module.SuperprojectModule != null;
            StageInSuperproject.Checked = AppSettings.StageInSuperprojectAfterCommit;
            closeDialogAfterEachCommitToolStripMenuItem.Checked = AppSettings.CloseCommitDialogAfterCommit;
            closeDialogAfterAllFilesCommittedToolStripMenuItem.Checked = AppSettings.CloseCommitDialogAfterLastCommit;
            refreshDialogOnFormFocusToolStripMenuItem.Checked = AppSettings.RefreshCommitDialogOnFormFocus;

            Unstaged.SetNoFilesText(_noUnstagedChanges.Text);
            Staged.SetNoFilesText(_noStagedChanges.Text);

            Message.Enabled = _useFormCommitMessage;

            commitMessageToolStripMenuItem.Enabled = _useFormCommitMessage;
            commitTemplatesToolStripMenuItem.Enabled = _useFormCommitMessage;

            Message.WatermarkText = _useFormCommitMessage
                ? _enterCommitMessageHint.Text
                : _commitMessageDisabled.Text;

            _commitKind = commitKind;
            _editedCommit = editedCommit;

            HotkeysEnabled = true;
            Hotkeys = HotkeySettingsManager.LoadHotkeys(HotkeySettingsName);

            SelectedDiff.AddContextMenuSeparator();
            _stageSelectedLinesToolStripMenuItem = SelectedDiff.AddContextMenuEntry(_stageSelectedLines.Text, StageSelectedLinesToolStripMenuItemClick);
            _stageSelectedLinesToolStripMenuItem.ShortcutKeyDisplayString = GetShortcutKeys((int)Commands.StageSelectedFile).ToShortcutKeyDisplayString();
            _resetSelectedLinesToolStripMenuItem = SelectedDiff.AddContextMenuEntry(_resetSelectedLines.Text, ResetSelectedLinesToolStripMenuItemClick);
            _resetSelectedLinesToolStripMenuItem.ShortcutKeyDisplayString = GetShortcutKeys((int)Commands.ResetSelectedFiles).ToShortcutKeyDisplayString();
            _resetSelectedLinesToolStripMenuItem.Image = Reset.Image;
            resetChanges.ShortcutKeyDisplayString = _resetSelectedLinesToolStripMenuItem.ShortcutKeyDisplayString;
<<<<<<< HEAD
            stagedResetChanges.ShortcutKeyDisplayString = _resetSelectedLinesToolStripMenuItem.ShortcutKeyDisplayString;
=======
            deleteFileToolStripMenuItem.ShortcutKeyDisplayString = GetShortcutKeys((int)Commands.DeleteSelectedFiles).ToShortcutKeyDisplayString();
>>>>>>> 406befaa
            commitAuthorStatus.ToolTipText = _commitCommitterToolTip.Text;
            toolAuthor.Control.PreviewKeyDown += ToolAuthor_PreviewKeyDown;
        }

        void ToolAuthor_PreviewKeyDown(object sender, PreviewKeyDownEventArgs e)
        {
            if (e.Alt)
                e.IsInputKey = true;
        }

        private void FormCommit_Load(object sender, EventArgs e)
        {
            if (AppSettings.CommitDialogSplitter != -1)
                splitMain.SplitterDistance = AppSettings.CommitDialogSplitter;
            if (AppSettings.CommitDialogRightSplitter != -1)
                splitRight.SplitterDistance = AppSettings.CommitDialogRightSplitter;
            
            Reset.Visible = AppSettings.ShowResetAllChanges;
            ResetUnStaged.Visible = AppSettings.ShowResetUnstagedChanges;
            CommitAndPush.Visible = AppSettings.ShowCommitAndPush;
            AdjustCommitButtonPanelHeight();
        }

        private void AdjustCommitButtonPanelHeight()
        {
            splitRight.Panel2MinSize = Math.Max(splitRight.Panel2MinSize, flowCommitButtons.PreferredSize.Height);
            splitRight.SplitterDistance = Math.Min(splitRight.SplitterDistance, splitRight.Height - splitRight.Panel2MinSize);
        }

        private void FormCommitFormClosing(object sender, FormClosingEventArgs e)
        {
            // Do not remember commit message of fixup or squash commits, since they have
            // a special meaning, and can be dangerous if used inappropriately.
            if (CommitKind.Normal == _commitKind)
                GitCommands.CommitHelper.SetCommitMessage(Module, Message.Text);

            AppSettings.CommitDialogSplitter = splitMain.SplitterDistance;
            AppSettings.CommitDialogRightSplitter = splitRight.SplitterDistance;
        }

        void SelectedDiff_ContextMenuOpening(object sender, System.ComponentModel.CancelEventArgs e)
        {
            _stageSelectedLinesToolStripMenuItem.Enabled = SelectedDiff.HasAnyPatches() || _currentItem != null && _currentItem.IsNew;
            _resetSelectedLinesToolStripMenuItem.Enabled = _stageSelectedLinesToolStripMenuItem.Enabled;
        }

        #region Hotkey commands

        public const string HotkeySettingsName = "Commit";

        internal enum Commands
        {
            AddToGitIgnore,
            DeleteSelectedFiles,
            FocusUnstagedFiles,
            FocusSelectedDiff,
            FocusStagedFiles,
            FocusCommitMessage,
            ResetSelectedFiles,
            StageSelectedFile,
            UnStageSelectedFile,
            ToggleSelectionFilter
        }

        private bool AddToGitIgnore()
        {
            if (Unstaged.Focused)
            {
                AddFileTogitignoreToolStripMenuItemClick(this, null);
                return true;
            }
            return false;
        }

        private bool DeleteSelectedFiles()
        {
            if (Unstaged.Focused)
            {
                DeleteFileToolStripMenuItemClick(this, null);
                return true;
            }
            return false;
        }

        private bool FocusStagedFiles()
        {
            Staged.Focus();
            return true;
        }

        private bool FocusUnstagedFiles()
        {
            Unstaged.Focus();
            return true;
        }

        private bool FocusSelectedDiff()
        {
            SelectedDiff.Focus();
            return true;
        }

        private bool FocusCommitMessage()
        {
            Message.Focus();
            return true;
        }

        private bool ResetSelectedFiles()
        {
            if (Unstaged.Focused || Staged.Focused)
            {
                ResetSoftClick(this, null);
                return true;
            }
            else if (SelectedDiff.ContainsFocus && _resetSelectedLinesToolStripMenuItem.Enabled)
            {
                ResetSelectedLinesToolStripMenuItemClick(this, null);
                return true;
            }

            return false;
        }

        private bool StageSelectedFile()
        {
            if (Unstaged.Focused)
            {
                StageClick(this, null);
                return true;
            }
            else if (SelectedDiff.ContainsFocus && !_currentItemStaged && _stageSelectedLinesToolStripMenuItem.Enabled)
            {
                StageSelectedLinesToolStripMenuItemClick(this, null);
                return true;
            }

            return false;
        }

        private bool UnStageSelectedFile()
        {
            if (Staged.Focused)
            {
                UnstageFilesClick(this, null);
                return true;
            }
            else if (SelectedDiff.ContainsFocus && _currentItemStaged && _stageSelectedLinesToolStripMenuItem.Enabled)
            {
                StageSelectedLinesToolStripMenuItemClick(this, null);
                return true;
            }
            return false;
        }

        private bool ToggleSelectionFilter()
        {
            selectionFilterToolStripMenuItem.Checked = !selectionFilterToolStripMenuItem.Checked;
            toolbarSelectionFilter.Visible = selectionFilterToolStripMenuItem.Checked;
            return true;
        }

        protected override bool ExecuteCommand(int cmd)
        {
            switch ((Commands)cmd)
            {
                case Commands.AddToGitIgnore: return AddToGitIgnore();
                case Commands.DeleteSelectedFiles: return DeleteSelectedFiles();
                case Commands.FocusStagedFiles: return FocusStagedFiles();
                case Commands.FocusUnstagedFiles: return FocusUnstagedFiles();
                case Commands.FocusSelectedDiff: return FocusSelectedDiff();
                case Commands.FocusCommitMessage: return FocusCommitMessage();
                case Commands.ResetSelectedFiles: return ResetSelectedFiles();
                case Commands.StageSelectedFile: return StageSelectedFile();
                case Commands.UnStageSelectedFile: return UnStageSelectedFile();
                case Commands.ToggleSelectionFilter: return ToggleSelectionFilter();
                default: return base.ExecuteCommand(cmd);
            }
        }

        #endregion

        public void ShowDialogWhenChanges()
        {
            ShowDialogWhenChanges(null);
        }

        private void ComputeUnstagedFiles(Action<IList<GitItemStatus>> onComputed, bool DoAsync)
        {
            Func<IList<GitItemStatus>> getAllChangedFilesWithSubmodulesStatus = () => Module.GetAllChangedFilesWithSubmodulesStatus(
                    !showIgnoredFilesToolStripMenuItem.Checked,
                    showUntrackedFilesToolStripMenuItem.Checked ? UntrackedFilesMode.Default : UntrackedFilesMode.No);

            if (DoAsync)
                _unstagedLoader.Load(getAllChangedFilesWithSubmodulesStatus, onComputed);
            else
            {
                _unstagedLoader.Cancel();
                onComputed(getAllChangedFilesWithSubmodulesStatus());
            }
        }


        public void ShowDialogWhenChanges(IWin32Window owner)
        {
            ComputeUnstagedFiles((allChangedFiles) =>
                {
                    if (allChangedFiles.Count > 0)
                    {
                        LoadUnstagedOutput(allChangedFiles);
                        Initialize(false);
                        ShowDialog(owner);
                    }
                    else
                        Close();
#if !__MonoCS__ // animated GIFs are not supported in Mono/Linux
                    //trying to properly dispose loading image issue #1037
                    Loading.Image.Dispose();
#endif
                }, false
            );
        }

        private bool _selectedDiffReloaded = true;

        private void StageSelectedLinesToolStripMenuItemClick(object sender, EventArgs e)
        {
            //to prevent multiple clicks
            if (!_selectedDiffReloaded)
                return;

            Debug.Assert(_currentItem != null);
            // Prepare git command
            string args = "apply --cached --whitespace=nowarn";

            if (_currentItemStaged) //staged
                args += " --reverse";
            byte[] patch;
            if (!_currentItemStaged && _currentItem.IsNew)
                patch = PatchManager.GetSelectedLinesAsNewPatch(Module, _currentItem.Name,
                    SelectedDiff.GetText(), SelectedDiff.GetSelectionPosition(),
                    SelectedDiff.GetSelectionLength(), SelectedDiff.Encoding, false);
            else
                patch = PatchManager.GetSelectedLinesAsPatch(Module, SelectedDiff.GetText(),
                    SelectedDiff.GetSelectionPosition(), SelectedDiff.GetSelectionLength(),
                    _currentItemStaged, SelectedDiff.Encoding, _currentItem.IsNew);

            if (patch != null && patch.Length > 0)
            {
                string output = Module.RunGitCmd(args, null, patch);
                ProcessApplyOutput(output, patch);
            }
        }

        private void ProcessApplyOutput(string output, byte[] patch)
        {
            if (!string.IsNullOrEmpty(output))
            {
                MessageBox.Show(this, output + "\n\n" + SelectedDiff.Encoding.GetString(patch));
            }
            if (_currentItemStaged)
                Staged.StoreNextIndexToSelect();
            else
                Unstaged.StoreNextIndexToSelect();
            ScheduleGoToLine();
            _selectedDiffReloaded = false;
            RescanChanges();
        }

        private void ScheduleGoToLine()
        {
            int selectedDifflineToSelect = SelectedDiff.GetText().Substring(0, SelectedDiff.GetSelectionPosition()).Count(c => c == '\n');
            int scrollPosition = SelectedDiff.ScrollPos;
            string selectedFileName = _currentItem.Name;
            Action stageAreaLoaded = null;
            stageAreaLoaded = () =>
            {
                EventHandler textLoaded = null;
                textLoaded = (a, b) =>
                    {
                        if (_currentItem != null && _currentItem.Name.Equals(selectedFileName))
                        {
                            SelectedDiff.GoToLine(selectedDifflineToSelect);
                            SelectedDiff.ScrollPos = scrollPosition;
                        }
                        SelectedDiff.TextLoaded -= textLoaded;
                        _selectedDiffReloaded = true;
                    };
                SelectedDiff.TextLoaded += textLoaded;
                OnStageAreaLoaded -= stageAreaLoaded;
            };

            OnStageAreaLoaded += stageAreaLoaded;
        }

        private void ResetSelectedLinesToolStripMenuItemClick(object sender, EventArgs e)
        {
            //to prevent multiple clicks
            if (!_selectedDiffReloaded)
                return;

            if (MessageBox.Show(this, _resetSelectedLinesConfirmation.Text, _resetChangesCaption.Text,
                MessageBoxButtons.YesNo, MessageBoxIcon.Question) == DialogResult.No)
                return;

            Debug.Assert(_currentItem != null);
            // Prepare git command
            string args = "apply --whitespace=nowarn";

            if (_currentItemStaged) //staged
                args += " --reverse --index";

            byte[] patch;

            if (_currentItemStaged)
                patch = PatchManager.GetSelectedLinesAsPatch(Module, SelectedDiff.GetText(),
                    SelectedDiff.GetSelectionPosition(), SelectedDiff.GetSelectionLength(),
                    _currentItemStaged, SelectedDiff.Encoding, _currentItem.IsNew);
            else if (_currentItem.IsNew)
                patch = PatchManager.GetSelectedLinesAsNewPatch(Module, _currentItem.Name,
                    SelectedDiff.GetText(), SelectedDiff.GetSelectionPosition(), SelectedDiff.GetSelectionLength(),
                    SelectedDiff.Encoding, true);
            else
                patch = PatchManager.GetResetUnstagedLinesAsPatch(Module, SelectedDiff.GetText(),
                    SelectedDiff.GetSelectionPosition(), SelectedDiff.GetSelectionLength(),
                    _currentItemStaged, SelectedDiff.Encoding);

            if (patch != null && patch.Length > 0)
            {
                string output = Module.RunGitCmd(args, null, patch);
                if (EnvUtils.RunningOnWindows())
                {
                    //remove file mode warnings on windows
                    Regex regEx = new Regex("warning: .*has type .* expected .*", RegexOptions.Compiled);
                    output = output.RemoveLines(regEx.IsMatch);
                }
                ProcessApplyOutput(output, patch);
            }
        }

        private void EnableStageButtons(bool enable)
        {
            toolUnstageItem.Enabled = enable;
            toolUnstageAllItem.Enabled = enable;
            toolStageItem.Enabled = enable;
            toolStageAllItem.Enabled = enable;
            workingToolStripMenuItem.Enabled = enable;
            ResetUnStaged.Enabled = Unstaged.AllItems.Any();
        }

        private bool _initialized;

        private void Initialize(bool loadUnstaged)
        {
            _initialized = true;

            Cursor.Current = Cursors.WaitCursor;

            if (loadUnstaged)
            {
                Loading.Visible = true;
                LoadingStaged.Visible = true;

                Commit.Enabled = false;
                CommitAndPush.Enabled = false;
                Amend.Enabled = false;
                Reset.Enabled = false;
                ResetUnStaged.Enabled = false;
                EnableStageButtons(false);

                ComputeUnstagedFiles(LoadUnstagedOutput, true);
            }

            UpdateMergeHead();

            Message.TextBoxFont = AppSettings.CommitFont;

            // Check if commit.template is used
            string fileName = Module.GetEffectivePathSetting("commit.template");
            if (!string.IsNullOrEmpty(fileName))
            {
                using (var commitReader = new StreamReader(fileName))
                {
                    _commitTemplate = commitReader.ReadToEnd().Replace("\r", "");
                }
                Message.Text = _commitTemplate;
            }

            Cursor.Current = Cursors.Default;
        }

        private void Initialize()
        {
            Initialize(true);
        }

        private void UpdateMergeHead()
        {
            var mergeHead = Module.RevParse("MERGE_HEAD");
            IsMergeCommit = Regex.IsMatch(mergeHead, GitRevision.Sha1HashPattern);
        }

        private void InitializedStaged()
        {
            Cursor.Current = Cursors.WaitCursor;
            SolveMergeconflicts.Visible = Module.InTheMiddleOfConflictedMerge();
            Staged.GitItemStatuses = Module.GetStagedFilesWithSubmodulesStatus();
            Cursor.Current = Cursors.Default;
        }

        private event Action OnStageAreaLoaded;

        private bool _loadUnstagedOutputFirstTime = true;

        /// <summary>
        ///   Loads the unstaged output.
        ///   This method is passed in to the SetTextCallBack delegate
        ///   to set the Text property of textBox1.
        /// </summary>
        private void LoadUnstagedOutput(IList<GitItemStatus> allChangedFiles)
        {
            var lastSelection = new List<GitItemStatus>();
            if (_currentFilesList != null)
                lastSelection = _currentSelection;

            var unStagedFiles = new List<GitItemStatus>();
            var stagedFiles = new List<GitItemStatus>();

            foreach (var fileStatus in allChangedFiles)
            {
                if (fileStatus.IsStaged)
                    stagedFiles.Add(fileStatus);
                else
                    unStagedFiles.Add(fileStatus);
            }
            Unstaged.GitItemStatuses = unStagedFiles;
            Staged.GitItemStatuses = stagedFiles;

            Loading.Visible = false;
            LoadingStaged.Visible = false;
            Commit.Enabled = true;
            CommitAndPush.Enabled = true;
            Amend.Enabled = true;
            Reset.Enabled = DoChangesExist();            

            EnableStageButtons(true);
            workingToolStripMenuItem.Enabled = true;

            var inTheMiddleOfConflictedMerge = Module.InTheMiddleOfConflictedMerge();
            SolveMergeconflicts.Visible = inTheMiddleOfConflictedMerge;

            if (Staged.IsEmpty)
            {
                _currentFilesList = Unstaged;
                if (Staged.ContainsFocus)
                    Unstaged.Focus();
            }
            else if (Unstaged.IsEmpty)
            {
                _currentFilesList = Staged;
                if (Unstaged.ContainsFocus)
                    Staged.Focus();
            }

            RestoreSelectedFiles(unStagedFiles, stagedFiles, lastSelection);

            if (OnStageAreaLoaded != null)
                OnStageAreaLoaded();

            if (_loadUnstagedOutputFirstTime)
            {
                var fc = this.FindFocusedControl();

                if (fc == this.Ok)
                {
                    if (Unstaged.GitItemStatuses.Any())
                        Unstaged.Focus();
                    else if (Staged.GitItemStatuses.Any())
                        Message.Focus();
                    else
                        Amend.Focus();
                }

                _loadUnstagedOutputFirstTime = false;
            }
        }

        private void SelectStoredNextIndex()
        {
            Unstaged.SelectStoredNextIndex(0);
            if (Unstaged.GitItemStatuses.Any())
            {
                Staged.SelectStoredNextIndex();
            }
            else
            {
                Staged.SelectStoredNextIndex(0);
            }        
        }

        private void RestoreSelectedFiles(IList<GitItemStatus> unStagedFiles, IList<GitItemStatus> stagedFiles, IList<GitItemStatus> lastSelection)
        {
            if (_currentFilesList == null || _currentFilesList.IsEmpty)
            {
                SelectStoredNextIndex();
                return;
            }

            var newItems = _currentFilesList == Staged ? stagedFiles : unStagedFiles;
            var names = lastSelection.ToHashSet(x => x.Name);
            var newSelection = newItems.Where(x => names.Contains(x.Name)).ToList();

            if (newSelection.Any())
                _currentFilesList.SelectedItems = newSelection;
            else
                SelectStoredNextIndex();
        }

        /// <summary>Returns if there are any changes at all, staged or unstaged.</summary>
        private bool DoChangesExist()
        {
            return Unstaged.AllItems.Any() || Staged.AllItems.Any();
        }

        private void ShowChanges(GitItemStatus item, bool staged)
        {
            _currentItem = item;
            _currentItemStaged = staged;

            if (item == null)
                return;

            long length = GetItemLength(item.Name);
            if (length < 5 * 1024 * 1024) // 5Mb
                SetSelectedDiff(item, staged);
            else
            {
                SelectedDiff.Clear();
                SelectedDiff.Refresh();
                llShowPreview.Show();
            }

            _stageSelectedLinesToolStripMenuItem.Text = staged ? _unstageSelectedLines.Text : _stageSelectedLines.Text;
            _stageSelectedLinesToolStripMenuItem.Image = staged ? toolUnstageItem.Image : toolStageItem.Image;
            _stageSelectedLinesToolStripMenuItem.ShortcutKeyDisplayString =
                GetShortcutKeys((int)(staged ? Commands.UnStageSelectedFile : Commands.StageSelectedFile)).ToShortcutKeyDisplayString();
        }

        private long GetItemLength(string fileName)
        {
            long length = -1;
            string path = fileName;
            if (!File.Exists(fileName))
                path = Path.Combine(Module.WorkingDir, fileName);
            if (File.Exists(path))
            {
                FileInfo fi = new FileInfo(path);
                length = fi.Length;
            }
            return length;
        }

        private void llShowPreview_LinkClicked(object sender, LinkLabelLinkClickedEventArgs e)
        {
            llShowPreview.Hide();
            SetSelectedDiff(_currentItem, _currentItemStaged);
        }

        private void SetSelectedDiff(GitItemStatus item, bool staged)
        {
            if (item.Name.EndsWith(".png"))
            {
                SelectedDiff.ViewFile(item.Name);
            }
            else if (item.IsTracked)
            {
                SelectedDiff.ViewCurrentChanges(item, staged);
            }
            else
            {
                SelectedDiff.ViewFile(item.Name);
            }
        }

        private List<GitItemStatus> _currentSelection;
        private void ClearDiffViewIfNoFilesLeft()
        {
            llShowPreview.Hide();
            if (Staged.IsEmpty && Unstaged.IsEmpty)
                SelectedDiff.Clear();
        }

        private void CommitClick(object sender, EventArgs e)
        {
            ExecuteCommitCommand();
        }

        private void CheckForStagedAndCommit(bool amend, bool push)
        {
            if (amend)
            {
                // This is an amend commit.  Confirm the user understands the implications.  We don't want to prompt for an empty
                // commit, because amend may be used just to change the commit message or timestamp.
                if (!AppSettings.DontConfirmAmend)
                    if (MessageBox.Show(this, _amendCommit.Text, _amendCommitCaption.Text, MessageBoxButtons.YesNo) != DialogResult.Yes)
                        return;
            }
            else if (Staged.IsEmpty)
            {
                if (IsMergeCommit)
                {
                    // it is a merge commit, so user can commit just for merging two branches even the changeset is empty,
                    // but also user may forget to add files, so only ask for confirmation that user really wants to commit an empty changeset
                    if (MessageBox.Show(this, _noFilesStagedAndConfirmAnEmptyMergeCommit.Text, _noStagedChanges.Text, MessageBoxButtons.YesNo, MessageBoxIcon.Question) != DialogResult.Yes)
                        return;
                }
                else
                {
                    if (Unstaged.IsEmpty)
                    {
                        MessageBox.Show(this, _noFilesStagedAndNothingToCommit.Text, _noStagedChanges.Text, MessageBoxButtons.OK, MessageBoxIcon.Exclamation);
                        return;
                    }

                    // there are no staged files, but there are unstaged files. Most probably user forgot to stage them.
                    if (MessageBox.Show(this, _noFilesStagedButSuggestToCommitAllUnstaged.Text, _noStagedChanges.Text, MessageBoxButtons.YesNo, MessageBoxIcon.Question) != DialogResult.Yes)
                        return;
                    StageAll();
                    // if staging failed (i.e. line endings conflict), user already got error message, don't try to commit empty changeset.
                    if (Staged.IsEmpty)
                        return;
                }
            }

            DoCommit(amend, push);
        }

        private void DoCommit(bool amend, bool push)
        {
            if (Module.InTheMiddleOfConflictedMerge())
            {
                MessageBox.Show(this, _mergeConflicts.Text, _mergeConflictsCaption.Text, MessageBoxButtons.OK, MessageBoxIcon.Error);
                return;
            }
            if (_useFormCommitMessage && (string.IsNullOrEmpty(Message.Text) || Message.Text == _commitTemplate))
            {
                MessageBox.Show(this, _enterCommitMessage.Text, _enterCommitMessageCaption.Text, MessageBoxButtons.OK, MessageBoxIcon.Asterisk);
                return;
            }

            if (_useFormCommitMessage && !ValidCommitMessage())
                return;

            if (Module.IsDetachedHead())
            {
                int idx = PSTaskDialog.cTaskDialog.ShowCommandBox(this,
                                                        _notOnBranchCaption.Text,
                                                        _notOnBranchMainInstruction.Text,
                                                        _notOnBranch.Text,
                                                        _notOnBranchButtons.Text,
                                                        true);
                switch (idx)
                {
                    case 0:
                        string revision = _editedCommit != null ? _editedCommit.Guid : "";
                        if (!UICommands.StartCheckoutBranch(this, new[] {revision}))
                            return;
                        break;
                    case 1:
                        if (!UICommands.StartCreateBranchDialog(this, _editedCommit))
                            return;
                        break;
                    case -1:
                        return;
                }
            }

            try
            {
                if (_useFormCommitMessage)
                {
                    SetCommitMessageFromTextBox(Message.Text);
                }

                ScriptManager.RunEventScripts(this, ScriptEvent.BeforeCommit);

                var errorOccurred = !FormProcess.ShowDialog(this, Module.CommitCmd(amend, signOffToolStripMenuItem.Checked, toolAuthor.Text, _useFormCommitMessage));

                UICommands.RepoChangedNotifier.Notify();

                if (errorOccurred)
                    return;

                Amend.Checked = false;

                ScriptManager.RunEventScripts(this, ScriptEvent.AfterCommit);

                Message.Text = string.Empty;
                CommitHelper.SetCommitMessage(Module, string.Empty);

                bool pushCompleted = true;
                if (push)
                {
                    UICommands.StartPushDialog(this, true, out pushCompleted);
                }

                if (pushCompleted && Module.SuperprojectModule != null && AppSettings.StageInSuperprojectAfterCommit)
                    Module.SuperprojectModule.StageFile(Module.SubmodulePath);

                if (AppSettings.CloseCommitDialogAfterCommit)
                {
                    Close();
                    return;
                }

                if (Unstaged.GitItemStatuses.Any())
                {
                    InitializedStaged();
                    return;
                }

                if (AppSettings.CloseCommitDialogAfterLastCommit)
                    Close();
                else
                    InitializedStaged();
            }
            catch (Exception e)
            {
                MessageBox.Show(this, string.Format("Exception: {0}", e.Message));
            }
        }

        private bool ValidCommitMessage()
        {
            if (AppSettings.CommitValidationMaxCntCharsFirstLine > 0)
            {
                var firstLine = Message.Text.Split(new string[] { "\r\n", "\n" }, StringSplitOptions.RemoveEmptyEntries)[0];
                if (firstLine.Length > AppSettings.CommitValidationMaxCntCharsFirstLine)
                {
                    if (DialogResult.No == MessageBox.Show(this, _commitMsgFirstLineInvalid.Text, _commitValidationCaption.Text, MessageBoxButtons.YesNo, MessageBoxIcon.Asterisk))
                        return false;
                }
            }

            if (AppSettings.CommitValidationMaxCntCharsPerLine > 0)
            {
                var lines = Message.Text.Split(new string[] { "\r\n", "\n" }, StringSplitOptions.RemoveEmptyEntries);
                foreach (var line in lines)
                {
                    if (line.Length > AppSettings.CommitValidationMaxCntCharsPerLine)
                    {
                        if (DialogResult.No == MessageBox.Show(this, String.Format(_commitMsgLineInvalid.Text, line), _commitValidationCaption.Text, MessageBoxButtons.YesNo, MessageBoxIcon.Asterisk))
                            return false;
                    }
                }
            }

            if (AppSettings.CommitValidationSecondLineMustBeEmpty)
            {
                var lines = Message.Text.Split(new string[] { "\r\n", "\n" }, StringSplitOptions.None);
                if (lines.Length > 2)
                {
                    if (lines[1].Length != 0)
                    {
                        if (DialogResult.No == MessageBox.Show(this, _commitMsgSecondLineNotEmpty.Text, _commitValidationCaption.Text, MessageBoxButtons.YesNo, MessageBoxIcon.Asterisk))
                            return false;
                    }
                }
            }

            if (!AppSettings.CommitValidationRegEx.IsNullOrEmpty())
            {
                try
                {
                    if (!Regex.IsMatch(Message.Text, AppSettings.CommitValidationRegEx))
                    {
                        if (DialogResult.No == MessageBox.Show(this, _commitMsgRegExNotMatched.Text, _commitValidationCaption.Text, MessageBoxButtons.YesNo, MessageBoxIcon.Asterisk))
                            return false;

                    }
                }
                catch
                {
                }
            }

            return true;
        }

        private void RescanChanges()
        {
            if (_shouldRescanChanges)
            {
                toolRefreshItem.Enabled = false;
                Initialize();
                toolRefreshItem.Enabled = true;
            }
        }

        private void UnstageFilesClick(object sender, EventArgs e)
        {
            if (_currentFilesList != Staged)
                return;
            Unstage();
        }

        void Staged_DoubleClick(object sender, EventArgs e)
        {
            _currentFilesList = Staged;
            Unstage();
        }

        private void UnstageAllToolStripMenuItemClick(object sender, EventArgs e)
        {
            var lastSelection = new List<GitItemStatus>();
            if (_currentFilesList != null)
                lastSelection = _currentSelection;

            Action stageAreaLoaded = null;
            stageAreaLoaded = () =>
            {
                _currentFilesList = Unstaged;
                RestoreSelectedFiles(Unstaged.GitItemStatuses, Staged.GitItemStatuses, lastSelection);
                Unstaged.Focus();

                OnStageAreaLoaded -= stageAreaLoaded;
            };

            OnStageAreaLoaded += stageAreaLoaded;

            Module.ResetMixed("HEAD");
            Initialize();
        }

        private void UnstagedSelectionChanged(object sender, EventArgs e)
        {
            if (_currentFilesList != Unstaged || _skipUpdate)
                return;

            ClearDiffViewIfNoFilesLeft();

            Unstaged.ContextMenuStrip = null;

            if (!Unstaged.SelectedItems.Any())
                return;

            Staged.ClearSelected();

            _currentSelection = Unstaged.SelectedItems.ToList();
            GitItemStatus item = _currentSelection.FirstOrDefault();
            ShowChanges(item, false);

            if (!item.IsSubmodule)
                Unstaged.ContextMenuStrip = UnstagedFileContext;
            else
                Unstaged.ContextMenuStrip = UnstagedSubmoduleContext;
        }

        private void Unstaged_Enter(object sender, EventArgs e)
        {
            if (_currentFilesList != Unstaged)
            {
                _currentFilesList = Unstaged;
                _skipUpdate = false;
                UnstagedSelectionChanged(Unstaged, null);
            }
        }

        private void Unstage()
        {
            if (Staged.GitItemStatuses.Count() > 10 && Staged.SelectedItems.Count() == Staged.GitItemStatuses.Count())
            {
                UnstageAllToolStripMenuItemClick(null, null);
                return;
            }

            Cursor.Current = Cursors.WaitCursor;
            EnableStageButtons(false);
            try
            {
                var lastSelection = new List<GitItemStatus>();
                if (_currentFilesList != null)
                    lastSelection = _currentSelection;

                    toolStripProgressBar1.Visible = true;
                    toolStripProgressBar1.Maximum = Staged.SelectedItems.Count() * 2;
                    toolStripProgressBar1.Value = 0;
                    Staged.StoreNextIndexToSelect();

                    var files = new List<GitItemStatus>();
                    var allFiles = new List<GitItemStatus>();

                    foreach (var item in Staged.SelectedItems)
                    {
                        toolStripProgressBar1.Value = Math.Min(toolStripProgressBar1.Maximum - 1, toolStripProgressBar1.Value + 1);
                        if (!item.IsNew)
                        {
                            toolStripProgressBar1.Value = Math.Min(toolStripProgressBar1.Maximum - 1, toolStripProgressBar1.Value + 1);
                            Module.UnstageFileToRemove(item.Name);

                            if (item.IsRenamed)
                                Module.UnstageFileToRemove(item.OldName);
                        }
                        else
                        {
                            files.Add(item);
                        }
                        allFiles.Add(item);
                    }

                    Module.UnstageFiles(files);

                    _skipUpdate = true;
                    InitializedStaged();
                    var stagedFiles = Staged.GitItemStatuses.ToList();
                    var unStagedFiles = Unstaged.GitItemStatuses.ToList();
                    foreach (var item in allFiles)
                    {
                        var item1 = item;
                        if (stagedFiles.Exists(i => i.Name == item1.Name))
                            continue;

                        var item2 = item;
                        if (unStagedFiles.Exists(i => i.Name == item2.Name))
                            continue;

                        if (item.IsNew && !item.IsChanged && !item.IsDeleted)
                            item.IsTracked = false;
                        else
                            item.IsTracked = true;

                        if (item.IsRenamed)
                        {
                            var clone = new GitItemStatus
                            {
                                Name = item.OldName,
                                IsDeleted = true,
                                IsTracked = true,
                                IsStaged = false
                            };
                            unStagedFiles.Add(clone);

                            item.IsRenamed = false;
                            item.IsNew = true;
                            item.IsTracked = false;
                            item.OldName = string.Empty;
                        }

                        item.IsStaged = false;
                        unStagedFiles.Add(item);
                    }
                    Staged.GitItemStatuses = stagedFiles;
                    Unstaged.GitItemStatuses = unStagedFiles;
                    _skipUpdate = false;
                    Staged.SelectStoredNextIndex();

                    toolStripProgressBar1.Value = toolStripProgressBar1.Maximum;

                toolStripProgressBar1.Visible = false;

                if (Staged.IsEmpty)
                {
                    _currentFilesList = Unstaged;
                    RestoreSelectedFiles(Unstaged.GitItemStatuses, Staged.GitItemStatuses, lastSelection);
                    Unstaged.Focus();
                }
            }
            catch (Exception ex)
            {
                Trace.WriteLine(ex.Message);
            }
            EnableStageButtons(true);
            Cursor.Current = Cursors.Default;

            if (AppSettings.RevisionGraphShowWorkingDirChanges)
                UICommands.RepoChangedNotifier.Notify();
        }

        private void StageClick(object sender, EventArgs e)
        {
            if (_currentFilesList != Unstaged)
                return;
            Stage(Unstaged.SelectedItems.ToList());
            if (Unstaged.IsEmpty)
                Staged.Focus();
        }

        void Unstaged_DoubleClick(object sender, EventArgs e)
        {
            _currentFilesList = Unstaged;
            Stage(Unstaged.SelectedItems.ToList());
            if (Unstaged.IsEmpty)
                Staged.Focus();
        }

        private void StageAll()
        {            
            Stage(Unstaged.GitItemStatuses);
            Staged.Focus();
        }

        private void StageAllToolStripMenuItemClick(object sender, EventArgs e)
        {
            StageAll();
        }

        private void StagedSelectionChanged(object sender, EventArgs e)
        {
            if (_currentFilesList != Staged || _skipUpdate)
                return;

            ClearDiffViewIfNoFilesLeft();

            if (!Staged.SelectedItems.Any())
                return;

            Unstaged.ClearSelected();
            _currentSelection = Staged.SelectedItems.ToList();
            GitItemStatus item = _currentSelection.FirstOrDefault();
            ShowChanges(item, true);
        }

        private void Staged_Enter(object sender, EventArgs e)
        {
            if (_currentFilesList != Staged)
            {
                _currentFilesList = Staged;
                _skipUpdate = false;
                StagedSelectionChanged(Staged, null);
            }
        }

        private void Stage(IList<GitItemStatus> gitItemStatusses)
        {
            EnableStageButtons(false);
            try
            {
                var lastSelection = new List<GitItemStatus>();
                if (_currentFilesList != null)
                    lastSelection = _currentSelection;

                Cursor.Current = Cursors.WaitCursor;
                Unstaged.StoreNextIndexToSelect();
                toolStripProgressBar1.Visible = true;
                toolStripProgressBar1.Maximum = gitItemStatusses.Count() * 2;
                toolStripProgressBar1.Value = 0;

                var files = new List<GitItemStatus>();

                foreach (var gitItemStatus in gitItemStatusses)
                {
                    toolStripProgressBar1.Value = Math.Min(toolStripProgressBar1.Maximum - 1, toolStripProgressBar1.Value + 1);
                    if (gitItemStatus.Name.EndsWith("/"))
                        gitItemStatus.Name = gitItemStatus.Name.TrimEnd('/');
                    files.Add(gitItemStatus);
                }

                bool wereErrors = false;
                if (AppSettings.ShowErrorsWhenStagingFiles)
                {
                    FormStatus.ProcessStart processStart =
                        form =>
                        {
                            form.AddMessageLine(string.Format(_stageFiles.Text,
                                                         files.Count));
                            var output = Module.StageFiles(files, out wereErrors);
                            form.AddMessageLine(output);
                            form.Done(string.IsNullOrEmpty(output));
                        };
                    using (var process = new FormStatus(processStart, null) { Text = _stageDetails.Text })
                        process.ShowDialogOnError(this);
                }
                else
                {
                    Module.StageFiles(files, out wereErrors);
                }
                if (wereErrors)
                    RescanChanges();
                else
                {
                    InitializedStaged();
                    var unStagedFiles = Unstaged.GitItemStatuses.ToList();
                    _skipUpdate = true;
                    var names = new HashSet<string>();
                    foreach (var item in files)
                    {
                        names.Add(item.Name);
                        names.Add(item.OldName);
                    }
                    var unstagedItems = new HashSet<GitItemStatus>();
                    foreach (var item in unStagedFiles)
                    {
                        if (names.Contains(item.Name))
                            unstagedItems.Add(item);
                    }
                    unStagedFiles.RemoveAll(item => !item.IsSubmodule && unstagedItems.Contains(item));
                    unStagedFiles.RemoveAll(item => item.IsSubmodule && item.SubmoduleStatus.IsCompleted &&
                        !item.SubmoduleStatus.Result.IsDirty && unstagedItems.Contains(item));
                    foreach (var item in unstagedItems.Where(item => item.IsSubmodule &&
                        item.SubmoduleStatus.IsCompleted && item.SubmoduleStatus.Result.IsDirty))
                    {
                        item.SubmoduleStatus.Result.Status = SubmoduleStatus.Unknown;
                    }
                    Unstaged.GitItemStatuses = unStagedFiles;
                    Unstaged.ClearSelected();
                    _skipUpdate = false;
                    Unstaged.SelectStoredNextIndex();
                }

                toolStripProgressBar1.Value = toolStripProgressBar1.Maximum;

                toolStripProgressBar1.Visible = false;

                if (Unstaged.IsEmpty)
                {
                    _currentFilesList = Staged;
                    RestoreSelectedFiles(Unstaged.GitItemStatuses, Staged.GitItemStatuses, lastSelection);
                }
            }
            catch (Exception ex)
            {
                Trace.WriteLine(ex.Message);
            }

            EnableStageButtons(true);

            Commit.Enabled = true;
            Amend.Enabled = true;
            AcceptButton = Commit;
            Cursor.Current = Cursors.Default;

            if (AppSettings.RevisionGraphShowWorkingDirChanges)
                UICommands.RepoChangedNotifier.Notify();
        }

        private void ResetSoftClick(object sender, EventArgs e)
        {
            _shouldRescanChanges = false;
            try
            {
                if (_currentFilesList == null || _currentFilesList.SelectedItems.Count() == 0)
                {
                    return;
                }

                // Show a form asking the user if they want to reset the changes.
                FormResetChanges.ActionEnum resetType = FormResetChanges.ShowResetDialog(this, _currentFilesList.SelectedItems.Any(item => !item.IsNew), _currentFilesList.SelectedItems.Any(item => item.IsNew));
                if (resetType == FormResetChanges.ActionEnum.Cancel)
                    return;

                // Unstage file first, then reset
                var files = new List<GitItemStatus>();

                foreach (var item in Staged.SelectedItems)
                {
                    toolStripProgressBar1.Value = Math.Min(toolStripProgressBar1.Maximum - 1, toolStripProgressBar1.Value + 1);
                    if (!item.IsNew)
                    {
                        toolStripProgressBar1.Value = Math.Min(toolStripProgressBar1.Maximum - 1, toolStripProgressBar1.Value + 1);
                        Module.UnstageFileToRemove(item.Name);

                        if (item.IsRenamed)
                            Module.UnstageFileToRemove(item.OldName);
                    }
                    else
                    {
                        files.Add(item);
                    }
                }

                Module.UnstageFiles(files);

                //remember max selected index
                _currentFilesList.StoreNextIndexToSelect();

                var deleteNewFiles = _currentFilesList.SelectedItems.Any(item => item.IsNew) && (resetType == FormResetChanges.ActionEnum.ResetAndDelete);
                var filesInUse = new List<string>();
                var output = new StringBuilder();
                foreach (var item in _currentFilesList.SelectedItems)
                {
                    if (item.IsNew)
                    {
                        if (deleteNewFiles)
                        {
                            try
                            {
                                string path = Path.Combine(Module.WorkingDir, item.Name);
                                if (File.Exists(path))
                                    File.Delete(path);
                                else
                                    Directory.Delete(path, true);
                            }
                            catch (System.IO.IOException)
                            {
                                filesInUse.Add(item.Name);
                            }
                            catch (System.UnauthorizedAccessException)
                            {
                            }
                        }
                    }
                    else
                    {
                        output.Append(Module.ResetFile(item.Name));
                    }
                }

                if (AppSettings.RevisionGraphShowWorkingDirChanges)
                    UICommands.RepoChangedNotifier.Notify();

                if (filesInUse.Count > 0)
                    MessageBox.Show(this, "The following files are currently in use and will not be reset:" + Environment.NewLine + "\u2022 " + string.Join(Environment.NewLine + "\u2022 ", filesInUse), "Files In Use");

                if (!string.IsNullOrEmpty(output.ToString()))
                    MessageBox.Show(this, output.ToString(), _resetChangesCaption.Text);
            }
            finally
            {
                _shouldRescanChanges = true;
            }
            Initialize();
        }

        private void DeleteFileToolStripMenuItemClick(object sender, EventArgs e)
        {
            try
            {
                SelectedDiff.Clear();
                if (Unstaged.SelectedItem == null ||
                    MessageBox.Show(this, _deleteSelectedFiles.Text, _deleteSelectedFilesCaption.Text, MessageBoxButtons.YesNo) !=
                    DialogResult.Yes)
                    return;
                Unstaged.StoreNextIndexToSelect();
                foreach (var item in Unstaged.SelectedItems)
                    File.Delete(Path.Combine(Module.WorkingDir, item.Name));

                Initialize();
            }
            catch (Exception ex)
            {
                MessageBox.Show(this, _deleteFailed.Text + Environment.NewLine + ex.Message);
            }
        }

        private void SolveMergeConflictsClick(object sender, EventArgs e)
        {
            if (UICommands.StartResolveConflictsDialog(this, false))
                Initialize();
        }

        private void DeleteSelectedFilesToolStripMenuItemClick(object sender, EventArgs e)
        {
            if (MessageBox.Show(this, _deleteSelectedFiles.Text, _deleteSelectedFilesCaption.Text, MessageBoxButtons.YesNo) !=
                DialogResult.Yes)
                return;

            try
            {
                foreach (var gitItemStatus in Unstaged.SelectedItems)
                    File.Delete(Path.Combine(Module.WorkingDir, gitItemStatus.Name));
            }
            catch (Exception ex)
            {
                MessageBox.Show(this, _deleteFailed.Text + Environment.NewLine + ex);
            }
            Initialize();
        }

        private void ResetSelectedFilesToolStripMenuItemClick(object sender, EventArgs e)
        {
            if (MessageBox.Show(this, _resetSelectedChangesText.Text, _resetChangesCaption.Text, MessageBoxButtons.YesNo) !=
                DialogResult.Yes)
                return;

            foreach (var gitItemStatus in Unstaged.SelectedItems)
            {
                Module.ResetFile(gitItemStatus.Name);
            }
            Initialize();
        }

        private void ResetAlltrackedChangesToolStripMenuItemClick(object sender, EventArgs e)
        {
            ResetClick(null, null);
        }

        private void resetUnstagedChangesToolStripMenuItem_Click(object sender, EventArgs e)
        {
          ResetUnStagedClick(null, null);
        }

        private void EditGitIgnoreToolStripMenuItemClick(object sender, EventArgs e)
        {
            UICommands.StartEditGitIgnoreDialog(this);
            Initialize();
        }

        private void FormCommitShown(object sender, EventArgs e)
        {
            if (!_initialized)
                Initialize();

            AcceptButton = Commit;

            string message;

            switch (_commitKind)
            {
                case CommitKind.Fixup:
                    message = string.Format("fixup! {0}", _editedCommit.Message);
                    break;
                case CommitKind.Squash:
                    message = string.Format("squash! {0}", _editedCommit.Message);
                    break;
                default:
                    message = Module.GetMergeMessage();

                    if (string.IsNullOrEmpty(message) && File.Exists(GitCommands.CommitHelper.GetCommitMessagePath(Module)))
                        message = File.ReadAllText(GitCommands.CommitHelper.GetCommitMessagePath(Module), Module.CommitEncoding);
                    break;
            }

            if (_useFormCommitMessage && !string.IsNullOrEmpty(message))
                Message.Text = message;

            Task.Factory.StartNew(() => string.Format(_formTitle.Text, Module.GetSelectedBranch(),
                                      Module.WorkingDir))
                .ContinueWith(task => Text = task.Result, _taskScheduler);
        }

        private void SetCommitMessageFromTextBox(string commitMessageText)
        {
            //Save last commit message in settings. This way it can be used in multiple repositories.
            AppSettings.LastCommitMessage = commitMessageText;

            var path = Path.Combine(Module.GetGitDirectory(), "COMMITMESSAGE");

            //Commit messages are UTF-8 by default unless otherwise in the config file.
            //The git manual states:
            //  git commit and git commit-tree issues a warning if the commit log message 
            //  given to it does not look like a valid UTF-8 string, unless you 
            //  explicitly say your project uses a legacy encoding. The way to say 
            //  this is to have i18n.commitencoding in .git/config file, like this:...
            Encoding encoding = Module.CommitEncoding;

            using (var textWriter = new StreamWriter(path, false, encoding))
            {
                var lineNumber = 0;
                foreach (var line in commitMessageText.Split('\n'))
                {
                    //When a committemplate is used, skip comments
                    //otherwise: "#" is probably not used for comment but for issue number
                    if (!line.StartsWith("#") ||
                        string.IsNullOrEmpty(_commitTemplate))
                    {
                        if (lineNumber == 1 && !String.IsNullOrEmpty(line))
                            textWriter.WriteLine();

                        textWriter.WriteLine(line);
                    }
                    lineNumber++;
                }
            }
        }

        private void DeleteAllUntrackedFilesToolStripMenuItemClick(object sender, EventArgs e)
        {
            if (MessageBox.Show(this,
                _deleteUntrackedFiles.Text,
                _deleteUntrackedFilesCaption.Text,
                MessageBoxButtons.YesNo) !=
                DialogResult.Yes)
                return;
            FormProcess.ShowDialog(this, "clean -f");
            Initialize();
        }

        private void ShowIgnoredFilesToolStripMenuItemClick(object sender, EventArgs e)
        {
            showIgnoredFilesToolStripMenuItem.Checked = !showIgnoredFilesToolStripMenuItem.Checked;
            RescanChanges();
        }

        private void CommitMessageToolStripMenuItemDropDownOpening(object sender, EventArgs e)
        {
            commitMessageToolStripMenuItem.DropDownItems.Clear();

            var msg = AppSettings.LastCommitMessage;

            var prevMsgs = Module.GetPreviousCommitMessages(AppSettings.CommitDialogNumberOfPreviousMessages);

            if (!prevMsgs.Contains(msg))
            {
                prevMsgs = new string[] { msg }.Concat(prevMsgs).Take(AppSettings.CommitDialogNumberOfPreviousMessages);
            }

            foreach (var localLastCommitMessage in prevMsgs)
            {
                AddCommitMessageToMenu(localLastCommitMessage);
            }

            commitMessageToolStripMenuItem.DropDownItems.AddRange(new ToolStripItem[]
            {
                toolStripMenuItem1,
                generateListOfChangesInSubmodulesChangesToolStripMenuItem
            });
        }

        private void AddCommitMessageToMenu(string commitMessage)
        {
            if (string.IsNullOrEmpty(commitMessage))
                return;

            var toolStripItem =
                new ToolStripMenuItem
                {
                    Tag = commitMessage,
                    Text =
                        commitMessage.Substring(0,
                                                Math.Min(Math.Min(50, commitMessage.Length),
                                                         commitMessage.Contains("\n") ? commitMessage.IndexOf('\n') : 99)) +
                        "..."
                };

            commitMessageToolStripMenuItem.DropDownItems.Add(toolStripItem);
        }

        private void CommitMessageToolStripMenuItemDropDownItemClicked(object sender, ToolStripItemClickedEventArgs e)
        {
            if (e.ClickedItem.Tag != null)
                Message.Text = ((string)e.ClickedItem.Tag).Trim();
        }

        private void generateListOfChangesInSubmodulesChangesToolStripMenuItem_Click(object sender, EventArgs e)
        {
            var stagedFiles = Staged.AllItems;

            Dictionary<string, string> modules = stagedFiles.Where(it => it.IsSubmodule).
                Select(item => item.Name).ToDictionary(item => Module.GetSubmoduleNameByPath(item));
            if (modules.Count == 0)
                return;
            StringBuilder sb = new StringBuilder();
            sb.AppendLine("Submodule" + (modules.Count == 1 ? " " : "s ") +
                String.Join(", ", modules.Keys) + " updated");
            sb.AppendLine();
            foreach (var item in modules)
            {
                string diff = Module.RunGitCmd(
                     string.Format("diff --cached -z -- {0}", item.Value));
                var lines = diff.Split(new[] { '\n' }, StringSplitOptions.RemoveEmptyEntries);
                const string subprojCommit = "Subproject commit ";
                var from = lines.Single(s => s.StartsWith("-" + subprojCommit)).Substring(subprojCommit.Length + 1);
                var to = lines.Single(s => s.StartsWith("+" + subprojCommit)).Substring(subprojCommit.Length + 1);
                if (!String.IsNullOrEmpty(from) && !String.IsNullOrEmpty(to))
                {
                    sb.AppendLine("Submodule " + item.Key + ":");
                    GitModule module = new GitModule(Module.WorkingDir + item.Value.EnsureTrailingPathSeparator());
                    string log = module.RunGitCmd(
                         string.Format("log --pretty=format:\"    %m %h - %s\" --no-merges {0}...{1}", from, to));
                    if (log.Length != 0)
                        sb.AppendLine(log);
                    else
                        sb.AppendLine("    * Revision changed to " + to.Substring(0, 7));
                    sb.AppendLine();
                }
            }
            Message.Text = sb.ToString().TrimEnd();
        }

        private void AddFileTogitignoreToolStripMenuItemClick(object sender, EventArgs e)
        {
            if (!Unstaged.SelectedItems.Any())
                return;

            SelectedDiff.Clear();
            var fileNames = Unstaged.SelectedItems.Select(item => item.Name).ToArray();
            if (UICommands.StartAddToGitIgnoreDialog(this, fileNames))
                Initialize();
        }

        private void SelectedDiffExtraDiffArgumentsChanged(object sender, EventArgs e)
        {
            ShowChanges(_currentItem, _currentItemStaged);
        }

        private void RescanChangesToolStripMenuItemClick(object sender, EventArgs e)
        {
            RescanChanges();
        }

        private void OpenToolStripMenuItemClick(object sender, EventArgs e)
        {
            FileStatusList list = sender as FileStatusList;
            if (!SenderToFileStatusList(sender, out list))
                return;

            if (!list.SelectedItems.Any())
                return;

            var item = list.SelectedItem;
            var fileName = item.Name;

            Process.Start((Path.Combine(Module.WorkingDir, fileName)).ToNativePath());
        }

        private void OpenWithToolStripMenuItemClick(object sender, EventArgs e)
        {
            FileStatusList list;
            if (!SenderToFileStatusList(sender, out list))
                return;

            if (!list.SelectedItems.Any())
                return;

            var item = list.SelectedItem;
            var fileName = item.Name;

            OsShellUtil.OpenAs(Module.WorkingDir + fileName.ToNativePath());
        }

        private void FilenameToClipboardToolStripMenuItemClick(object sender, EventArgs e)
        {
            FileStatusList list;
            if (!SenderToFileStatusList(sender, out list))
                return;

            if (!list.SelectedItems.Any())
                return;

            var fileNames = new StringBuilder();
            foreach (var item in list.SelectedItems)
            {
                //Only use append line when multiple items are selected.
                //This to make it easier to use the text from clipboard when 1 file is selected.
                if (fileNames.Length > 0)
                    fileNames.AppendLine();

                fileNames.Append((Path.Combine(Module.WorkingDir, item.Name)).ToNativePath());
            }
            Clipboard.SetText(fileNames.ToString());
        }

        private void OpenWithDifftoolToolStripMenuItemClick(object sender, EventArgs e)
        {
            if (!Unstaged.SelectedItems.Any())
                return;

            var item = Unstaged.SelectedItem;
            var fileName = item.Name;

            var cmdOutput = Module.OpenWithDifftool(fileName);

            if (!string.IsNullOrEmpty(cmdOutput))
                MessageBox.Show(this, cmdOutput);
        }


        private void ResetPartOfFileToolStripMenuItemClick(object sender, EventArgs e)
        {
            if (Unstaged.SelectedItems.Count() != 1)
            {
                MessageBox.Show(this, _onlyStageChunkOfSingleFileError.Text, _resetStageChunkOfFileCaption.Text);
                return;
            }

            foreach (var gitItemStatus in Unstaged.SelectedItems)
            {
                Module.RunExternalCmdShowConsole(AppSettings.GitCommand, string.Format("checkout -p \"{0}\"", gitItemStatus.Name));
                Initialize();
            }
        }

        private void ResetClick(object sender, EventArgs e)
        {
            UICommands.StartResetChangesDialog(this, Unstaged.AllItems, false);
            Initialize();
        }

        private void ResetUnStagedClick(object sender, EventArgs e)
        {
            UICommands.StartResetChangesDialog(this, Unstaged.AllItems, true);
            Initialize();
        }

        private void ShowUntrackedFilesToolStripMenuItemClick(object sender, EventArgs e)
        {
            showUntrackedFilesToolStripMenuItem.Checked = !showUntrackedFilesToolStripMenuItem.Checked;
            RescanChanges();
        }

        private void editFileToolStripMenuItem_Click(object sender, EventArgs e)
        {
            FileStatusList list;
            if (!SenderToFileStatusList(sender, out list))
                return;

            var item = list.SelectedItem;
            var fileName = Path.Combine(Module.WorkingDir, item.Name);

            UICommands.StartFileEditorDialog(fileName);

            UnstagedSelectionChanged(null, null);
        }

        private void CommitAndPush_Click(object sender, EventArgs e)
        {
            CheckForStagedAndCommit(Amend.Checked, true);
        }

        private void FormCommitActivated(object sender, EventArgs e)
        {
            if (AppSettings.RefreshCommitDialogOnFormFocus)
                RescanChanges();

            updateAuthorInfo();


        }

        private void updateAuthorInfo()
        {
            GetUserSettings();
            string author = "";
            string committer = string.Format("{0} {1} <{2}>", _commitCommitterInfo.Text, _userName, _userEmail);
            
            if (string.IsNullOrEmpty(toolAuthor.Text) || string.IsNullOrEmpty(toolAuthor.Text.Trim()))
            {
                author = string.Format("{0} {1} <{2}>", _commitAuthorInfo.Text, _userName, _userEmail);
            }
            else
            {
                author = string.Format("{0} {1}", _commitAuthorInfo.Text, toolAuthor.Text);
            }

            if (author != string.Format("{0} {1} <{2}>", _commitAuthorInfo.Text, _userName, _userEmail))
                commitAuthorStatus.Text = string.Format("{0} {1}", committer, author);
            else
                commitAuthorStatus.Text = committer;
        }

        private void GetUserSettings()
        {
            _userName = Module.GetEffectiveSetting(UserNameKey);
            _userEmail = Module.GetEffectiveSetting(UserEmailKey);



        }
        private bool SenderToFileStatusList(object sender, out FileStatusList list)
        {
            list = null;
            ToolStripMenuItem item = sender as ToolStripMenuItem;
            if (item == null)
                return false;

            ContextMenuStrip menu = item.Owner as ContextMenuStrip;
            if (menu == null)
                return false;

            ListView lv = menu.SourceControl as ListView;
            if (lv == null)
                return false;

            list = lv.Parent as FileStatusList;
            return (list != null);
        }

        private void ViewFileHistoryMenuItem_Click(object sender, EventArgs e)
        {
            FileStatusList list;
            if (!SenderToFileStatusList(sender, out list))
                return;

            if (list.SelectedItems.Count() == 1)
            {
                UICommands.StartFileHistoryDialog(this, list.SelectedItem.Name, null);
            }
            else
                MessageBox.Show(this, _selectOnlyOneFile.Text, _selectOnlyOneFileCaption.Text);
        }

        private void Message_KeyUp(object sender, KeyEventArgs e)
        {
            // Ctrl + Enter = Commit
            if (e.Control && e.KeyCode == Keys.Enter)
            {
                ExecuteCommitCommand();
                e.Handled = true;
            }
        }

        private void ExecuteCommitCommand()
        {
            CheckForStagedAndCommit(Amend.Checked, false);
        }

        private void Message_KeyDown(object sender, KeyEventArgs e)
        {
            // Prevent adding a line break when all we want is to commit
            if (e.Control && e.KeyCode == Keys.Enter)
                e.Handled = true;
        }

        private void Message_TextChanged(object sender, EventArgs e)
        {
            //always format from 0 to handle pasted text
            FormatAllText(0);
        }

        private void Message_TextAssigned(object sender, EventArgs e)
        {
            Message_TextChanged(sender, e);
        }

        private bool FormatLine(int line)
        {
            int limit1 = AppSettings.CommitValidationMaxCntCharsFirstLine;
            int limitX = AppSettings.CommitValidationMaxCntCharsPerLine;
            bool empty2 = AppSettings.CommitValidationSecondLineMustBeEmpty;

            bool textHasChanged = false;

            if (limit1 > 0 && line == 0)
            {
                ColorTextAsNecessary(line, limit1, false);
            }

            if (empty2 && line == 1)
            {
                // Ensure next line. Optionally add a bullet.
                Message.EnsureEmptyLine(AppSettings.CommitValidationIndentAfterFirstLine, 1);
                Message.ChangeTextColor(2, 0, Message.LineLength(2), Color.Black);
                if (FormatLine(2))
                {
                    textHasChanged = true;
                }
            }

            if (limitX > 0 && line >= (empty2 ? 2 : 1))
            {
                if (AppSettings.CommitValidationAutoWrap)
                {
                    if (WrapIfNecessary(line, limitX))
                    {
                        textHasChanged = true;
                    }
                }
                ColorTextAsNecessary(line, limitX, textHasChanged);
            }

            return textHasChanged;
        }

        private bool WrapIfNecessary(int line, int lineLimit)
        {
            if (Message.LineLength(line) > lineLimit)
            {
                var oldText = Message.Line(line);
                var newText = WordWrapper.WrapSingleLine(oldText, lineLimit);
                if (!String.Equals(oldText, newText))
                {
                    Message.ReplaceLine(line, newText);
                    return true;
                }
            }
            return false;
        }

        private void ColorTextAsNecessary(int line, int lineLimit, bool fullRefresh)
        {
            var lineLength = Message.LineLength(line);
            int offset = 0;
            bool textAppended = false;
            if (!fullRefresh && formattedLines.Count > line)
            {
                offset = formattedLines[line].CommonPrefix(Message.Line(line)).Length;
                textAppended = offset > 0 && offset == formattedLines[line].Length;
            }

            int len = Math.Min(lineLimit, lineLength) - offset;

            if (!textAppended && 0 < len)
                Message.ChangeTextColor(line, offset, len, Color.Black);

            if (lineLength > lineLimit)
            {
                if (offset <= lineLimit || !textAppended)
                {
                    offset = Math.Max(offset, lineLimit);
                    len = lineLength - offset;
                    if (len > 0)
                        Message.ChangeTextColor(line, offset, len, Color.Red);
                }
            }
        }

        private List<string> formattedLines = new List<string>();

        private bool DidFormattedLineChange(int lineNumber)
        {
            //line not formated yet
            if (formattedLines.Count <= lineNumber)
                return true;

            return !formattedLines[lineNumber].Equals(Message.Line(lineNumber), StringComparison.OrdinalIgnoreCase);
        }

        private void TrimFormattedLines(int lineCount)
        {
            if (formattedLines.Count > lineCount)
                formattedLines.RemoveRange(lineCount, formattedLines.Count - lineCount);
        }

        private void SetFormattedLine(int lineNumber)
        {
            //line not formated yet
            if (formattedLines.Count <= lineNumber)
            {
                Debug.Assert(formattedLines.Count == lineNumber, formattedLines.Count + ":" + lineNumber);
                formattedLines.Add(Message.Line(lineNumber));
            }
            else
                formattedLines[lineNumber] = Message.Line(lineNumber);
        }

        private void FormatAllText(int startLine)
        {
            var lineCount = Message.LineCount();
            TrimFormattedLines(lineCount);
            for (int line = startLine; line < lineCount; line++)
            {
                if (DidFormattedLineChange(line))
                {
                    bool lineChanged = FormatLine(line);
                    SetFormattedLine(line);
                    if (lineChanged)
                        FormatAllText(line);
                }
            }
        }

        private void Message_SelectionChanged(object sender, EventArgs e)
        {
            commitCursorColumn.Text = Message.CurrentColumn.ToString();
            commitCursorLine.Text = Message.CurrentLine.ToString();
        }

        private void closeDialogAfterEachCommitToolStripMenuItem_Click(object sender, EventArgs e)
        {
            closeDialogAfterEachCommitToolStripMenuItem.Checked = !closeDialogAfterEachCommitToolStripMenuItem.Checked;
            AppSettings.CloseCommitDialogAfterCommit = closeDialogAfterEachCommitToolStripMenuItem.Checked;
        }

        private void closeDialogAfterAllFilesCommittedToolStripMenuItem_Click(object sender, EventArgs e)
        {
            closeDialogAfterAllFilesCommittedToolStripMenuItem.Checked = !closeDialogAfterAllFilesCommittedToolStripMenuItem.Checked;
            AppSettings.CloseCommitDialogAfterLastCommit = closeDialogAfterAllFilesCommittedToolStripMenuItem.Checked;
        }

        private void refreshDialogOnFormFocusToolStripMenuItem_Click(object sender, EventArgs e)
        {
            refreshDialogOnFormFocusToolStripMenuItem.Checked = !refreshDialogOnFormFocusToolStripMenuItem.Checked;
            AppSettings.RefreshCommitDialogOnFormFocus = refreshDialogOnFormFocusToolStripMenuItem.Checked;
        }

        protected override bool ProcessCmdKey(ref Message msg, Keys keyData)
        {
            if (keyData == Keys.F5)
                RescanChanges();

            return base.ProcessCmdKey(ref msg, keyData);
        }

        private void signOffToolStripMenuItem_Click(object snder, EventArgs e)
        {
            signOffToolStripMenuItem.Checked = !signOffToolStripMenuItem.Checked;
        }

        private void toolAuthor_TextChanged(object sender, EventArgs e)
        {
            toolAuthorLabelItem.Enabled = toolAuthorLabelItem.Checked = !string.IsNullOrEmpty(toolAuthor.Text);
        }

        private void toolAuthorLabelItem_Click(object sender, EventArgs e)
        {
            toolAuthor.Text = "";
            toolAuthorLabelItem.Enabled = toolAuthorLabelItem.Checked = false;
            updateAuthorInfo();
        }

        private long _lastUserInputTime;
        private void FilterChanged(object sender, EventArgs e)
        {
            var currentTime = DateTime.Now.Ticks;
            if (_lastUserInputTime == 0)
            {
                long timerLastChanged = currentTime;
                var timer = new Timer { Interval = 250 };
                timer.Tick += (s, a) =>
                {
                    if (NoUserInput(timerLastChanged))
                    {
                        var selectionCount = 0;
                        try
                        {
                            selectionCount = Unstaged.SetSelectionFilter(selectionFilter.Text);
                            selectionFilter.ToolTipText = _selectionFilterToolTip.Text;
                        }
                        catch (ArgumentException ae)
                        {
                            selectionFilter.ToolTipText = string.Format(_selectionFilterErrorToolTip.Text, ae.Message);
                        }

                        if (selectionCount > 0)
                        {
                            AddToSelectionFilter(selectionFilter.Text);
                        }

                        timer.Stop();
                        _lastUserInputTime = 0;
                    }
                    timerLastChanged = _lastUserInputTime;
                };

                timer.Start();
            }

            _lastUserInputTime = currentTime;
        }

        private bool NoUserInput(long timerLastChanged)
        {
            return timerLastChanged == _lastUserInputTime;
        }

        private void AddToSelectionFilter(string filter)
        {
            if (!selectionFilter.Items.Cast<string>().Any(candiate => candiate == filter))
            {
                const int SelectionFilterMaxLength = 10;
                if (selectionFilter.Items.Count == SelectionFilterMaxLength)
                {
                    selectionFilter.Items.RemoveAt(SelectionFilterMaxLength - 1);
                }
                selectionFilter.Items.Insert(0, filter);
            }
        }

        private void FilterIndexChanged(object sender, EventArgs e)
        {
            Unstaged.SetSelectionFilter(selectionFilter.Text);
        }

        private void ToogleShowSelectionFilter(object sender, EventArgs e)
        {
            toolbarSelectionFilter.Visible = selectionFilterToolStripMenuItem.Checked;
        }

        private void commitSubmoduleChanges_Click(object sender, EventArgs e)
        {
            GitUICommands submodulCommands = new GitUICommands(Module.WorkingDir + _currentItem.Name.EnsureTrailingPathSeparator());
            submodulCommands.StartCommitDialog(this, false);
            Initialize();
        }

        private void openSubmoduleMenuItem_Click(object sender, EventArgs e)
        {
            Process process = new Process();
            process.StartInfo.FileName = Application.ExecutablePath;
            process.StartInfo.Arguments = "browse";
            process.StartInfo.WorkingDirectory = Module.WorkingDir + _currentItem.Name.EnsureTrailingPathSeparator();
            process.Start();
        }

        private void resetSubmoduleChanges_Click(object sender, EventArgs e)
        {
            var unStagedFiles = Unstaged.SelectedItems.ToList();
            if (unStagedFiles.Count == 0)
                return;

            // Show a form asking the user if they want to reset the changes.
            FormResetChanges.ActionEnum resetType = FormResetChanges.ShowResetDialog(this, true, true);
            if (resetType == FormResetChanges.ActionEnum.Cancel)
                return;

            foreach (var item in unStagedFiles.Where(it => it.IsSubmodule))
            {
                GitModule module = Module.GetSubmodule(item.Name);

                // Reset all changes.
                module.ResetHard("");

                // Also delete new files, if requested.
                if (resetType == FormResetChanges.ActionEnum.ResetAndDelete)
                {
                    var unstagedFiles = module.GetUnstagedFiles();
                    foreach (var file in unstagedFiles.Where(file => file.IsNew))
                    {
                        try
                        {
                            string path = Path.Combine(module.WorkingDir, file.Name);
                            if (File.Exists(path))
                                File.Delete(path);
                            else
                                Directory.Delete(path, true);
                        }
                        catch (System.IO.IOException) { }
                        catch (System.UnauthorizedAccessException) { }
                    }
                }
            }

            Initialize();
        }

        private void updateSubmoduleMenuItem_Click(object sender, EventArgs e)
        {
            var unStagedFiles = Unstaged.SelectedItems.ToList();
            if (unStagedFiles.Count == 0)
                return;

            foreach (var item in unStagedFiles.Where(it => it.IsSubmodule))
            {
                FormProcess.ShowDialog(this, GitCommandHelpers.SubmoduleUpdateCmd(item.Name));
            }

            Initialize();
        }

        private void stashSubmoduleChangesToolStripMenuItem_Click(object sender, EventArgs e)
        {
            var unStagedFiles = Unstaged.SelectedItems.ToList();
            if (unStagedFiles.Count == 0)
                return;

            foreach (var item in unStagedFiles.Where(it => it.IsSubmodule))
            {
                GitUICommands uiCmds = new GitUICommands(Module.GetSubmodule(item.Name));
                uiCmds.StashSave(this, AppSettings.IncludeUntrackedFilesInManualStash);
            }

            Initialize();
        }

        private void submoduleSummaryMenuItem_Click(object sender, EventArgs e)
        {
            string summary = Module.GetSubmoduleSummary(_currentItem.Name);
            using (var frm = new FormEdit(summary)) frm.ShowDialog(this);
        }

        private void viewHistoryMenuItem_Click(object sender, EventArgs e)
        {
            ViewFileHistoryMenuItem_Click(sender, e);
        }

        private void openFolderMenuItem_Click(object sender, EventArgs e)
        {
            OpenToolStripMenuItemClick(sender, e);
        }

        private void openDiffMenuItem_Click(object sender, EventArgs e)
        {
            OpenWithDifftoolToolStripMenuItemClick(sender, e);
        }

        private void copyFolderNameMenuItem_Click(object sender, EventArgs e)
        {
            FilenameToClipboardToolStripMenuItemClick(sender, e);
        }

        private void commitTemplatesConfigtoolStripMenuItem_Click(object sender, EventArgs e)
        {
            using (var frm = new FormCommitTemplateSettings()) frm.ShowDialog(this);
            _shouldReloadCommitTemplates = true;
        }

        private void LoadCommitTemplates()
        {
            CommitTemplateItem[] commitTemplates = CommitTemplateItem.LoadFromSettings();

            commitTemplatesToolStripMenuItem.DropDownItems.Clear();

            if (null != commitTemplates)
            {
                for (int i = 0; i < commitTemplates.Length; i++)
                {
                    if (!commitTemplates[i].Name.IsNullOrEmpty())
                        AddTemplateCommitMessageToMenu(commitTemplates[i], commitTemplates[i].Name);
                }
            }

            commitTemplatesToolStripMenuItem.DropDownItems.Add(new ToolStripSeparator());

            var toolStripItem = new ToolStripMenuItem(_commitTemplateSettings.Text);
            toolStripItem.Click += commitTemplatesConfigtoolStripMenuItem_Click;
            commitTemplatesToolStripMenuItem.DropDownItems.Add(toolStripItem);
        }

        private void AddTemplateCommitMessageToMenu(CommitTemplateItem item, string name)
        {
            if (string.IsNullOrEmpty(name))
                return;

            var toolStripItem =
                new ToolStripMenuItem
                {
                    Tag = item,
                    Text = name
                };

            toolStripItem.Click += commitTemplatesToolStripMenuItem_Clicked;
            commitTemplatesToolStripMenuItem.DropDownItems.Add(toolStripItem);
        }

        private void commitTemplatesToolStripMenuItem_Clicked(object sender, EventArgs e)
        {
            try
            {
                ToolStripMenuItem item = (ToolStripMenuItem)sender;
                CommitTemplateItem templateItem = (CommitTemplateItem)(item.Tag);
                Message.Text = templateItem.Text;
                Message.Focus();
            }
            catch
            {
                return;
            }
        }

        private void commitTemplatesToolStripMenuItem_DropDownOpening(object sender, EventArgs e)
        {
            if (_shouldReloadCommitTemplates)
            {
                LoadCommitTemplates();
                _shouldReloadCommitTemplates = false;
            }
        }

        private void openContainingFolderToolStripMenuItem_Click(object sender, EventArgs e)
        {
            OpenContainingFolder(Unstaged);
        }

        private void OpenContainingFolder(FileStatusList list)
        {
            foreach (var item in list.SelectedItems)
            {
                var fileNames = new StringBuilder();
                fileNames.Append((Path.Combine(Module.WorkingDir, item.Name)).ToNativePath());

                string filePath = fileNames.ToString();
                if (File.Exists(filePath))
                {
                    OsShellUtil.SelectPathInFileExplorer(filePath);
                }
            }
        }

        private void toolStripMenuItem9_Click(object sender, EventArgs e)
        {
            foreach (var item in Staged.SelectedItems)
            {
                string output = Module.OpenWithDifftool(item.Name, null, null, null, "--cached");
                if (!string.IsNullOrEmpty(output))
                    MessageBox.Show(this, output);
            }
        }

        private void toolStripMenuItem10_Click(object sender, EventArgs e)
        {
            OpenContainingFolder(Staged);
        }

        private void toolStripMenuItem4_Click(object sender, EventArgs e)
        {
            if (Unstaged.SelectedItem == null)
                return;

            Process gitProcess = Module.RunExternalCmdDetachedShowConsole(AppSettings.GitCommand, 
                "add -p \"" + Unstaged.SelectedItem.Name + "\"");

            if (gitProcess != null)
            {
                _interactiveAddBashCloseWaitCts.Cancel();
                _interactiveAddBashCloseWaitCts = new CancellationTokenSource();

                var formsTaskScheduler = TaskScheduler.FromCurrentSynchronizationContext();

                Task.Factory.StartNew(() =>
                    {
                        gitProcess.WaitForExit();
                        gitProcess.Dispose();
                    })
                    .ContinueWith(_ => RescanChanges(),
                    _interactiveAddBashCloseWaitCts.Token,
                    TaskContinuationOptions.OnlyOnRanToCompletion,
                formsTaskScheduler);
            }
        }

        private void Amend_CheckedChanged(object sender, EventArgs e)
        {
            if (string.IsNullOrEmpty(Message.Text) && Amend.Checked)
            {
                Message.Text = Module.GetPreviousCommitMessages(1).FirstOrDefault().Trim();
                return;
            }
        }

        private void StageInSuperproject_CheckedChanged(object sender, EventArgs e)
        {
            if (StageInSuperproject.Visible)
                AppSettings.StageInSuperprojectAfterCommit = StageInSuperproject.Checked;
        }

        private void commitCommitter_Click(object sender, EventArgs e)
        {

            UICommands.StartSettingsDialog(this, SettingsDialog.Pages.GitConfigSettingsPage.GetPageReference());
        }

        private void toolAuthor_Leave(object sender, EventArgs e)
        {
            updateAuthorInfo();
        }
    }

    /// <summary>
    /// Indicates the kind of commit being prepared. Used for adjusting the behavior of FormCommit.
    /// </summary>
    public enum CommitKind
    {
        Normal,
        Fixup,
        Squash
    }
}<|MERGE_RESOLUTION|>--- conflicted
+++ resolved
@@ -203,11 +203,8 @@
             _resetSelectedLinesToolStripMenuItem.ShortcutKeyDisplayString = GetShortcutKeys((int)Commands.ResetSelectedFiles).ToShortcutKeyDisplayString();
             _resetSelectedLinesToolStripMenuItem.Image = Reset.Image;
             resetChanges.ShortcutKeyDisplayString = _resetSelectedLinesToolStripMenuItem.ShortcutKeyDisplayString;
-<<<<<<< HEAD
             stagedResetChanges.ShortcutKeyDisplayString = _resetSelectedLinesToolStripMenuItem.ShortcutKeyDisplayString;
-=======
             deleteFileToolStripMenuItem.ShortcutKeyDisplayString = GetShortcutKeys((int)Commands.DeleteSelectedFiles).ToShortcutKeyDisplayString();
->>>>>>> 406befaa
             commitAuthorStatus.ToolTipText = _commitCommitterToolTip.Text;
             toolAuthor.Control.PreviewKeyDown += ToolAuthor_PreviewKeyDown;
         }
